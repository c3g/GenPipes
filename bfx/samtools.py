--- conflicted
+++ resolved
@@ -80,18 +80,6 @@
     if not isinstance(input_bams, list):
         input_bams = [input_bams]
 
-<<<<<<< HEAD
-    if not isinstance(input_bams, list):
-        input_bams = [input_bams]
-
-    if not isinstance(input_bams, list):
-        input_bams = [input_bams]
-
-    if not isinstance(input_bams, list):
-        input_bams = [input_bams]
-
-=======
->>>>>>> 2cbfa5c0
     return Job(
         input_bams,
         [output],
@@ -273,10 +261,6 @@
             output="> " + output if output else ""
             )
         )
-<<<<<<< HEAD
-
-=======
->>>>>>> 2cbfa5c0
 
 def bcftools_cat_pair(inputs, output):
 
@@ -297,10 +281,6 @@
             output="> " + output if output else ""
             )
         )
-<<<<<<< HEAD
-
-=======
->>>>>>> 2cbfa5c0
 
 def bcftools_view_pair(input, output, options="", pair_calling=False):
 
