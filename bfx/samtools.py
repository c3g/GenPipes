--- conflicted
+++ resolved
@@ -80,30 +80,6 @@
     if not isinstance(input_bams, list):
         input_bams = [input_bams]
 
-<<<<<<< HEAD
-    if not isinstance(input_bams, list):
-        input_bams = [input_bams]
-
-    if not isinstance(input_bams, list):
-        input_bams = [input_bams]
-
-    if not isinstance(input_bams, list):
-        input_bams = [input_bams]
-
-    if not isinstance(input_bams, list):
-        input_bams = [input_bams]
-
-    if not isinstance(input_bams, list):
-        input_bams = [input_bams]
-
-    if not isinstance(input_bams, list):
-        input_bams = [input_bams]
-
-    if not isinstance(input_bams, list):
-        input_bams = [input_bams]
-
-=======
->>>>>>> 9447bed7
     return Job(
         input_bams,
         [output],
@@ -285,10 +261,6 @@
             output="> " + output if output else ""
             )
         )
-<<<<<<< HEAD
-
-=======
->>>>>>> 9447bed7
 
 def bcftools_cat_pair(inputs, output):
 
@@ -309,10 +281,6 @@
             output="> " + output if output else ""
             )
         )
-<<<<<<< HEAD
-
-=======
->>>>>>> 9447bed7
 
 def bcftools_view_pair(input, output, options="", pair_calling=False):
 
@@ -355,7 +323,6 @@
             ),
         removable_files=[output]
         )
-<<<<<<< HEAD
 
 def bam2fq(input_bam, output_pair1, output_pair2, output_other, output_single, ini_section='samtools_bam2fq'):
     if output_pair2:  # Paired end reads
@@ -363,15 +330,6 @@
     else:   # Single end reads
         outputs = [output_pair1]
 
-=======
-
-def bam2fq(input_bam, output_pair1, output_pair2, output_other, output_single, ini_section='samtools_bam2fq'):
-    if output_pair2:  # Paired end reads
-        outputs = [output_pair1, output_pair2]
-    else:   # Single end reads
-        outputs = [output_pair1]
-
->>>>>>> 9447bed7
     return Job(
         [input_bam],
         outputs,
