#!/usr/bin/env python

################################################################################
# Copyright (C) 2014, 2015 GenAP, McGill University and Genome Quebec Innovation Centre
#
# This file is part of MUGQIC Pipelines.
#
# MUGQIC Pipelines is free software: you can redistribute it and/or modify
# it under the terms of the GNU Lesser General Public License as published by
# the Free Software Foundation, either version 3 of the License, or
# (at your option) any later version.
#
# MUGQIC Pipelines is distributed in the hope that it will be useful,
# but WITHOUT ANY WARRANTY; without even the implied warranty of
# MERCHANTABILITY or FITNESS FOR A PARTICULAR PURPOSE.  See the
# GNU Lesser General Public License for more details.
#
# You should have received a copy of the GNU Lesser General Public License
# along with MUGQIC Pipelines.  If not, see <http://www.gnu.org/licenses/>.
################################################################################

# Python Standard Modules

# MUGQIC Modules
from core.config import *
from core.job import *

def index(input):

    return Job(
        [input],
        [input + ".bai"],
        [
            ['samtools_index', 'module_samtools']
        ],
        command="""\
samtools index \\
  {input}""".format(
            input=input
            )
<<<<<<< HEAD
        )
=======
    )
>>>>>>> f2cd11aa

def faidx(input, filter=None):

    return Job(
        [input],
        [input + ".fai"],
        [
            ['samtools_index', 'module_samtools']
        ],
        command="""\
samtools faidx \\
  {input} \\
  {filter}""".format(
            input=input,
            filter=filter if filter else ""
            )
<<<<<<< HEAD
        )
=======
    )
>>>>>>> f2cd11aa

def flagstat(input, output):

    return Job(
        [input],
        [output],
        [
            ['samtools_flagstat', 'module_samtools']
        ],
        command="""\
samtools flagstat \\
  {input} \\
  > {output}""".format(
            input=input,
            output=output
            ),
        removable_files=[output]
        )

def mpileup(input_bams, output, other_options="", region=None, regionFile=None, ini_section='rawmpileup'):

    if not isinstance(input_bams, list):
        input_bams = [input_bams]

<<<<<<< HEAD
    if not isinstance(input_bams, list):
        input_bams = [input_bams]

=======
>>>>>>> f2cd11aa
    return Job(
        input_bams,
        [output],
        [
            [ini_section, 'module_samtools']
        ],
        command="""\
samtools mpileup {other_options} \\
  {reference_fasta} \\
  {region} \\
  {regionFile} \\
  {input_bams} \\
  {output}""".format(
            other_options=other_options,
            reference_fasta="-f " + config.param('samtools_mpileup', 'genome_fasta', type='filepath') if config.param('samtools_mpileup', 'genome_fasta', type='filepath') else "",
            region="-r " + region if region else "",
            regionFile="-l " + regionFile if regionFile else "",
            input_bams="\\\n  ".join([input_bam for input_bam in input_bams]),
            output="> " + output if output else ""
            )
<<<<<<< HEAD
        )
=======
    )
>>>>>>> f2cd11aa

def merge(sample_output, input_bams):
    """
    merges an array of bams into a single bam
    """

    return Job(
        input_bams,
        [sample_output],
        [
            ['hicup_align', 'module_samtools']
        ],
        command="""\
samtools merge \\
  {sample_output} \\
  {input_bams}""".format(
<<<<<<< HEAD
            sample_output=sample_output,
            input_bams=" ".join(map(str.strip, input_bams))
            )
        )
=======
      sample_output=sample_output,
      input_bams=" ".join(map(str.strip, input_bams))
      )
    )
>>>>>>> f2cd11aa

def sort(input_bam, output_prefix, sort_by_name=False):
    output_bam = output_prefix + ".bam"
    return Job(
        [input_bam],
        [output_bam],
        [
            ['samtools_sort', 'module_samtools']
        ],
        command="""\
samtools sort \\
  {other_options} {sort_by_name}\\
  {input_bam} \\
  {output_prefix}""".format(
            other_options=config.param('samtools_sort', 'other_options', required=False),
            sort_by_name="-n" if sort_by_name else "",
            input_bam=input_bam,
            output_prefix=output_prefix if config.param('samtools_sort', 'module_samtools').split("/")[2] == "0.1.19" else "> " + output_bam
            ),
        removable_files=[output_bam]
        )

def view(input, output=None, options="", removable=True):

<<<<<<< HEAD
=======
def view(input, output=None, options="", removable=True):

>>>>>>> f2cd11aa
    return Job(
        [input],
        [output],
        [
            ['samtools_view', 'module_samtools']
        ],
        command="""\
samtools view \\
  {options} \\
  {input}  \\
  {output}""".format(
            options=options,
            input=input,
            output="> " + output if output else ""
            ),
        removable_files=[output if removable else ""]
    )

def fixmate(input, output=None, options=""):

    return Job(
        [input],
        [output],
        [
            ['samtools_fixmate', 'module_samtools']
        ],
        command="""\
samtools fixmate \\
  {options} \\
  {input} \\
  {output}""".format(
            options=options,
            input=input,
            output="> " + output if output else "-"
            )
<<<<<<< HEAD
        )
=======
    )
>>>>>>> f2cd11aa

def bcftools_cat(inputs, output):

    if not isinstance(inputs, list):
        inputs = [inputs]

    return Job(
        inputs,
        [output],
        [
            ['bcftools_cat', 'module_bcftools']
        ],
        command="""\
bcftools concat \\
  {inputs} \\
  {output}""".format(
            inputs="\\\n  ".join(inputs),
            output="> " + output if output else ""
            )
<<<<<<< HEAD
        )
=======
    )
>>>>>>> f2cd11aa

def bcftools_view(input, output, options="", pair_calling=False):

    return Job(
        [input],
        [output],
        [
            ['bcftools_view', 'module_bcftools']
        ],
        command="""\
bcftools view \\
  {pair_calling} {options} \\
  {input} \\
  {output}""".format(
            options=options,
            pair_calling="-T pair" if pair_calling else "",
            input=input,
            output="> " + output if output else ""
            )
<<<<<<< HEAD
        )
=======
    )
>>>>>>> f2cd11aa

def bcftools_call(input, output, options="", pair_calling=False):

    return Job(
        [input],
        [output],
        [
            ['bcftools_call', 'module_bcftools']
        ],
        command="""\
bcftools call \\
  {pair_calling} {options} \\
  {input} \\
  {output}""".format(
            options=options,
            pair_calling="-T pair" if pair_calling else "",
            input=input,
            output="> " + output if output else ""
            )
<<<<<<< HEAD
        )
=======
    )
>>>>>>> f2cd11aa

def bcftools_call_pair(input, output, options="", pair_calling=False):

    return Job(
        [input],
        [output],
        [
            ['samtools_paired', 'module_samtools']
        ],
        command="""\
$BCFTOOLS_BIN/bcftools view \\
  {pair_calling} {options} \\
  {input} \\
  {output}""".format(
            options=options,
            pair_calling="-T pair" if pair_calling else "",
            input=input,
            output="> " + output if output else ""
            )
<<<<<<< HEAD
        )
=======
    )
>>>>>>> f2cd11aa

def bcftools_cat_pair(inputs, output):

    if not isinstance(inputs, list):
        inputs = [inputs]

    return Job(
        inputs,
        [output],
        [
            ['samtools_paired', 'module_samtools']
        ],
        command="""\
$BCFTOOLS_BIN/bcftools cat \\
  {inputs} \\
  {output}""".format(
            inputs="\\\n  ".join(inputs),
            output="> " + output if output else ""
            )
<<<<<<< HEAD
        )
=======
    )
>>>>>>> f2cd11aa

def bcftools_view_pair(input, output, options="", pair_calling=False):

    return Job(
        [input],
        [output],
        [
            ['samtools_paired', 'module_samtools']
        ],
        command="""\
$BCFTOOLS_BIN/bcftools view \\
  {pair_calling} {options} \\
  {input} \\
  {output}""".format(
            options=options,
            pair_calling="-T pair" if pair_calling else "",
            input=input,
            output="> " + output if output else ""
            )
<<<<<<< HEAD
        )
=======
    )
>>>>>>> f2cd11aa


def mapped_count(bam, output=None, bed=None, options=None):

    return Job(
        [bam],
        [output],
        [
            ['samtools_count', 'module_samtools']
        ],
        command="""\
samtools view -F4 {options} -c \\
  {input} \\
  {target_option} \\
  {output}""".format(
            options=options if options else " ",
            input=bam,
            output="> " + output if output else " ",
            target_option="-L " + bed if bed else " "
            ),
        removable_files=[output]
<<<<<<< HEAD
        )
=======
    )
>>>>>>> f2cd11aa
<|MERGE_RESOLUTION|>--- conflicted
+++ resolved
@@ -38,11 +38,7 @@
   {input}""".format(
             input=input
             )
-<<<<<<< HEAD
-        )
-=======
-    )
->>>>>>> f2cd11aa
+        )
 
 def faidx(input, filter=None):
 
@@ -59,11 +55,7 @@
             input=input,
             filter=filter if filter else ""
             )
-<<<<<<< HEAD
-        )
-=======
-    )
->>>>>>> f2cd11aa
+        )
 
 def flagstat(input, output):
 
@@ -88,12 +80,6 @@
     if not isinstance(input_bams, list):
         input_bams = [input_bams]
 
-<<<<<<< HEAD
-    if not isinstance(input_bams, list):
-        input_bams = [input_bams]
-
-=======
->>>>>>> f2cd11aa
     return Job(
         input_bams,
         [output],
@@ -114,11 +100,7 @@
             input_bams="\\\n  ".join([input_bam for input_bam in input_bams]),
             output="> " + output if output else ""
             )
-<<<<<<< HEAD
-        )
-=======
-    )
->>>>>>> f2cd11aa
+        )
 
 def merge(sample_output, input_bams):
     """
@@ -135,17 +117,10 @@
 samtools merge \\
   {sample_output} \\
   {input_bams}""".format(
-<<<<<<< HEAD
             sample_output=sample_output,
             input_bams=" ".join(map(str.strip, input_bams))
             )
         )
-=======
-      sample_output=sample_output,
-      input_bams=" ".join(map(str.strip, input_bams))
-      )
-    )
->>>>>>> f2cd11aa
 
 def sort(input_bam, output_prefix, sort_by_name=False):
     output_bam = output_prefix + ".bam"
@@ -170,11 +145,6 @@
 
 def view(input, output=None, options="", removable=True):
 
-<<<<<<< HEAD
-=======
-def view(input, output=None, options="", removable=True):
-
->>>>>>> f2cd11aa
     return Job(
         [input],
         [output],
@@ -210,11 +180,7 @@
             input=input,
             output="> " + output if output else "-"
             )
-<<<<<<< HEAD
-        )
-=======
-    )
->>>>>>> f2cd11aa
+        )
 
 def bcftools_cat(inputs, output):
 
@@ -234,11 +200,7 @@
             inputs="\\\n  ".join(inputs),
             output="> " + output if output else ""
             )
-<<<<<<< HEAD
-        )
-=======
-    )
->>>>>>> f2cd11aa
+        )
 
 def bcftools_view(input, output, options="", pair_calling=False):
 
@@ -258,11 +220,7 @@
             input=input,
             output="> " + output if output else ""
             )
-<<<<<<< HEAD
-        )
-=======
-    )
->>>>>>> f2cd11aa
+        )
 
 def bcftools_call(input, output, options="", pair_calling=False):
 
@@ -282,11 +240,7 @@
             input=input,
             output="> " + output if output else ""
             )
-<<<<<<< HEAD
-        )
-=======
-    )
->>>>>>> f2cd11aa
+        )
 
 def bcftools_call_pair(input, output, options="", pair_calling=False):
 
@@ -306,11 +260,7 @@
             input=input,
             output="> " + output if output else ""
             )
-<<<<<<< HEAD
-        )
-=======
-    )
->>>>>>> f2cd11aa
+        )
 
 def bcftools_cat_pair(inputs, output):
 
@@ -330,11 +280,7 @@
             inputs="\\\n  ".join(inputs),
             output="> " + output if output else ""
             )
-<<<<<<< HEAD
-        )
-=======
-    )
->>>>>>> f2cd11aa
+        )
 
 def bcftools_view_pair(input, output, options="", pair_calling=False):
 
@@ -354,11 +300,7 @@
             input=input,
             output="> " + output if output else ""
             )
-<<<<<<< HEAD
-        )
-=======
-    )
->>>>>>> f2cd11aa
+        )
 
 
 def mapped_count(bam, output=None, bed=None, options=None):
@@ -380,8 +322,4 @@
             target_option="-L " + bed if bed else " "
             ),
         removable_files=[output]
-<<<<<<< HEAD
-        )
-=======
-    )
->>>>>>> f2cd11aa
+        )