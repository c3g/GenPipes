--- conflicted
+++ resolved
@@ -64,11 +64,8 @@
         [
             ['bismark_dedup', 'module_bismark'],
             ['bismark_dedup', 'module_bowtie'],
-<<<<<<< HEAD
             ['bismark_dedup', 'module_samtools']
-=======
-            ['bismark_dedup', 'module_samtools'],
->>>>>>> 5a554729
+
         ],
         command="""\
 deduplicate_bismark \\
