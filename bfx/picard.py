--- conflicted
+++ resolved
@@ -209,22 +209,6 @@
             ],
             command="""\
 java -Djava.io.tmpdir={tmp_dir} {java_other_options} -Xmx{ram} -jar $PICARD_HOME/MergeSamFiles.jar \\
-<<<<<<< HEAD
- VALIDATION_STRINGENCY=SILENT ASSUME_SORTED=true CREATE_INDEX=true \\
- TMP_DIR={tmp_dir} \\
- {inputs} \\
- OUTPUT={output} \\
- MAX_RECORDS_IN_RAM={max_records_in_ram}""".format(
-            tmp_dir=config.param('picard_merge_sam_files', 'tmp_dir'),
-            java_other_options=config.param('picard_merge_sam_files', 'java_other_options'),
-            ram=config.param('picard_merge_sam_files', 'ram'),
-            inputs=" \\\n  ".join(["INPUT=" + input for input in inputs]),
-            output=output,
-            max_records_in_ram=config.param('picard_merge_sam_files', 'max_records_in_ram', type='int')
-            ),
-            removable_files=[output, re.sub("\.([sb])am$", ".\\1ai", output)]
-        )
-=======
   VALIDATION_STRINGENCY=SILENT ASSUME_SORTED=true CREATE_INDEX=true USE_THREADING=true \\
   TMP_DIR={tmp_dir} \\
   {inputs} \\
@@ -239,7 +223,6 @@
         ),
         removable_files=[output, re.sub("\.([sb])am$", ".\\1ai", output)]
     )
->>>>>>> 4368b7ca
 
 # Reorder BAM/SAM files based on reference/dictionary
 def reorder_sam(input, output):
