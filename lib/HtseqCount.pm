#!/usr/env/perl

=head1 NAME

I<HtseqCount>

=head1 SYNOPSIS

HtseqCount:sub(args)

B<HtseqCount::readCount>(%ref_hash_config, $sample_name, %ref_hash_laneInfo, $group) 

B<HtseqCount::sortRead>(%ref_hash_config, $sample_name, %ref_hash_laneInfo, $group)

B<HtseqCount::matrixMake>(%ref_hash_config, $sample_name, %ref_hash_laneInfo, $group)

All subroutines return a ref_hash with the command line



=head1 DESCRIPTION

B<HtseqCount> is a library to generate basic statistics on raw read count.

=head1 AUTHOR

David Morais dmorais@cs.bris.ac.uk
Mathieu Bourgey mbourgey@genomequebec.com

=head1 DEPENDENCY

B<Pod::Usage> Usage and help output.

B<Data::Dumper> Used to debbug


=cut

package HtseqCount;

# Strict Pragmas
#--------------------------
use strict;
use warnings;

#--------------------------

# Dependencies
#-----------------------
use PipelineUtils;
use Data::Dumper;
use Config::Simple;
use SAMtools;
use File::Basename;

our $rH_cfg;
our $sampleName;
our $rH_laneInfo;
our $readFile;
our $group;

sub matrixMake {
    $rH_cfg      = shift;
    $sampleName  = shift;
    $rH_laneInfo = shift;
    my $db       = shift;    # blast database
    $group       = shift;
    
	  $group = ( !defined $group ) ? $sampleName : $group;
    

    # option used if more than one db was specified on the config file.
    # In this case $db should be passed as an argument
    #------------------------------------------------------------------
    $rH_cfg->{'blast.db'} = defined($db) ? $db : $rH_cfg->{'blast.db'};

    my %retVal;
    my $command       = '';
    my $laneDirectory = "read_count/" . $group . "/";
    my $input = 'assembly/' . $group . '/fasta_split/' . basename($rH_cfg->{'blast.db'}) . '/blast_BestHit.txt';

    my $up2date = PipelineUtils::testInputOutputs([$input], [$laneDirectory . 'tmpmatrix.csv DGE/' . $group . '/matrix.csv']);
    my $ro_job = new Job(!defined($up2date));

    if (!$ro_job->isUp2Date()) {
      $command .= ' sh ' . $rH_cfg->{'htseq.tempMatrix'} . ' ' . 'alignment/' . $group . '/' . $group . '.gtf';
      $command .= ' ' . $input;
      $command .= ' ' . $laneDirectory . 'tmpmatrix.csv ;';
      $command .= ' sh ' . $rH_cfg->{'htseq.fullMatrix'} . ' ' . $laneDirectory . ' ;';
      $command .= ' cp ' . $laneDirectory . 'tmpmatrix.csv DGE/' . $group . '/matrix.csv ';
      $command .= ' ' . $up2date;

      $ro_job->addCommand($command);
    }
    return $ro_job;
}

sub readCount {
    $rH_cfg      = shift;
    $sampleName  = shift;
    $rH_laneInfo = shift;
    $group       = shift;

    $group = ( !defined $group ) ? $sampleName : $group;
        
    my %retVal;
    my $command       = '';
    my $laneDirectory = "read_count/" . $group . "/";

    my $up2date = PipelineUtils::testInputOutputs([$laneDirectory . $sampleName . '.QueryName.bam'], [$laneDirectory . $sampleName . '.readcount.cvs']);
    my $ro_job = new Job(!defined($up2date));

    if (!$ro_job->isUp2Date()) {
      $command .= ' module add mugqic/samtools/0.1.6; ';
      $command .= ' samtools view ' . $laneDirectory . $sampleName . '.QueryName.bam | ';
      $command .= ' htseq-count - ' . 'alignment/' . $group . '/' . $group . '.gtf ';
      $command .= ' -s no >' . $laneDirectory . $sampleName . '.readcount.cvs';
      $command .= ' ' . $up2date;

      $ro_job->addCommand($command);
    }
    return $ro_job;
}

sub readCountPortable{
	my $rH_cfg      = shift;
        my $inputBam  = shift;
	my $inputGtf  = shift;
	my $outputFile  = shift;
	my $strandInfo = shift;

	if (!(defined $strandInfo)) {
		$strandInfo='no';
	}
	
	my $command ;
<<<<<<< HEAD
  my $up2date = PipelineUtils::testInputOutputs([$inputBam], [$outputFile]);
  my $ro_job = new Job(!defined($up2date));

  if (!$ro_job->isUp2Date()) {
		$command .= ' module load ' .LoadConfig::getParam($rH_cfg, 'htseq','moduleVersion.htseq') .' ; ';
=======
	my $latestBam = -M $inputBam;
	my $output1 = -M $outputFile;
	my $htseqOptions = LoadConfig::getParam($rH_cfg, 'htseq','options') ;
	if(!defined($latestBam) || !defined($output1) || $latestBam < $output1) {
		$command .= ' module load ' .LoadConfig::getParam($rH_cfg, 'htseq','moduleVersion.python') .' '.LoadConfig::getParam($rH_cfg, 'htseq','moduleVersion.htseq') .' ; ';
>>>>>>> 8f6b4e59
		$command .= ' ' .SAMtools::viewFilter($rH_cfg, $inputBam) ;
		$command .= ' | htseq-count - ' .  $inputGtf ;
		$command .= ' -s ' .$strandInfo;
		$command .= ' ' .$htseqOptions;
		$command .= ' >' . $outputFile ;
    $command .= ' ' . $up2date;

    $ro_job->addCommand($command);
	}
	return $ro_job;
}


sub refGtf2matrix {
  my $rH_cfg      = shift;
	my $refGtf  = shift;
	my $readCountDir = shift;
	my $readcountExtension = shift;
	my $outputDir = shift;
	my $outputMatrix  = shift;

  my $up2date = PipelineUtils::testInputOutputs([$refGtf], [$outputDir .'/' .$outputMatrix]);
  my $ro_job = new Job(!defined($up2date));

  if (!$ro_job->isUp2Date()) {
    my $command ;
		$command .= 'module load ' .LoadConfig::getParam($rH_cfg, 'htseq','moduleVersion.tools') .' &&';
		$command .= ' gtf2tmpMatrix.awk ' .$refGtf;
		$command .= ' ' .$outputDir .'/tmpMatrix.txt &&';
		$command .= ' HEAD=\"Gene\tSymbol\" &&';
		$command .= ' for i in \` ls ' .$readCountDir .'/*' .$readcountExtension .' \` ;';
		$command .= ' do sort -k1,1 \$i > ' .$outputDir .'/tmpSort.txt ;';
		$command .= ' join -1 1 -2 1 ' .$outputDir .'/tmpMatrix.txt ' .$outputDir .'/tmpSort.txt > ' .$outputDir .'/tmpMatrix.2.txt ;';
		$command .= ' mv ' .$outputDir .'/tmpMatrix.2.txt ' .$outputDir .'/tmpMatrix.txt ;';
		$command .= ' na=\$(basename \$i | cut -d\. -f1) ;';
		$command .= ' HEAD=\"\$HEAD\t\$na\" ;';
		$command .= ' done &&';
		$command .= ' echo -e \$HEAD | cat - ' .$outputDir .'/tmpMatrix.txt | tr \' \' \'\t\' > ' .$outputDir .'/' .$outputMatrix .' &&';
		$command .= ' rm ' .$outputDir .'/tmpSort.txt ' .$outputDir .'/tmpMatrix.txt ';
    $command .= ' ' . $up2date;

    $ro_job->addCommand($command);
  }
  return $ro_job;
}

1;
<|MERGE_RESOLUTION|>--- conflicted
+++ resolved
@@ -134,19 +134,11 @@
 	}
 	
 	my $command ;
-<<<<<<< HEAD
   my $up2date = PipelineUtils::testInputOutputs([$inputBam], [$outputFile]);
   my $ro_job = new Job(!defined($up2date));
 
   if (!$ro_job->isUp2Date()) {
-		$command .= ' module load ' .LoadConfig::getParam($rH_cfg, 'htseq','moduleVersion.htseq') .' ; ';
-=======
-	my $latestBam = -M $inputBam;
-	my $output1 = -M $outputFile;
-	my $htseqOptions = LoadConfig::getParam($rH_cfg, 'htseq','options') ;
-	if(!defined($latestBam) || !defined($output1) || $latestBam < $output1) {
-		$command .= ' module load ' .LoadConfig::getParam($rH_cfg, 'htseq','moduleVersion.python') .' '.LoadConfig::getParam($rH_cfg, 'htseq','moduleVersion.htseq') .' ; ';
->>>>>>> 8f6b4e59
+		$command .= ' module load '.LoadConfig::getParam($rH_cfg, 'htseq','moduleVersion.python') .' '.LoadConfig::getParam($rH_cfg, 'htseq','moduleVersion.htseq') .' ; ';
 		$command .= ' ' .SAMtools::viewFilter($rH_cfg, $inputBam) ;
 		$command .= ' | htseq-count - ' .  $inputGtf ;
 		$command .= ' -s ' .$strandInfo;
