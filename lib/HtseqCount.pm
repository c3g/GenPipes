--- conflicted
+++ resolved
@@ -49,13 +49,7 @@
 #-----------------------
 use Data::Dumper;
 use Config::Simple;
-<<<<<<< HEAD
 use SAMtools;
-=======
-use SAMtools
-
-=======
->>>>>>> 59fa224a
 use File::Basename;
 
 our $rH_cfg;
@@ -99,13 +93,8 @@
     $rH_laneInfo = shift;
     $group       = shift;
 
-<<<<<<< HEAD
-	$group = ( !defined $group ) ? $sampleName : $group;
-	
-=======
         $group = ( !defined $group ) ? $sampleName : $group;
         
->>>>>>> 59fa224a
     my %retVal;
     my $command       = '';
     my $laneDirectory = "read_count/" . $group . "/";
@@ -119,38 +108,12 @@
     return ( \%retVal );
 }
 
-sub readCountPortable{
-	my $rH_cfg      = shift;
-        my $inputBam  = shift;
-	my $inputGtf  = shift;
-	my $outputFile  = shift;
-	my $strandInfo = shift;
-
-	if (!(defined $strandInfo)) {
-		$strandInfo='no'
-	}
-	
-	my $command = ;
-	my $latestBam = -M $inputBam;
-	my $output1 = -M $outputFile;
-	if(!defined($latestBam) || !defined($output1) || $latestBam < $output1) {
-		$command .= ' module load ' .LoadConfig::getParam($rH_cfg, 'htseq','moduleVersion.python') .' ' .LoadConfig::getParam($rH_cfg, 'htseq','moduleVersion.htseq') .' ; ';
-		$command .= ' ; ' .SAMtools::viewFilter($rH_cfg, $inputBam) ;
-		$command .= ' | htseq-count - ' .  $inputGtf ;
-		$command .= ' -s ' .$strandInfo;
-		$command .= ' >' . $outputFile ;
-	}
-	return $command;
-}
-
-
 
 sub sortRead {
     $rH_cfg      = shift;
     $sampleName  = shift;
     $rH_laneInfo = shift;
     $group       = shift;
-
 	
 	$group = ( !defined $group ) ? $sampleName : $group;
     my %retVal;
@@ -170,7 +133,6 @@
     return ( \%retVal );
 }
 
-<<<<<<< HEAD
 
 sub readCountPortable{
 	my $rH_cfg      = shift;
@@ -197,8 +159,6 @@
 }
 
 
-=======
->>>>>>> 59fa224a
 sub refGtf2matrix {
         my $rH_cfg      = shift;
 	my $refGtf  = shift;
@@ -207,7 +167,6 @@
 	my $outputDir = shift;
 	my $outputMatrix  = shift;
 	
-<<<<<<< HEAD
         my $command ;
         $command .= 'awk \' BEGIN {FS=\";\"} { split(\$1,ens,\"\\"\"); split(\$4,na,\"\\"\") ; print ens[2] \"\t\" na[2]} \'' ;
         $command .= ' ' .$refGtf ;
@@ -218,17 +177,6 @@
         $command .= ' done &&';
 	$command .= ' rm ' .$outputDir .'/tmpSort.txt &&';
         $command .= ' mv ' .$outputDir .'/tmpMatrix.txt ' .$outputDir .'/' .$outputMatrix .' &&' ;
-=======
-        my $command = ;
-        $command .= 'awk \' BEGIN {FS=\";\"} { split($1,ens,\"\\"\"); split($4,na,\"\\"\") ; print ens[2] \"\t\" na[2]} \'' ;
-        $command .= ' ' .$refGtf ;
-        $command .= ' | sort -u > ' .$outputDir .'/tmpMatrix.txt ;';
-        $command .= ' for i in \` ls ' .$readCountDir .'/*' .$readcountExtension .' \` ;';
-        $command .= ' do sort -k1,1 \$i > ' .$outputDir .'/tmpSort.txt ;';
-        $command .= ' join -1 1 -2 1' .$outputDir .'/tmpMatrix.txt ' .$outputDir .'/tmpSort.txt > ' .$outputDir .'/tmpMatrix.txt ;';
-        $command .= ' done ; rm ' .$outputDir .'/tmpSort.txt ;';
-        $command .= ' mv ' .$outputDir .'/tmpMatrix.txt ' .$outputDir .'/' .$outputMatrix .' ;' ;
->>>>>>> 59fa224a
         $command .= ' rm ' .$outputDir .'/tmpMatrix.txt ';
         
         return $command;
