#!/usr/env/perl

=head1 NAME

I<MACS2>

=head1 SYNOPSIS

MACS2->getDesign()
MACS2->generateMacs()

=head1 DESCRIPTION

B<MACS2> is a software to execute Model-based Analysis of ChIP-Seq (MACS) on short reads sequencers such as Genome Analyzer (Illumina / Solexa)

=head1 AUTHOR

B<Johanna Sandoval> - I<johanna.sandoval@mail.mcgill.ca>

=head1 DEPENDENCY

B<Pod::Usage> Usage and help output.

B<Data::Dumper> Used to debbug

=cut

package MACS2;

# Strict Pragmas
#--------------------------
use strict;
use warnings;

# Dependencies
#-----------------------
use LoadConfig;

# SUB
#-----------------------

sub getDesign {
  my $rH_cfg         = shift;
  my $designFilePath = shift;
  my $designName;
  my $designType;
  my @designComposition;
  my %design;

  open(INFO, $designFilePath) or die "Can't find file $designFilePath\n";
  my @infos = <INFO>;
  close(INFO);
  chomp($infos[0]);
  my @splitA = split(/\t/, $infos[0]);
  my $numberDesigns = scalar(@splitA) - 1;
  for (my $i = 1; $i <= $numberDesigns; $i++) {
    @designComposition = split(",", $splitA[$i]);
    if (scalar(@designComposition) > 1) {
      $designName = $designComposition[0];
      $designType = $designComposition[1];
      if ($designType ne 'B' && $designType ne 'N') {
        die "ERROR: Wrong peak type, should be B (broad) or N (narrow)\n";
      }
    } else {
      die "ERROR: Wrong group definition (name, type); check design file\n";
    }
    my @group1;
    my @group2;
    my @type;
    push(@type, $designType);
    for (my $j = 1; $j < @infos; $j++) {
      chomp($infos[$j]);
      my @splitB = split(/\t/, $infos[$j]);
      my $sampleName = $splitB[0];
      #chomp($sampleName);
      if ($splitB[$i] eq "") {
        die "ERROR: Wrong assignment for a sample; check design file\n";
      } elsif ($splitB[$i] == 1) {
        push(@group1, $sampleName);
      } elsif ($splitB[$i] == 2) {
        push(@group2, $sampleName);
      } elsif ($splitB[$i] == 0) {
        ;  # do nothing
      } else {
        die "ERROR: Wrong group assignment; check design file\n";
      }
    }
    $design{$designName} = [\@group1, \@group2, \@type];
  }
  return \%design;
}


sub generatePeaks {
  my $rH_cfg     = shift;
  my $designName = shift;
  my $treatment  = shift;
  my $control    = shift;
  my $type       = shift;
  my $outputDir  = shift;
  my $paired     = shift;
  my $command    = "";

  my @inputs;
  push(@inputs, $treatment);
  # Compute Genome size or retrieve from config
  my $refGenome = LoadConfig::getParam($rH_cfg, 'default', 'genomeName');
  my $genomeSize = '';
  if ($refGenome eq 'hg1k_v37' || $refGenome eq 'hg19' || $refGenome eq 'hg18') {
    $genomeSize = ' -g hs ';
  }
  elsif ($refGenome eq 'mm9' || $refGenome eq 'mm10') {
    $genomeSize = ' -g mm ';
  } elsif (LoadConfig::getParam($rH_cfg, 'macs', 'genomeSize') != "") {
    if ($genomeSize > 0){
      $genomeSize = ' -g '.LoadConfig::getParam($rH_cfg, 'macs', 'genomeSize');
    } else {
      die "ERROR: Undefined genome name $refGenome or wrong definition for genome size variable in configuration file (genomeSize) \n";
    }
  } else {
    die "ERROR: Undefined genome name $refGenome or undefined genome size variable in configuration file (genomeSize) \n";
  }
  # Call peaks command
<<<<<<< HEAD
  $command .= ' module load ' . LoadConfig::getParam($rH_cfg, 'default', 'moduleVersion.python') . ' ' . LoadConfig::getParam($rH_cfg, 'default', 'moduleVersion.macs') . ' && ';
=======
  $command .= ' module load ' . LoadConfig::getParam($rH_cfg, 'default', 'moduleVersion.python') . ' ' . LoadConfig::getParam($rH_cfg, 'default', 'moduleVersion.macs') . ' &&';
>>>>>>> 31db440f
  my $feoptions = "";
  my $extraFlags = "";

  # additional options for MACS must be set in the configuration (ini) file. options --diag femacs femin festep are currently not functional (2013-06-06).
  # FEMIN and FEMAX are the minimum and maximum fold enrichment to consider, and FESTEP is the interval of fold enrichment.
  if (LoadConfig::getParam($rH_cfg, 'macs', 'femin') eq "" || LoadConfig::getParam($rH_cfg, 'macs', 'femax') eq "" || LoadConfig::getParam($rH_cfg, 'macs', 'festep') eq "") {
      $feoptions='';
  } else {
    if (LoadConfig::getParam($rH_cfg, 'macs', 'femin') >= 0 && LoadConfig::getParam($rH_cfg, 'macs', 'femax') >= 0 && LoadConfig::getParam($rH_cfg, 'macs', 'festep') >= 0) {
      $feoptions = ' --fe-min=' . LoadConfig::getParam($rH_cfg, 'macs', 'femin') . ' --fe-max=' . LoadConfig::getParam($rH_cfg, 'macs', 'femax') . ' --fe-step=' . LoadConfig::getParam($rH_cfg, 'macs', 'festep');
    }
  }
  if (!LoadConfig::getParam($rH_cfg, 'macs', 'extraFlags') eq "") {
    $extraFlags = LoadConfig::getParam($rH_cfg, 'macs', 'extraFlags');
  }
  #Peak calling strategies.
  my $options = "";
  my $typeoptions = "";
  # Specific options for treatment / control pairs
  # Paired / single end reads
  if (defined($paired) && $paired == 1) {
    $typeoptions .= " -f BAMPE ";
  } else {
    $typeoptions .= " -f BAM ";
  }

  if (defined($control) && defined($treatment)) {
    push(@inputs, $control);
    if ($type eq 'B') {
      $options = ' --nomodel --broad ';
    } else {
      $options = " ";
    }

    $command .= ' ' . LoadConfig::getParam($rH_cfg, 'macs', 'macsBin') . ' callpeak ' . '-t ' . $treatment . ' -c ' . $control . ' --name=' . $outputDir . '/' . $designName . $genomeSize . $options . ' ' . $typeoptions . ' ' . $feoptions . ' ' . $extraFlags . ' >& ' . $outputDir . '/' . $designName . '.diag.macs.out';
  } elsif (!defined($treatment)) {
    print $treatment;
    die "ERROR: Something wrong with design; treatment should be assigned\n";
  } elsif (!defined($control) && defined($treatment)) {
    if ($type eq 'B') {
      $options = ' --nomodel --nolambda --broad ';
    } else {
      $options = ' --nomodel --nolambda';
    }
    $command .= ' ' . LoadConfig::getParam($rH_cfg, 'macs', 'macsBin') . ' callpeak ' . '-t ' . $treatment . ' --name=' . $outputDir . '/' . $designName . $genomeSize .  $options . ' ' . $typeoptions . ' ' . $feoptions . ' ' . $extraFlags . ' >& ' . $outputDir . '/' . $designName . '.diag.macs.out';
  } elsif (!defined($control) && !defined($treatment)) {
    die "ERROR: Something wrong with design; treatment and control (if available) should be assigned\n";
  }

  my $ro_job = new Job();
  $ro_job->testInputOutputs(\@inputs, [$outputDir . '/' . $designName. '_peaks.xls']);
  if (!$ro_job->isUp2Date()) {
    $ro_job->addCommand($command);
  }

  return $ro_job;
}

1;<|MERGE_RESOLUTION|>--- conflicted
+++ resolved
@@ -121,11 +121,7 @@
     die "ERROR: Undefined genome name $refGenome or undefined genome size variable in configuration file (genomeSize) \n";
   }
   # Call peaks command
-<<<<<<< HEAD
-  $command .= ' module load ' . LoadConfig::getParam($rH_cfg, 'default', 'moduleVersion.python') . ' ' . LoadConfig::getParam($rH_cfg, 'default', 'moduleVersion.macs') . ' && ';
-=======
   $command .= ' module load ' . LoadConfig::getParam($rH_cfg, 'default', 'moduleVersion.python') . ' ' . LoadConfig::getParam($rH_cfg, 'default', 'moduleVersion.macs') . ' &&';
->>>>>>> 31db440f
   my $feoptions = "";
   my $extraFlags = "";
 
