#!/usr/env/perl

=head1 NAME

I<SubmitToCluster>

=head1 SYNOPSIS

SubmitToCluster->printSubmitCmd()

=head1 DESCRIPTION

B<SubmitToCluster> is a library that reads from a config file and 
submits jobs to a cluster.

=head1 AUTHOR

B<Louis Letourneau> - I<louis.letourneau@mail.mcgill.ca>

=head1 DEPENDENCY

=cut

package SubmitToCluster;

# Strict Pragmas
#---------------------
use strict;
use warnings;
#---------------------

# Dependencies
#--------------------
use LoadConfig;
#--------------------


# SUB
#--------------------
sub initSubmit {
  my $rH_cfg = shift;
  my $sampleName = shift;

  print "mkdir -p ".$sampleName.'/output_jobs/'."\n";
}

sub printSubmitCmd {
    my $rH_cfg = shift;
    my $stepName = shift;
    my $jobNameSuffix = shift;
    my $jobIdPrefix = shift;
    my $dependancyName = shift;
    my $sampleName = shift;
    my $command = shift;
    my $workDirectory = shift;

    if(!(defined $workDirectory)){
      $workDirectory = '`pwd`';
    }

    print 'echo "'.$command.'" | ';
    print LoadConfig::getParam($rH_cfg, $stepName, 'clusterSubmitCmd');
    print ' ' . LoadConfig::getParam($rH_cfg, $stepName, 'clusterOtherArg');
<<<<<<< HEAD
    print ' ' . LoadConfig::getParam($rH_cfg, $stepName, 'clusterWorkDirArg') . $workDirectory;
    print ' ' . LoadConfig::getParam($rH_cfg, $stepName, 'clusterOutputDirArg') . $sampleName.'/output_jobs/';
=======
    print ' ' . LoadConfig::getParam($rH_cfg, $stepName, 'clusterWorkDirArg') . ' `pwd`';
    print ' ' . LoadConfig::getParam($rH_cfg, $stepName, 'clusterOutputDirArg') . ' ' . $sampleName.'/output_jobs/';
>>>>>>> 3dac1f13
    my $jobName = $stepName.'.'.$sampleName;
    if(defined($jobNameSuffix) && length($jobNameSuffix) > 0) {
      $jobName .= '.'.$jobNameSuffix;
    }
    print ' '.LoadConfig::getParam($rH_cfg, $stepName, 'clusterJobNameArg') . ' ' . $jobName;
    print ' '.LoadConfig::getParam($rH_cfg, $stepName, 'clusterWalltime');
    print ' '.LoadConfig::getParam($rH_cfg, $stepName, 'clusterQueue');
    print ' '.LoadConfig::getParam($rH_cfg, $stepName, 'clusterCPU');
    if(defined($dependancyName)) {
      print ' '.LoadConfig::getParam($rH_cfg, $stepName, 'clusterDependencyArg') . $dependancyName;
    }
    print ' '.LoadConfig::getParam($rH_cfg, $stepName, 'clusterSubmitCmdSuffix');
    print "\n\n";
    
    my $jobIdVarName = uc($jobIdPrefix).'_JOB_ID';
    if(LoadConfig::getParam($rH_cfg, $stepName, 'clusterCmdProducesJobId') eq "false") {
      print $jobIdVarName.'='.$jobName."\n";
    }
    
    return $jobIdVarName;
}
1;<|MERGE_RESOLUTION|>--- conflicted
+++ resolved
@@ -61,13 +61,9 @@
     print 'echo "'.$command.'" | ';
     print LoadConfig::getParam($rH_cfg, $stepName, 'clusterSubmitCmd');
     print ' ' . LoadConfig::getParam($rH_cfg, $stepName, 'clusterOtherArg');
-<<<<<<< HEAD
     print ' ' . LoadConfig::getParam($rH_cfg, $stepName, 'clusterWorkDirArg') . $workDirectory;
     print ' ' . LoadConfig::getParam($rH_cfg, $stepName, 'clusterOutputDirArg') . $sampleName.'/output_jobs/';
-=======
-    print ' ' . LoadConfig::getParam($rH_cfg, $stepName, 'clusterWorkDirArg') . ' `pwd`';
-    print ' ' . LoadConfig::getParam($rH_cfg, $stepName, 'clusterOutputDirArg') . ' ' . $sampleName.'/output_jobs/';
->>>>>>> 3dac1f13
+
     my $jobName = $stepName.'.'.$sampleName;
     if(defined($jobNameSuffix) && length($jobNameSuffix) > 0) {
       $jobName .= '.'.$jobNameSuffix;
