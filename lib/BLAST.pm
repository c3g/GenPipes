#!/usr/bin/env perl

=head1 NAME

I<BLAST>

=head1 SYNOPSIS

B<BLAST::align>(%ref_hash_config, $sample_name, %ref_hash_laneInfo, $FastaFile, $db)


B<BLAST::alignParallel>(%ref_hash_config, $sample_name, %ref_hash_laneInfo, $FastaFile, $db)

B<BLAST::bestHit>(%ref_hash_config, $sample_name, %ref_hash_laneInfo, $db)

I<B<The $db arg is optional, made to be used if more than one database was specified in the config file>>

B<BLAST::alignParallel> will depend on two scripts and their paths must be put on the config file

1- B<ParallelBlast>: a script written by David Morais 

2- B<fastasplit>: www.bcgsc.ca/downloads/parts/software/resources/src/exonerate-1.4.0/src/util/fastasplit.c

B<Both scripts need to be in the same dierctory.>

=head1 DESCRIPTION

B<BLAST> is a library to use the
alignment package, BLAST.

The lib implements two subroutines: one that performs BLAST with its on parallelization options;
and another that performs an external parallelization. 

In my benchmark the external parallelization was 25% faster but fell free to try it out yourself.


=head1 AUTHOR

David Morais dmorais@cs.bris.ac.uk

=head1 DEPENDENCY

B<Pod::Usage> Usage and help output.

B<Data::Dumper> Used to debbug.

=cut

package BLAST;

# Strict Pragmas
#--------------------------
use strict;
use warnings;

#--------------------------

# Add the mugqic_pipeline/lib/ path relative to this Perl script to @INC library search variable
use FindBin;
use lib "$FindBin::Bin";

# Dependencies
#-----------------------
use Data::Dumper;
use Config::Simple;
use LoadConfig;
use File::Basename;
#-------------------
# SUB
#-------------------
our $rH_cfg;
our $sampleName;
our $rH_laneInfo;
our $fileFasta;

sub align {
  $rH_cfg      = shift;
  $sampleName  = shift;
  $rH_laneInfo = shift;
  $fileFasta   = shift;

  my $db = shift;

  # option used if more than one db was specified on the config file.
  # In this case $db should be passed as an argument
  #-----------------------------------------------------------------
  $rH_cfg->{'blast.db'} = defined($db) ? $db : $rH_cfg->{'blast.db'};

  my $outFile = $fileFasta;
  $outFile =~ s/\*_//;
  my $command = '';
  my %retVal;
  my $laneDirectory = "assembly/" . $sampleName . "/";
  my $input = $laneDirectory . 'fasta_split/' . basename($rH_cfg->{'blast.db'}) . '/' . $fileFasta;
  my $output = $laneDirectory . 'fasta_split/' . $outFile . '_BLASTOUT.txt';

  my $rO_job = new Job();
  $rO_job->testInputOutputs([$input], [$output]);

  $rO_job->addModules($rH_cfg, [['default', 'moduleVersion.blast']]);
  $command .= ' mkdir -p ' . $laneDirectory . 'fasta_split/' . basename($rH_cfg->{'blast.db'}) . ' &&';
  $command .= ' ' . $rH_cfg->{'blast.program'} . ' -num_threads ' . $rH_cfg->{'blast.nbThreads'};
  $command .= ' -query ' . $input;
  $command .= ' -db ' . $rH_cfg->{'blast.db'} . ' -out ' . $output;
  $command .= ' ' . $rH_cfg->{'blast.options'};

  $rO_job->addCommand($command);

  return $rO_job;
}

sub alignParallel {
  $rH_cfg      = shift;
  $sampleName  = shift;
  $rH_laneInfo = shift;
  $fileFasta   = shift;

  my $db = shift;

  # option used if more than one db was specified on the config file.
  # In this case $db should be passed as an argument
  #------------------------------------------------------------------
  $rH_cfg->{'blast.db'} = defined($db) ? $db : $rH_cfg->{'blast.db'};

  my $outFile = $fileFasta;
  $outFile =~ s/\*_//;
  my $command = '';
  my %retVal;
  my $laneDirectory = "assembly/" . $sampleName . "/";
  my $input = $laneDirectory . 'fasta_split/' . $fileFasta;
  my $output = $laneDirectory . 'fasta_split/' . basename($rH_cfg->{'blast.db'}) . '/' . $outFile . '_BLASTOUT.txt';

  my $rO_job = new Job();
  $rO_job->testInputOutputs([$input], [$output]);

  $rO_job->addModules($rH_cfg, [['default', 'moduleVersion.blast']]);
  $command .= ' mkdir -p ' . $laneDirectory . 'fasta_split/' . basename($rH_cfg->{'blast.db'}) . ' &&';
  $command .= ' ' . $rH_cfg->{'blast.parallelBlast'} . ' --file ' . $input;
  $command .= ' --OUT ' . $output;
  $command .= ' -n ' . $rH_cfg->{'blast.nbThreads'} . ' --BLAST ' . '\'' . $rH_cfg->{'blast.program'};
  $command .= ' -db ' . $rH_cfg->{'blast.db'} . ' ' . $rH_cfg->{'blast.options'} . '\'';

  $rO_job->addCommand($command);

  return $rO_job;
}

sub bestHit {
  $rH_cfg      = shift;
  $sampleName  = shift;
  $rH_laneInfo = shift;

  my $db = shift;

  # option used if more than one db was specified on the config file.
  # In this case $db should be passed as an argument
  #------------------------------------------------------------------
  $rH_cfg->{'blast.db'} = defined($db) ? $db : $rH_cfg->{'blast.db'};
  my $laneDirectory = "assembly/" . $sampleName . "/";
  my $input = $laneDirectory . 'fasta_split/' . basename($rH_cfg->{'blast.db'}) . '/';
  my $output = $laneDirectory . 'fasta_split/' . basename($rH_cfg->{'blast.db'}) . '/blast_BestHit.txt';

  my $rO_job = new Job();
  $rO_job->testInputOutputs([$input], [$output]);

  my $command .= 'cat ' . $input . '*.txt ';
  $command .= ' >' . $laneDirectory . 'fasta_split/' . basename($rH_cfg->{'blast.db'}) . '/blastRes.txt &&';
  $command .= ' sh ' . $rH_cfg->{'blast.blastHq'} . ' ' . $laneDirectory . 'fasta_split/' . basename($rH_cfg->{'blast.db'}) . '/blastRes.txt ';
  $command .= ' >' . $laneDirectory . 'fasta_split/' . basename($rH_cfg->{'blast.db'}) . '/blastRes_HQ.txt &&';
  $command .= ' ' . $rH_cfg->{'blast.BestHit'} . ' ' . $laneDirectory . 'fasta_split/' . basename($rH_cfg->{'blast.db'}) . '/blastRes_HQ.txt ';
  $command .= ' >' . $output;

  $rO_job->addCommand($command);

  return $rO_job;
}

sub dcmegablast{ #JT: Initially for for PacBio pipeline
  my $rH_cfg      = shift;
  my $infileFasta = shift; 
  my $outfmt      = shift;
  my $outfile     = shift;
  my $coverageBED = shift;
  my $outdir      = shift;

  my $rO_job = new Job();
    $rO_job->testInputOutputs([$infileFasta], [$outfile]);
    
<<<<<<< HEAD
  my $cmd = '';
  $rO_job->addModules($rH_cfg, [['memtime', 'moduleVersion.memtime'], ['blast', 'moduleVersion.blast']]);
  #$cmd .= $gunzipCmd . ' &&';
  $cmd .= ' memtime ';
  $cmd .= ' blastn';
  $cmd .= ' -task dc-megablast';
  $cmd .= ' -query ' . $infileFasta;
  $cmd .= ' -outfmt ' . $outfmt;
  $cmd .= ' -out ' .$outfile;
  $cmd .= ' -num_threads ' . LoadConfig::getParam($rH_cfg, 'blast', 'num_threads', 1, 'int');
  $cmd .= ' -db ' . LoadConfig::getParam($rH_cfg, 'blast', 'blastdb');


  $rO_job->addCommand($cmd);

  return $rO_job;
=======
  if (!$ro_job->isUp2Date()) {
    my $cmd = '';
    $cmd .= LoadConfig::moduleLoad($rH_cfg, [
      ['memtime', 'moduleVersion.memtime'], 
      ['blast', 'moduleVersion.blast'],
      ['R', 'moduleVersion.R'],
      ['tools', 'moduleVersion.mugqictools']
    ]) . ' && ';
    $cmd .= ' memtime ';
    $cmd .= ' blastn';
    $cmd .= ' -task dc-megablast';
    $cmd .= ' -query ' . $infileFasta;
    $cmd .= ' -outfmt \"' .$outfmt. ' qseqid sseqid pident length mismatch gapopen qstart qend sstart send evalue bitscore stitle sskingdoms sscinames scomnames\"';
    $cmd .= ' -out ' .$outfile;
    $cmd .= ' -max_target_seqs ' . LoadConfig::getParam($rH_cfg, 'blast', 'max_target_seqs', 1, 'int');
    $cmd .= ' -num_threads ' . LoadConfig::getParam($rH_cfg, 'blast', 'num_threads', 1, 'int');
    $cmd .= ' -db ' . LoadConfig::getParam($rH_cfg, 'blast', 'blastdb');
    $cmd .= ' && ';
    $cmd .= ' pacBioMergeCovToBlast.R';
    $cmd .= ' -c ' . $coverageBED;
    $cmd .= ' -b ' . $outfile;
    $cmd .= ' -o ' . $outdir;

    $ro_job->addCommand($cmd);
  }
  return $ro_job;
>>>>>>> 0faaea63
}

sub blastdbcmd{ # JT: Initially for PacBio pipeline
  my $rH_cfg      = shift;
  my $entryCmd    = shift;
  my $outfile     = shift;

<<<<<<< HEAD
  my $rO_job = new Job();
    $rO_job->testInputOutputs(undef, [$outfile]);
=======
  my $ro_job = new Job();
    $ro_job->testInputOutputs([""], [$outfile]);
>>>>>>> 0faaea63
    
  my $cmd = '';
  $rO_job->addModules($rH_cfg, [['memtime', 'moduleVersion.memtime'], ['blast', 'moduleVersion.blast']]);
  $cmd .= ' memtime';
  $cmd .= ' blastdbcmd';
  $cmd .= ' -db ' . LoadConfig::getParam($rH_cfg, 'blast', 'blastdb');
  $cmd .= ' -entry ' . $entryCmd;
  $cmd .= ' -outfmt %f';
  $cmd .= ' > ' . $outfile;

  $rO_job->addCommand($cmd);

  return $rO_job;
}

1;<|MERGE_RESOLUTION|>--- conflicted
+++ resolved
@@ -184,53 +184,32 @@
   my $outdir      = shift;
 
   my $rO_job = new Job();
-    $rO_job->testInputOutputs([$infileFasta], [$outfile]);
-    
-<<<<<<< HEAD
+  $rO_job->testInputOutputs([$infileFasta], [$outfile]);
+  
   my $cmd = '';
-  $rO_job->addModules($rH_cfg, [['memtime', 'moduleVersion.memtime'], ['blast', 'moduleVersion.blast']]);
-  #$cmd .= $gunzipCmd . ' &&';
+  $rO_job->addModules($rH_cfg, [
+    ['memtime', 'moduleVersion.memtime'], 
+    ['blast', 'moduleVersion.blast'],
+    ['R', 'moduleVersion.R'],
+    ['tools', 'moduleVersion.mugqictools']
+  ]);
   $cmd .= ' memtime ';
   $cmd .= ' blastn';
   $cmd .= ' -task dc-megablast';
   $cmd .= ' -query ' . $infileFasta;
-  $cmd .= ' -outfmt ' . $outfmt;
+  $cmd .= ' -outfmt \"' .$outfmt. ' qseqid sseqid pident length mismatch gapopen qstart qend sstart send evalue bitscore stitle sskingdoms sscinames scomnames\"';
   $cmd .= ' -out ' .$outfile;
+  $cmd .= ' -max_target_seqs ' . LoadConfig::getParam($rH_cfg, 'blast', 'max_target_seqs', 1, 'int');
   $cmd .= ' -num_threads ' . LoadConfig::getParam($rH_cfg, 'blast', 'num_threads', 1, 'int');
   $cmd .= ' -db ' . LoadConfig::getParam($rH_cfg, 'blast', 'blastdb');
-
+  $cmd .= ' && ';
+  $cmd .= ' pacBioMergeCovToBlast.R';
+  $cmd .= ' -c ' . $coverageBED;
+  $cmd .= ' -b ' . $outfile;
+  $cmd .= ' -o ' . $outdir;
 
   $rO_job->addCommand($cmd);
-
-  return $rO_job;
-=======
-  if (!$ro_job->isUp2Date()) {
-    my $cmd = '';
-    $cmd .= LoadConfig::moduleLoad($rH_cfg, [
-      ['memtime', 'moduleVersion.memtime'], 
-      ['blast', 'moduleVersion.blast'],
-      ['R', 'moduleVersion.R'],
-      ['tools', 'moduleVersion.mugqictools']
-    ]) . ' && ';
-    $cmd .= ' memtime ';
-    $cmd .= ' blastn';
-    $cmd .= ' -task dc-megablast';
-    $cmd .= ' -query ' . $infileFasta;
-    $cmd .= ' -outfmt \"' .$outfmt. ' qseqid sseqid pident length mismatch gapopen qstart qend sstart send evalue bitscore stitle sskingdoms sscinames scomnames\"';
-    $cmd .= ' -out ' .$outfile;
-    $cmd .= ' -max_target_seqs ' . LoadConfig::getParam($rH_cfg, 'blast', 'max_target_seqs', 1, 'int');
-    $cmd .= ' -num_threads ' . LoadConfig::getParam($rH_cfg, 'blast', 'num_threads', 1, 'int');
-    $cmd .= ' -db ' . LoadConfig::getParam($rH_cfg, 'blast', 'blastdb');
-    $cmd .= ' && ';
-    $cmd .= ' pacBioMergeCovToBlast.R';
-    $cmd .= ' -c ' . $coverageBED;
-    $cmd .= ' -b ' . $outfile;
-    $cmd .= ' -o ' . $outdir;
-
-    $ro_job->addCommand($cmd);
-  }
-  return $ro_job;
->>>>>>> 0faaea63
+  return $rO_job;
 }
 
 sub blastdbcmd{ # JT: Initially for PacBio pipeline
@@ -238,14 +217,9 @@
   my $entryCmd    = shift;
   my $outfile     = shift;
 
-<<<<<<< HEAD
-  my $rO_job = new Job();
-    $rO_job->testInputOutputs(undef, [$outfile]);
-=======
-  my $ro_job = new Job();
-    $ro_job->testInputOutputs([""], [$outfile]);
->>>>>>> 0faaea63
-    
+  my $rO_job = new Job();
+  $rO_job->testInputOutputs([""], [$outfile]);
+
   my $cmd = '';
   $rO_job->addModules($rH_cfg, [['memtime', 'moduleVersion.memtime'], ['blast', 'moduleVersion.blast']]);
   $cmd .= ' memtime';
