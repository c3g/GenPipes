--- conflicted
+++ resolved
@@ -79,11 +79,7 @@
     $ro_job->testInputOutputs([$sortedBAM], [$outputDir . '/' . $sampleName . '/tagInfo.txt']);
 
     my $command;
-<<<<<<< HEAD
-    $command = ' module load ' . LoadConfig::getParam($rH_cfg, 'qcTags', 'moduleVersion.python') . ' ' . LoadConfig::getParam($rH_cfg, 'qcTags', 'moduleVersion.homer') . ' ' . LoadConfig::getParam($rH_cfg, 'qcTags', 'moduleVersion.samtools') . ' && ';
-=======
     $command = ' module load ' . LoadConfig::getParam($rH_cfg, 'qcTags', 'moduleVersion.python') . ' ' . LoadConfig::getParam($rH_cfg, 'qcTags', 'moduleVersion.homer') . ' ' . LoadConfig::getParam($rH_cfg, 'qcTags', 'moduleVersion.samtools') . ' &&';
->>>>>>> 31db440f
     $command .= ' makeTagDirectory ' . $outputDir . '/' . $sampleName . ' ' . $sortedBAM . ' -checkGC -genome ' . $refGenome;
 
     $ro_job->addCommand($command);
@@ -107,13 +103,8 @@
   $ro_job->testInputOutputs([$tagDirectory], [$outputWiggle]);
 
   if (!$ro_job->isUp2Date()) {
-<<<<<<< HEAD
-    $command .= ' module load ' . LoadConfig::getParam($rH_cfg, 'default' , 'moduleVersion.python') . ' ' . LoadConfig::getParam($rH_cfg, 'default', 'moduleVersion.homer') . ';';
+    $command .= ' module load ' . LoadConfig::getParam($rH_cfg, 'default' , 'moduleVersion.python') . ' ' . LoadConfig::getParam($rH_cfg, 'default', 'moduleVersion.homer') . ' &&';
     $command .= ' makeUCSCfile ' . $tagDirectory . ' | gzip -1 -c > '. $outputWiggle;
-=======
-    $command .= ' module load ' . LoadConfig::getParam($rH_cfg, 'default' , 'moduleVersion.python') . ' ' . LoadConfig::getParam($rH_cfg, 'default', 'moduleVersion.homer') . ' &&';
-    $command .= ' makeUCSCfile ' . $tagDirectory . ' -o ' . $outputWiggle;
->>>>>>> 31db440f
     $ro_job->addCommand($command);
   }
   
@@ -132,11 +123,7 @@
   $ro_job->testInputOutputs([$InputBed], [$outputDir.'/'.$designName]);
 
   if (!$ro_job->isUp2Date()) {
-<<<<<<< HEAD
-    $command .= ' module load ' . LoadConfig::getParam($rH_cfg, 'annotation' , 'moduleVersion.python') . ' ' . LoadConfig::getParam($rH_cfg, 'annotation', 'moduleVersion.homer') . ' && ';
-=======
-    $command .= ' module load ' . LoadConfig::getParam($rH_cfg, 'default' , 'moduleVersion.python') . ' ' . LoadConfig::getParam($rH_cfg, 'default', 'moduleVersion.homer') . ' &&';
->>>>>>> 31db440f
+    $command .= ' module load ' . LoadConfig::getParam($rH_cfg, 'annotation' , 'moduleVersion.python') . ' ' . LoadConfig::getParam($rH_cfg, 'annotation', 'moduleVersion.homer') . ' &&';
     $command .= ' annotatePeaks.pl ' . $InputBed . ' ' . $genomeName . ' -gsize ' . $genomeName . ' -cons -CpG -go ' . $outputDir . '/' . $designName . ' -genomeOntology ' . $outputDir . '/' . $designName . ' > ' . $outputDir . '/' . $designName . '.annotated.csv';
     $ro_job->addCommand($command);
   }
@@ -162,11 +149,7 @@
 
   if (!$ro_job->isUp2Date()) {
     my $command;
-<<<<<<< HEAD
-    $command .= ' module load ' . LoadConfig::getParam($rH_cfg, 'motif' , 'moduleVersion.python') . ' ' . LoadConfig::getParam($rH_cfg, 'motif', 'moduleVersion.homer') . ' ' . LoadConfig::getParam($rH_cfg, 'motif', 'moduleVersion.weblogo') . ' && ';
-=======
-    $command .= ' module load ' . LoadConfig::getParam($rH_cfg, 'default' , 'moduleVersion.python') . ' ' . LoadConfig::getParam($rH_cfg, 'default', 'moduleVersion.homer') . ' ' . LoadConfig::getParam($rH_cfg, 'default', 'moduleVersion.weblogo') . ' &&';
->>>>>>> 31db440f
+    $command .= ' module load ' . LoadConfig::getParam($rH_cfg, 'motif' , 'moduleVersion.python') . ' ' . LoadConfig::getParam($rH_cfg, 'motif', 'moduleVersion.homer') . ' ' . LoadConfig::getParam($rH_cfg, 'motif', 'moduleVersion.weblogo') . ' &&';
     $command .= ' findMotifsGenome.pl ' . $InputBed . ' ' . $genomeName . ' ' . $outputDir . ' ' . $optionsThreads;
 
     $ro_job->addCommand($command);
@@ -186,11 +169,7 @@
 
   if (!$ro_job->isUp2Date()) {
     my $command;
-<<<<<<< HEAD
-    $command .= ' module add ' . LoadConfig::getParam($rH_cfg, 'qcTags', 'moduleVersion.tools') . ' ' . LoadConfig::getParam($rH_cfg, 'qcTags', 'moduleVersion.R') . ' && ';
-=======
-    $command .= ' module add ' . LoadConfig::getParam($rH_cfg, 'default', 'moduleVersion.tools') . ' ' . LoadConfig::getParam($rH_cfg, 'default', 'moduleVersion.R') . ' &&';
->>>>>>> 31db440f
+    $command .= ' module add ' . LoadConfig::getParam($rH_cfg, 'qcTags', 'moduleVersion.tools') . ' ' . LoadConfig::getParam($rH_cfg, 'qcTags', 'moduleVersion.R') . ' &&';
     $command .= ' Rscript ' . ' \$R_TOOLS/chipSeqGenerateQCMetrics.R ' . $designFile . ' ' . $outputDir;
 
     $ro_job->addCommand($command);
