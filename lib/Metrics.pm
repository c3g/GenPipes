--- conflicted
+++ resolved
@@ -51,21 +51,12 @@
 
   my $outputIndexFile= $outputFolder. 'index.html';
 
-<<<<<<< HEAD
   my $up2date = PipelineUtils::testInputOutputs([$inputFile], [$outputFolder .'.zip', $outputIndexFile]);
   my $ro_job = new Job(!defined($up2date));
 
   if (!$ro_job->isUp2Date()) {
     my $command;
-    $command .= 'module load ' .LoadConfig::getParam($rH_cfg, 'rnaQc','moduleVersion.bwa') ;
-=======
-  my $command;
-  # -M gives modified date relative to now. The bigger the older.
-  if(!defined($latestFile) || !defined(-M $outputIndexFile) || $latestFile < -M $outputIndexFile) {
-    $command .= 'module load ' .LoadConfig::getParam($rH_cfg, 'mergeFiles','moduleVersion.java') ;
-    $command .= ' ' .LoadConfig::getParam($rH_cfg, 'rnaQc','moduleVersion.bwa') ;
->>>>>>> 8f6b4e59
-    $command .= ' ' .LoadConfig::getParam($rH_cfg, 'rnaQc','moduleVersion.rnaseqc') .' &&';
+    $command .= 'module load '.LoadConfig::getParam($rH_cfg, 'mergeFiles','moduleVersion.java').' '.LoadConfig::getParam($rH_cfg, 'rnaQc','moduleVersion.bwa').' '.LoadConfig::getParam($rH_cfg, 'rnaQc','moduleVersion.rnaseqc') .' &&';
     $command .= ' java -Djava.io.tmpdir='.LoadConfig::getParam($rH_cfg, 'rnaQc', 'tmpDir').' '.LoadConfig::getParam($rH_cfg, 'rnaQc', 'extraJavaFlags').' -Xmx'.LoadConfig::getParam($rH_cfg, 'rnaQc', 'metricsRam').' -jar \${RNASEQC_JAR}';
     $command .= ' -n ' .LoadConfig::getParam($rH_cfg, 'rnaQc','topTranscript');
     $command .= ' -s ' .$inputFile;
