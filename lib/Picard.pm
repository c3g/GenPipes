#!/usr/env/perl

=head1 NAME

I<Picard>

=head1 SYNOPSIS

Picard->merge()

=head1 DESCRIPTION

B<Picard> is a library to manipulate and compute stats off of BAMs

Input = file_name

Output = array

=head1 AUTHOR


=head1 DEPENDENCY

B<Pod::Usage> Usage and help output.

B<Data::Dumper> Used to debbug

=cut

package Picard;

# Strict Pragmas
#--------------------------
use strict;
use warnings;

#--------------------------

# Add the mugqic_pipeline/lib/ path relative to this Perl script to @INC library search variable
use FindBin;
use lib "$FindBin::Bin";

# Dependencies
#-----------------------
use LoadConfig;

# SUB
#-----------------------
sub mergeFiles {
  my $rH_cfg        = shift;
  my $sampleName    = shift;
  my $rA_inputFiles = shift;
  my $outputBAM     = shift;

  my $bamInputs;
  my $countInputs;
  for my $file (@$rA_inputFiles) {
    $bamInputs .= 'INPUT=' . $file . ' ';
  }

  my $ro_job = new Job();
  $ro_job->testInputOutputs($rA_inputFiles, [$outputBAM]);

  if (!$ro_job->isUp2Date()) {
    my $command;
    $command .= LoadConfig::moduleLoad($rH_cfg, [['mergeFiles', 'moduleVersion.java'], ['mergeFiles', 'moduleVersion.picard']]) . ' &&'; 
    $command .= ' java -Djava.io.tmpdir=' . LoadConfig::getParam($rH_cfg, 'mergeFiles', 'tmpDir') . ' ' . LoadConfig::getParam($rH_cfg, 'mergeFiles', 'extraJavaFlags') . ' -Xmx' . LoadConfig::getParam($rH_cfg, 'mergeFiles', 'mergeRam') . ' -jar \${PICARD_HOME}/MergeSamFiles.jar';
    $command .= ' VALIDATION_STRINGENCY=SILENT ASSUME_SORTED=true CREATE_INDEX=true';
    $command .= ' TMP_DIR=' . LoadConfig::getParam($rH_cfg, 'mergeFiles', 'tmpDir');
    $command .= ' ' . $bamInputs;
    $command .= ' OUTPUT=' . $outputBAM;
    $command .= ' MAX_RECORDS_IN_RAM=' . LoadConfig::getParam($rH_cfg, 'mergeFiles', 'mergeRecInRam', 1, 'int');

    $ro_job->addCommand($command);
  }
  return $ro_job;
}

sub fixmate {
  my $rH_cfg     = shift;
  my $inputBAM   = shift;
  my $outputBAM  = shift;

  my $ro_job = new Job();
  $ro_job->testInputOutputs([$inputBAM], [$outputBAM]);

  if (!$ro_job->isUp2Date()) {
    my $command;
    $command .= LoadConfig::moduleLoad($rH_cfg, [['fixmate', 'moduleVersion.java'], ['fixmate', 'moduleVersion.picard']]) . ' &&'; 
    $command .= ' java -Djava.io.tmpdir=' . LoadConfig::getParam($rH_cfg, 'fixmate', 'tmpDir') . ' ' . LoadConfig::getParam($rH_cfg, 'fixmate', 'extraJavaFlags') . ' -Xmx' . LoadConfig::getParam($rH_cfg, 'fixmate', 'fixmateRam') . ' -jar \${PICARD_HOME}/FixMateInformation.jar';
    $command .= ' VALIDATION_STRINGENCY=SILENT CREATE_INDEX=true SORT_ORDER=coordinate';
    $command .= ' TMP_DIR=' . LoadConfig::getParam($rH_cfg, 'fixmate', 'tmpDir');
    $command .= ' INPUT=' . $inputBAM;
    $command .= ' OUTPUT=' . $outputBAM;
    $command .= ' MAX_RECORDS_IN_RAM=' . LoadConfig::getParam($rH_cfg, 'fixmate', 'fixmateRecInRam', 1, 'int');

    $ro_job->addCommand($command);
  }
  return $ro_job;
}

sub markDup {
  my $rH_cfg        = shift;
  my $sampleName    = shift;
  my $inputBAM      = shift;
  my $outputBAM     = shift;
  my $outputMetrics = shift;

#   if (!(defined $inputBAM)) {
#     $inputBAM = $sampleName . '/' . $sampleName . '.matefixed.sorted.bam';
#   }
#   if (!(defined $outputBAM)) {
#     $outputBAM = $sampleName . '/' . $sampleName . '.sorted.dup.bam';
#   }
#   if (!(defined $outputMetrics)) {
#     $outputMetrics = $sampleName . '/' . $sampleName . '.sorted.dup.metrics';
#   }
  my $ro_job = new Job();
  $ro_job->testInputOutputs([$inputBAM], [$outputBAM, $outputMetrics]);

  if (!$ro_job->isUp2Date()) {
    my $command;
    $command .= LoadConfig::moduleLoad($rH_cfg, [['markDup', 'moduleVersion.java'], ['markDup', 'moduleVersion.picard']]) . ' &&'; 
    $command .= ' java -Djava.io.tmpdir=' . LoadConfig::getParam($rH_cfg, 'markDup', 'tmpDir') . ' ' . LoadConfig::getParam($rH_cfg, 'markDup', 'extraJavaFlags') . ' -Xmx' . LoadConfig::getParam($rH_cfg, 'markDup', 'markDupRam') . ' -jar \${PICARD_HOME}/MarkDuplicates.jar';
    $command .= ' REMOVE_DUPLICATES=false CREATE_MD5_FILE=true VALIDATION_STRINGENCY=SILENT CREATE_INDEX=true';
    $command .= ' TMP_DIR=' . LoadConfig::getParam($rH_cfg, 'markDup', 'tmpDir');
    $command .= ' INPUT=' . $inputBAM;
    $command .= ' OUTPUT=' . $outputBAM;
    $command .= ' METRICS_FILE=' . $outputMetrics;
    $command .= ' MAX_RECORDS_IN_RAM=' . LoadConfig::getParam($rH_cfg, 'markDup', 'markDupRecInRam', 1, 'int');

    $ro_job->addCommand($command);
  }
  return $ro_job;
}

sub collectMetrics {
  my $rH_cfg        = shift;
  my $inputBAM      = shift;
  my $outputMetrics = shift;
  my $reference     = shift;

  my $ro_job = new Job();
  $ro_job->testInputOutputs([$inputBAM], [$outputMetrics . '.quality_by_cycle.pdf']);

  if (!$ro_job->isUp2Date()) {
    if (!defined($reference)) {
      $reference = LoadConfig::getParam($rH_cfg, 'collectMetrics', 'referenceFasta');
    }
  
    my $command;
    $command .= LoadConfig::moduleLoad($rH_cfg, [
      ['collectMetrics', 'moduleVersion.java'],
      ['collectMetrics', 'moduleVersion.picard'],
      ['collectMetrics', 'moduleVersion.cranR']
    ]) . ' &&'; 
    $command .= ' java -Djava.io.tmpdir=' . LoadConfig::getParam($rH_cfg, 'collectMetrics', 'tmpDir') . ' ' . LoadConfig::getParam($rH_cfg, 'collectMetrics', 'extraJavaFlags') . ' -Xmx' . LoadConfig::getParam($rH_cfg, 'collectMetrics', 'collectMetricsRam') . ' -jar \${PICARD_HOME}/CollectMultipleMetrics.jar';
    $command .= ' PROGRAM=CollectAlignmentSummaryMetrics PROGRAM=CollectInsertSizeMetrics  VALIDATION_STRINGENCY=SILENT';
<<<<<<< HEAD
    $command .= ' TMP_DIR='.LoadConfig::getParam($rH_cfg, 'collectMetrics', 'tmpDir');
    $command .= ' REFERENCE_SEQUENCE='. $reference;
    $command .= ' INPUT='.$inputBAM;
    $command .= ' OUTPUT='.$outputMetrics;
    $command .= ' MAX_RECORDS_IN_RAM='.LoadConfig::getParam($rH_cfg, 'collectMetrics', 'collectMetricsRecInRam');
=======
    $command .= ' TMP_DIR=' . LoadConfig::getParam($rH_cfg, 'collectMetrics', 'tmpDir');
    $command .= ' REFERENCE_SEQUENCE=' . LoadConfig::getParam($rH_cfg, 'collectMetrics', 'referenceFasta', 1, 'filepath');
    $command .= ' INPUT=' . $inputBAM;
    $command .= ' OUTPUT=' . $outputMetrics;
    $command .= ' MAX_RECORDS_IN_RAM=' . LoadConfig::getParam($rH_cfg, 'collectMetrics', 'collectMetricsRecInRam', 1, 'int');
>>>>>>> 22b7fea9

    $ro_job->addCommand($command);
  }
  return $ro_job;
}

# Sort BAM/SAM files
sub sortSam {
  my $rH_cfg        = shift;
  my $sampleName    = shift;
  my $inputBAM    = shift;
  my $outputBAM     = shift;
  my $order         = shift;

  my $ro_job = new Job();
  $ro_job->testInputOutputs([$inputBAM], [$outputBAM]);

  if (!$ro_job->isUp2Date()) {
    my $command;
    $command .= LoadConfig::moduleLoad($rH_cfg, [['sortSam', 'moduleVersion.java'], ['sortSam', 'moduleVersion.picard']]) . ' &&';
    $command .= ' java -Djava.io.tmpdir=' . LoadConfig::getParam($rH_cfg, 'sortSam', 'tmpDir') . ' ' . LoadConfig::getParam($rH_cfg, 'sortSam', 'extraJavaFlags') . ' -Xmx' . LoadConfig::getParam($rH_cfg, 'sortSam', 'sortRam') . ' -jar \${PICARD_HOME}/SortSam.jar';
    $command .= ' VALIDATION_STRINGENCY=SILENT CREATE_INDEX=true';
    $command .= ' TMP_DIR=' . LoadConfig::getParam($rH_cfg, 'sortSam', 'tmpDir');
    $command .= ' INPUT=' . $inputBAM;
    $command .= ' OUTPUT=' . $outputBAM;
    $command .= ' SORT_ORDER=' . $order;
    $command .= ' MAX_RECORDS_IN_RAM=' . LoadConfig::getParam($rH_cfg, 'sortSam', 'sortRecInRam', 1, 'int');

    $ro_job->addCommand($command);
  }
  return $ro_job;
}


# reorder BAM/SAM files based on reference/dictionary
sub reorderSam {
  my $rH_cfg        = shift;
  my $sampleName    = shift;
  my $inputBAM      = shift;
  my $outputBAM     = shift;

  my $ro_job = new Job();
  $ro_job->testInputOutputs([$inputBAM], [$outputBAM]);

  if (!$ro_job->isUp2Date()) {
    my $command;
    $command .= LoadConfig::moduleLoad($rH_cfg, [['reorderSam', 'moduleVersion.java'], ['reorderSam', 'moduleVersion.picard']]) . ' &&';
    $command .= ' java -Djava.io.tmpdir=' . LoadConfig::getParam($rH_cfg, 'reorderSam', 'tmpDir') . ' ' . LoadConfig::getParam($rH_cfg, 'reorderSam', 'extraJavaFlags') . ' -Xmx' . LoadConfig::getParam($rH_cfg, 'reorderSam', 'reorderRam') . ' -jar \${PICARD_HOME}/ReorderSam.jar';
    $command .= ' VALIDATION_STRINGENCY=SILENT CREATE_INDEX=true';
    $command .= ' TMP_DIR=' . LoadConfig::getParam($rH_cfg, 'reorderSam', 'tmpDir');
    $command .= ' INPUT=' . $inputBAM;
    $command .= ' OUTPUT=' . $outputBAM;
    $command .= ' REFERENCE=' . LoadConfig::getParam($rH_cfg, 'reorderSam', 'referenceFasta', 1, 'filepath');
    $command .= ' MAX_RECORDS_IN_RAM=' . LoadConfig::getParam($rH_cfg, 'reorderSam', 'reorderRecInRam', 1, 'int');

    $ro_job->addCommand($command);
  }
  return $ro_job;
}

1;<|MERGE_RESOLUTION|>--- conflicted
+++ resolved
@@ -145,7 +145,7 @@
 
   if (!$ro_job->isUp2Date()) {
     if (!defined($reference)) {
-      $reference = LoadConfig::getParam($rH_cfg, 'collectMetrics', 'referenceFasta');
+      $reference = LoadConfig::getParam($rH_cfg, 'collectMetrics', 'referenceFasta', 1, 'filepath');
     }
   
     my $command;
@@ -156,19 +156,11 @@
     ]) . ' &&'; 
     $command .= ' java -Djava.io.tmpdir=' . LoadConfig::getParam($rH_cfg, 'collectMetrics', 'tmpDir') . ' ' . LoadConfig::getParam($rH_cfg, 'collectMetrics', 'extraJavaFlags') . ' -Xmx' . LoadConfig::getParam($rH_cfg, 'collectMetrics', 'collectMetricsRam') . ' -jar \${PICARD_HOME}/CollectMultipleMetrics.jar';
     $command .= ' PROGRAM=CollectAlignmentSummaryMetrics PROGRAM=CollectInsertSizeMetrics  VALIDATION_STRINGENCY=SILENT';
-<<<<<<< HEAD
-    $command .= ' TMP_DIR='.LoadConfig::getParam($rH_cfg, 'collectMetrics', 'tmpDir');
-    $command .= ' REFERENCE_SEQUENCE='. $reference;
-    $command .= ' INPUT='.$inputBAM;
-    $command .= ' OUTPUT='.$outputMetrics;
-    $command .= ' MAX_RECORDS_IN_RAM='.LoadConfig::getParam($rH_cfg, 'collectMetrics', 'collectMetricsRecInRam');
-=======
     $command .= ' TMP_DIR=' . LoadConfig::getParam($rH_cfg, 'collectMetrics', 'tmpDir');
-    $command .= ' REFERENCE_SEQUENCE=' . LoadConfig::getParam($rH_cfg, 'collectMetrics', 'referenceFasta', 1, 'filepath');
+    $command .= ' REFERENCE_SEQUENCE=' . $reference;
     $command .= ' INPUT=' . $inputBAM;
     $command .= ' OUTPUT=' . $outputMetrics;
     $command .= ' MAX_RECORDS_IN_RAM=' . LoadConfig::getParam($rH_cfg, 'collectMetrics', 'collectMetricsRecInRam', 1, 'int');
->>>>>>> 22b7fea9
 
     $ro_job->addCommand($command);
   }
