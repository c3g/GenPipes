--- conflicted
+++ resolved
@@ -61,11 +61,7 @@
 
   my $rawReadDir    = LoadConfig::getParam($rH_cfg, 'trim','rawReadDir');
   my $inputFastqPair1Name = $rawReadDir .'/' .$sampleName .'/run' .$rH_laneInfo->{'runId'} . "_" . $rH_laneInfo->{'lane'} .'/' .$rH_laneInfo->{'read1File'};
-<<<<<<< HEAD
-  my $inputFastqPair2Name = $rawReadDir .'/' .$sampleName .'/run' .$rH_laneInfo->{'runId'} . "_" . $rH_laneInfo->{'lane'} .'/' .$rH_laneInfo->{'read2File'};
-=======
   my $inputFastqPair2Name = undef;
->>>>>>> 0a07178e
 
   my $skipTrimming = LoadConfig::getParam($rH_cfg, 'trim','skip');
 
@@ -81,10 +77,7 @@
   }
   elsif ( $rH_laneInfo->{'runType'} eq "PAIRED_END" ) {
     if(defined($skipTrimming) && $skipTrimming eq '1') {
-<<<<<<< HEAD
-=======
       $inputFastqPair2Name = $rawReadDir .'/' .$sampleName .'/run' .$rH_laneInfo->{'runId'} . "_" . $rH_laneInfo->{'lane'} .'/' .$rH_laneInfo->{'read2File'};
->>>>>>> 0a07178e
       $ro_job = new Job();
       $ro_job->setOutputFileHash(SINGLE1_OUTPUT => $inputFastqPair1Name);
       $ro_job->setOutputFileHash({PAIR1_OUTPUT => $inputFastqPair1Name, PAIR2_OUTPUT => $inputFastqPair2Name});
