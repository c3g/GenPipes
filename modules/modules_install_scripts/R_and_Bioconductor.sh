###################
################### R
###################

## Install R itself (libcairo must be installed?s)
VERSION="3.0.1"

# DEP_PATH is a URL or path to file with additional packages to be installed
DEP_PATH="http://bitbucket.org/mugqic/rpackages/raw/8e16c9322318a62ba74872504f0cef120803f1b7/DEPENDENCIES/modules_install_scripts/R_and_Bioconductor_packages.txt" 

# Download and compile and install
INSTALL_PATH=$MUGQIC_INSTALL_HOME/software/R/R-$VERSION # where to install.
mkdir -p $INSTALL_PATH
wget http://cran.r-project.org/src/base/R-${VERSION:0:1}/R-$VERSION.tar.gz
tar -xvf R-$VERSION.tar.gz
cd R-$VERSION
./configure --prefix=$INSTALL_PATH  # TEMP s--with-readline=yes --with-readline=no
make -j8
make install

## Install prefered add on packages (takes a loooong time)
wget $DEP_PATH
$INSTALL_PATH/bin/R --vanilla <<'EOF'
	source("http://bioconductor.org/biocLite.R")
	deps=readLines("R_and_Bioconductor_packages.txt")

	# Programmatically add all the org pacakges
         contribUrl = contrib.url(biocinstallRepos(), type = 'source')
         availPkgs  = available.packages(contribUrl, type = 'source')	
         org.packages = rownames(availPkgs)[grepl("^org", rownames(availPkgs))]
	deps = c(deps,org.packages)

	deps = unique(deps)
	biocLite(deps,lib=.Library)
	biocLite(deps,lib=.Library)

	# Install Vennerable from RForge
	install.packages("Vennerable", repos="http://R-Forge.R-project.org",lib=.Library)

	# Install gqSeqUtils
	# TODO git clone git@bitbucket.org:mugqic/rpackages.git
	

EOF

# Install gqSeqUtils
git clone https://bitbucket.org/mugqic/rpackages.git
$INSTALL_PATH/bin/R CMD INSTALL rpackages/gqUtils
$INSTALL_PATH/bin/R CMD INSTALL rpackages/gqSeqUtils




<<<<<<< HEAD
## Add group permissions after install
chmod -R g+rw $INSTALL_PATH/lib64/R/library
=======
## chmod after installtion
chmod -R g+rw $INSTALL_PATH
>>>>>>> 88ebc06e

# Module def file..
echo "#%Module1.0
proc ModulesHelp { } {
       puts stderr \"\tMUGQIC - Adds R to your environment \"
}
module-whatis \"MUGQIC - Adds R to your environment \"
                       
set             root                \$::env(MUGQIC_INSTALL_HOME)/software/R/R-$VERSION
setenv          R_LIBS             \$root/lib64/R/library
#prepend-path    MANPATH            \$root/share              
prepend-path    PATH               \$root/bin
prepend-path    LD_LIBRARY_PATH    \$root/lib64:/software/libraries/GotoBLAS_LAPACK/shared
#prepend-path   LD_LIBRARY_PATH    \$root/lib64:\$root/standalone:/software/libraries/GotoBLAS_LAPACK/shared
#prepend-path   CPATH              \$root/include

" > $VERSION

# version file
echo "#%Module1.0
set ModulesVersion \"$VERSION\"

" > .version

mkdir -p $MUGQIC_INSTALL_HOME/modulefiles/mugqic/R
mv .version $VERSION $MUGQIC_INSTALL_HOME/modulefiles/mugqic/R



<|MERGE_RESOLUTION|>--- conflicted
+++ resolved
@@ -51,13 +51,8 @@
 
 
 
-<<<<<<< HEAD
 ## Add group permissions after install
-chmod -R g+rw $INSTALL_PATH/lib64/R/library
-=======
-## chmod after installtion
 chmod -R g+rw $INSTALL_PATH
->>>>>>> 88ebc06e
 
 # Module def file..
 echo "#%Module1.0
