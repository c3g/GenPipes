--- conflicted
+++ resolved
@@ -50,45 +50,16 @@
     return job
 
 #### TO BE CONVERTED TO PYTHON
-<<<<<<< HEAD
-sub dukWrapper{
-        my $rH_cfg           = shift;
-        my $infileFastq      = shift;
-        my $contam           = shift;
-        my $ncontam          = shift;
-        my $log              = shift;
-        my $db               = shift;
-        
-        my $ro_job = new Job();
-        $ro_job->testInputOutputs([$infileFastq] , [$contam, $ncontam]);
-        
-        if (!$ro_job->isUp2Date()) {
-                    my $cmd = '';
-                $cmd .= LoadConfig::moduleLoad($rH_cfg, [
-                          ['memtime', 'module_memtime'],
-                          ['tools', 'module_tools'],
-                          ['perl', 'module_perl'],
-                          ['duk', 'module_duk']
-                        ]) . ' && ';
-                    $cmd .= ' memtime ';     
-                    $cmd .= ' contamWrapper.pl';
-                    $cmd .= ' --infile ' . $infileFastq;
-                    $cmd .= ' --outfile_matched ' . $contam;
-                    $cmd .= ' --outfile_unmatched ' . $ncontam;
-                    $cmd .= ' --log ' . $log;
-                    $cmd .= ' --db ' . $db;
-                    $cmd .= ' --num_threads ' . LoadConfig::getParam($rH_cfg, 'duk_wrapper', 'num_threads', 1, 'int');
-=======
 def duk_wrapper(infile_fastq, contam, ncontam, log, db):
     
     job = Job( 
         [infile_fastq], 
         [contam, ncontam],
         [
-            ['memtime', 'moduleVersion.memtime'],
-            ['tools', 'moduleVersion.tools'],
-            ['perl', 'moduleVersion.perl'],
-            ['duk', 'moduleVersion.duk']
+            ['memtime', 'module_memtime'],
+            ['tools', 'module_tools'],
+            ['perl', 'module_perl'],
+            ['duk', 'module_duk']
           ]
     )
 
@@ -111,377 +82,18 @@
 
 
 def duk(log, ncontam, contam, db, infile):
->>>>>>> 4d370a66
                 
     job = Job(
         [infile], 
         [contam, ncontam, log],
         [
-            ['memtime', 'moduleVersion.memtime'],
-            ['tools', 'moduleVersion.tools'],
-            ['perl', 'moduleVersion.perl'],
-            ['duk', 'moduleVersion.duk']
-        ]
-    )
-        
-<<<<<<< HEAD
-        if (!$ro_job->isUp2Date()) {
-                    my $cmd = '';
-                $cmd .= LoadConfig::moduleLoad($rH_cfg, [
-                          ['memtime', 'module_memtime'],
-                          ['tools', 'module_tools'],
-                          ['perl', 'module_perl'],
-                          ['duk', 'module_duk']
-                        ]) . ' && ';
-                    $cmd .= ' memtime ';
-                    $cmd .= ' gunzip -c ' . $infile . ' |' ;    
-                    $cmd .= ' duk';
-                    $cmd .= ' -o ' . $log;
-                    $cmd .= ' -n ' . $ncontam;
-                    $cmd .= ' -m ' . $contam;
-                    $cmd .= ' -k '.LoadConfig::getParam($rH_cfg, 'duk', 'k', 1, 'int');
-                    $cmd .= ' -s '.LoadConfig::getParam($rH_cfg, 'duk', 's', 1, 'int');
-                    $cmd .= ' -c '.LoadConfig::getParam($rH_cfg, 'duk', 'c', 1, 'int');
-                    $cmd .= ' ' . $db;      
-                
-                    $ro_job->addCommand($cmd);
-                }
-        return $ro_job;
-}
-
-sub splitBarcodes{
-        my $rH_cfg             = shift;
-        my $infile             = shift;
-        my $barcodes           = shift;
-        my $outfile            = shift;
-        my $log                = shift;
-        
-        my $ro_job = new Job();
-        $ro_job->testInputOutputs([$infile] , [$outfile]);
-        
-        if (!$ro_job->isUp2Date()) {
-                    my $cmd = '';
-                $cmd .= LoadConfig::moduleLoad($rH_cfg, [
-                          ['memtime', 'module_memtime'],
-                          ['tools', 'module_tools'],
-                          ['perl', 'module_perl']
-                        ]) . ' && ';
-                    $cmd .= ' memtime ';
-                    $cmd .= ' barcodes.pl';
-                    $cmd .= ' --infile ' . $infile;
-                    $cmd .= ' --barcodes ' . $barcodes;
-                    $cmd .= ' --outfile ' . $outfile;
-                    $cmd .= ' --num_threads '. LoadConfig::getParam($rH_cfg, 'barcodes', 'num_threads', 1, 'int');
-                    $cmd .= ' --log ' . $log;
-
-                    $ro_job->addCommand($cmd);
-                }
-        return $ro_job;
-}
-
-sub removeUnpairedReads{
-        my $rH_cfg             = shift;
-        my $infile             = shift;
-        my $outfilePaired      = shift;
-        my $unpairedR1         = shift;
-        my $unpairedR2         = shift;
-        
-        my $ro_job = new Job();
-        $ro_job->testInputOutputs([$infile] , [$outfilePaired]);
-        
-        if (!$ro_job->isUp2Date()) {
-                    my $cmd = '';
-                $cmd .= LoadConfig::moduleLoad($rH_cfg, [
-                          ['memtime', 'module_memtime'],
-                          ['tools', 'module_tools'],
-                          ['perl', 'module_perl']
-                        ]) . ' && ';
-                    $cmd .= ' memtime ';
-                    $cmd .= ' removeUnpaired.pl';
-                    $cmd .= ' --infile '. $infile;
-                    $cmd .= ' --outfile_paired ' . $outfilePaired;
-                    $cmd .= ' --outfile_1 ' . $unpairedR1;
-                    $cmd .= ' --outfile_2 ' . $unpairedR2;
-                    $cmd .= ' --num_threads '.LoadConfig::getParam($rH_cfg, 'remove_unpaired', 'num_threads', 1, 'int');
-                
-                    $ro_job->addCommand($cmd);
-                }
-        return $ro_job;
-}
-
-sub splitPairs{
-        my $rH_cfg             = shift;
-        my $infile             = shift;
-        my $outfileR1          = shift;
-        my $outfileR2          = shift;
-        
-        my $ro_job = new Job();
-        $ro_job->testInputOutputs([$infile] , [$outfileR1, $outfileR2]);
-        
-        if (!$ro_job->isUp2Date()) {
-                    my $cmd = '';
-                $cmd .= LoadConfig::moduleLoad($rH_cfg, [
-                          ['memtime', 'module_memtime'],
-                          ['tools', 'module_tools'],
-                          ['perl', 'module_perl']
-                        ]) . ' && ';
-                    $cmd .= ' memtime ';
-                    $cmd .= ' splitPairs.pl';
-                    $cmd .= ' --infile ' . $infile;
-                    $cmd .= ' --outfile_1 ' . $outfileR1;
-                    $cmd .= ' --outfile_2 ' . $outfileR2;
-                    $cmd .= ' --num_threads '.LoadConfig::getParam($rH_cfg, 'split_pairs', 'num_threads', 1, 'int');
-                
-                    $ro_job->addCommand($cmd);
-                }
-        return $ro_job;
-}
-
-sub generateQscoreSheet{
-        my $rH_cfg             = shift;
-        my $infile             = shift;
-        my $prefix             = shift;
-        my $log                = shift;
-        my $outfile            = shift;
-        my $barcodes           = shift;
-        
-        my $ro_job = new Job();
-        $ro_job->testInputOutputs([$infile] , [$outfile]);
-        
-        if (!$ro_job->isUp2Date()) {
-                    my $cmd = '';
-                $cmd .= LoadConfig::moduleLoad($rH_cfg, [
-                          ['memtime', 'module_memtime'],
-                          ['fastx', 'module_fastx'],
-                          ['tools', 'module_tools'],
-                          ['perl', 'module_perl']
-                        ]) . ' && ';
-                    $cmd .= ' memtime ';
-                    $cmd .= 'qscoreSheets.pl ';
-                    $cmd .= ' --fastq ' . $infile;
-                    $cmd .= ' --tmp ' . LoadConfig::getParam($rH_cfg, 'default', 'tmp_dir', 1, 'dirpath') ;
-                    $cmd .= ' --prefix ' . $prefix;
-                    $cmd .= ' --suffix suffix';
-                    $cmd .= ' --log ' . $log;
-                    $cmd .= ' --outfile ' . $outfile;
-                    $cmd .= ' --phred ' . LoadConfig::getParam($rH_cfg, 'default', 'qual', 1, 'int') ;
-                    $cmd .= ' --barcodes ' . $barcodes;
-                    $cmd .= ' --num_threads '. LoadConfig::getParam($rH_cfg, 'qscore_sheet', 'num_threads', 1, 'int');
-                    
-                    $ro_job->addCommand($cmd);
-                }
-        return $ro_job;
-}
-
-sub generateQscoreGraphSingle{
-        my $rH_cfg             = shift;
-        my $infile             = shift;
-        my $prefix             = shift;
-        my $outfile            = shift;
-        
-        my $ro_job = new Job();
-        $ro_job->testInputOutputs([$infile] , [$outfile]);
-        
-        if (!$ro_job->isUp2Date()) {
-                    my $cmd = '';
-                $cmd .= LoadConfig::moduleLoad($rH_cfg, [
-                          ['memtime', 'module_memtime'],
-                          ['R', 'module_R'],
-                          ['tools', 'module_tools'],
-                          ['perl', 'module_perl']
-                        ]) . ' && ';
-                    $cmd .= ' memtime ';
-                    $cmd .= ' qscorePlots.pl';
-                    $cmd .= ' --infile_1 ' . $infile;
-                    $cmd .= ' --name ' . $prefix;  
-                    $cmd .= ' --pdf ' . $outfile; 
-                    $cmd .= ' --display 1';
-                    $cmd .= ' --single';
-
-                    $ro_job->addCommand($cmd);
-                }
-        return $ro_job;
-}
-
-sub generateQscoreGraphPaired{
-        my $rH_cfg             = shift;
-        my $infileR1           = shift;
-        my $infileR2           = shift;
-        my $outfile            = shift;
-        
-        my $ro_job = new Job();
-        $ro_job->testInputOutputs([$infileR1, $infileR2] , [$outfile]);
-        
-        if (!$ro_job->isUp2Date()) {
-                    my $cmd = '';
-                $cmd .= LoadConfig::moduleLoad($rH_cfg, [
-                          ['memtime', 'module_memtime'],
-                          ['R', 'module_R'],
-                          ['tools', 'module_tools'],
-                          ['perl', 'module_perl']
-                        ]) . ' && ';
-                    $cmd .= ' memtime ';
-                    $cmd .= ' qscorePlots.pl';
-                    $cmd .= ' --infile_1 ' . $infileR1;
-                    $cmd .= ' --infile_2 ' . $infileR2;
-                    $cmd .= ' --name qual_stats';  
-                    $cmd .= ' --pdf ' . $outfile; 
-                    $cmd .= ' --display 1';
-                    $cmd .= ' --paired';
-
-                    $ro_job->addCommand($cmd);
-                }
-        return $ro_job;
-}
-
-sub cutReads{
-        my $rH_cfg             = shift;
-        my $infile             = shift;
-        my $begin              = shift;
-        my $end                = shift;
-        my $outfile            = shift;
-        
-        my $ro_job = new Job();
-        $ro_job->testInputOutputs([$infile] , [$outfile]);
-        
-        if (!$ro_job->isUp2Date()) {
-                    my $cmd = '';
-                $cmd .= LoadConfig::moduleLoad($rH_cfg, [
-                          ['memtime', 'module_memtime'],
-                          ['tools', 'module_tools'],
-                          ['perl', 'module_perl']
-                        ]) . ' &&';
-                    $cmd .= ' memtime';
-                    $cmd .= ' cutFastqSeq.pl';
-                    $cmd .= ' --infile ' . $infile;
-                    $cmd .= ' --begin ' . $begin;
-                    $cmd .= ' --end ' . $end;
-                    $cmd .= ' --outfile ' . $outfile;
-
-                    $ro_job->addCommand($cmd);
-                }
-        return $ro_job;
-}
-
-sub flash{
-        my $rH_cfg             = shift;
-        my $infileR1           = shift;
-        my $infileR2           = shift;
-        my $prefix             = shift;
-        my $outdir             = shift;
-        
-        my $ro_job = new Job();
-        $ro_job->testInputOutputs([$infileR1, $infileR2] , [$outdir.'/assembly_complete/ncontam_nphix_trimmed.extendedFrags.fastq']);
-        
-        if (!$ro_job->isUp2Date()) {
-                    my $cmd = '';
-                $cmd .= LoadConfig::moduleLoad($rH_cfg, [
-                          ['memtime', 'module_memtime'],
-                          ['flash', 'module_flash'],
-                          ['tools', 'module_tools'],
-                          ['perl', 'module_perl']
-                        ]) . ' && ';
-                    $cmd .= ' memtime ';
-                    $cmd .= ' flash.pl';
-                    $cmd .= ' --infile_1 ' . $infileR1;
-                    $cmd .= ' --infile_2 ' . $infileR2;
-                    $cmd .= ' --prefix ' . $prefix;
-                    $cmd .= ' --outdir ' . $outdir;
-                    $cmd .= ' --n ' . LoadConfig::getParam($rH_cfg, 'flash', 'sampling', 1, 'int');
-                    $cmd .= ' --m ' . LoadConfig::getParam($rH_cfg, 'flash', 'minOverlap', 1, 'int');
-                    $cmd .= ' --M ' . LoadConfig::getParam($rH_cfg, 'flash', 'maxOverlap', 1, 'int');
-                    $cmd .= ' --x ' . LoadConfig::getParam($rH_cfg, 'flash', 'percentMismatch', 1, 'float');
-                    $cmd .= ' --p ' . LoadConfig::getParam($rH_cfg, 'flash', 'phred', 1, 'int');
-                    $cmd .= ' --num_threads ' . LoadConfig::getParam($rH_cfg, 'flash', 'num_threads', 1, 'int');
-
-                    $ro_job->addCommand($cmd);
-                }
-        return $ro_job;
-}
-
-sub removePrimers{
-        my $rH_cfg             = shift;
-        my $infile             = shift;
-        my $revPrimer          = shift;
-        my $fwdPrimer          = shift;
-        my $outfile            = shift;
-        my $outfileFailed      = shift;
-        
-        my $ro_job = new Job();
-        $ro_job->testInputOutputs([$infile] , [$outfile]);
-        
-        if (!$ro_job->isUp2Date()) {
-                    my $cmd = '';
-                $cmd .= LoadConfig::moduleLoad($rH_cfg, [
-                          ['memtime', 'module_memtime'],
-                          ['tools', 'module_tools'],
-                          ['perl', 'module_perl']
-                        ]) . ' && ';
-                    $cmd .= ' memtime ';
-                    $cmd .= 'itagsQC.pl';
-                    $cmd .= ' --infile ' . $infile;
-                    if($revPrimer ne 'null'){
-                                    $cmd .= ' --primer_3_prime ' . $revPrimer;
-                                    $cmd .= ' --length_3_prime ' . LoadConfig::getParam($rH_cfg, 'itags_QC', 'length3Prime', 1, 'int'); 
-                                }if($fwdPrimer ne 'null'){
-                                                $cmd .= ' --primer_5_prime ' . $fwdPrimer;
-                                                $cmd .= ' --length_5_prime ' . LoadConfig::getParam($rH_cfg, 'itags_QC', 'length5Prime', 1, 'int') ;    
-                                            }
-                    #$cmd .= ' --qscore_1 ' . LoadConfig::getParam($rH_cfg, 'itags_QC', 'qscore1');
-                    #$cmd .= ' --qscore_2 ' . LoadConfig::getParam($rH_cfg, 'itags_QC', 'qscore2');
-                    $cmd .= ' --outfile ' . $outfile;
-                    $cmd .= ' --outfile_failed ' . $outfileFailed;
-                    $cmd .= ' --num_threads ' . LoadConfig::getParam($rH_cfg, 'itags_QC', 'num_threads', 1, 'int');
-                    $cmd .= ' --qual ' . LoadConfig::getParam($rH_cfg, 'default', 'qual', 1, 'int');
-                    #$cmd .= ' --lq_threshold ' . LoadConfig::getParam($rH_cfg, 'itags_QC', 'lq_threshold');
-                    $cmd .= ' --primer_mismatch ' . LoadConfig::getParam($rH_cfg, 'itags_QC', 'primerMismatch', 1, 'int');
-                    #$cmd .= ' --min_length ' . LoadConfig::getParam($rH_cfg, 'itags_QC', 'minlength');
-                    #$cmd .= ' --N ' . LoadConfig::getParam($rH_cfg, 'itags_QC', 'N');
-                
-                    $ro_job->addCommand($cmd);
-                }
-        return $ro_job;
-}
-
-sub itagsQC{
-        my $rH_cfg             = shift;
-        my $infile             = shift;
-        my $revPrimer          = shift;
-        my $fwdPrimer          = shift;
-        my $outfile            = shift;
-        my $outfileFailed      = shift;
-        
-        my $ro_job = new Job();
-        $ro_job->testInputOutputs([$infile] , [$outfile]);
-        
-        if (!$ro_job->isUp2Date()) {
-                    my $cmd = '';
-                $cmd .= LoadConfig::moduleLoad($rH_cfg, [
-                          ['memtime', 'module_memtime'],
-                          ['tools', 'module_tools'],
-                          ['perl', 'module_perl']
-                        ]) . ' && ';
-                    $cmd .= ' memtime ';
-                    $cmd .= 'itagsQC.pl';
-                    $cmd .= ' --infile ' . $infile;
-                    if($revPrimer ne 'null'){
-                                    $cmd .= ' --primer_3_prime ' . $revPrimer;
-                                    $cmd .= ' --length_3_prime ' . LoadConfig::getParam($rH_cfg, 'itags_QC', 'length3Prime', 1, 'int'); 
-                                }if($fwdPrimer ne 'null'){
-                                                $cmd .= ' --primer_5_prime ' . $fwdPrimer;
-                                                $cmd .= ' --length_5_prime ' . LoadConfig::getParam($rH_cfg, 'itags_QC', 'length5Prime', 1, 'int') ;    
-                                            }
-                    $cmd .= ' --qscore_1 ' . LoadConfig::getParam($rH_cfg, 'itags_QC', 'qscore1', 1, 'int');
-                    $cmd .= ' --qscore_2 ' . LoadConfig::getParam($rH_cfg, 'itags_QC', 'qscore2', 1, 'int');
-                    $cmd .= ' --outfile ' . $outfile;
-                    $cmd .= ' --outfile_failed ' . $outfileFailed;
-                    $cmd .= ' --num_threads ' . LoadConfig::getParam($rH_cfg, 'itags_QC', 'num_threads', 1, 'int');
-                    $cmd .= ' --qual ' . LoadConfig::getParam($rH_cfg, 'default', 'qual', 1, 'int');
-                    $cmd .= ' --lq_threshold ' . LoadConfig::getParam($rH_cfg, 'itags_QC', 'lq_threshold', 1, 'int');
-                    $cmd .= ' --primer_mismatch ' . LoadConfig::getParam($rH_cfg, 'itags_QC', 'primerMismatch', 1, 'float');
-                    $cmd .= ' --min_length ' . LoadConfig::getParam($rH_cfg, 'itags_QC', 'minlength', 1, 'int');
-                    $cmd .= ' --N ' . LoadConfig::getParam($rH_cfg, 'itags_QC', 'N', 1, 'int');
-=======
+            ['memtime', 'module_memtime'],
+            ['tools', 'module_tools'],
+            ['perl', 'module_perl'],
+            ['duk', 'module_duk']
+        ]
+    )
+        
     job.command=""" 
 memtime gunzip -c {infile} | duk \\
 -o log {log} \\
@@ -506,9 +118,9 @@
         [infile],
         [outfile],
         [
-            ['memtime', 'moduleVersion.memtime'],
-            ['tools', 'moduleVersion.tools'],
-            ['perl', 'moduleVersion.perl']
+            ['memtime', 'module_memtime'],
+            ['tools', 'module_tools'],
+            ['perl', 'module_perl']
         ]
     )
 
@@ -532,9 +144,9 @@
         [infile], 
         [outfilePaired],
         [
-            ['memtime', 'moduleVersion.memtime'],
-            ['tools', 'moduleVersion.tools'],
-            ['perl', 'moduleVersion.perl']
+            ['memtime', 'module_memtime'],
+            ['tools', 'module_tools'],
+            ['perl', 'module_perl']
         ]
     )
     job.command="""
@@ -559,9 +171,9 @@
         [infile], 
         [outfileR1, outfileR2]
         [
-            ['memtime', 'moduleVersion.memtime'],
-            ['tools', 'moduleVersion.tools'],
-            ['perl', 'moduleVersion.perl']
+            ['memtime', 'module_memtime'],
+            ['tools', 'module_tools'],
+            ['perl', 'module_perl']
         ]
     )
 
@@ -585,10 +197,10 @@
         [infile],
         [outfile],
         [
-            ['memtime', 'moduleVersion.memtime'],
-            ['fastx', 'moduleVersion.fastx'],
-            ['tools', 'moduleVersion.tools'],
-            ['perl', 'moduleVersion.perl']
+            ['memtime', 'module_memtime'],
+            ['fastx', 'module_fastx'],
+            ['tools', 'module_tools'],
+            ['perl', 'module_perl']
         ]
     )
 
@@ -620,10 +232,10 @@
         [infile] , 
         [outfile],
         [
-            ['memtime', 'moduleVersion.memtime'],
-            ['R', 'moduleVersion.R'],
-            ['tools', 'moduleVersion.tools'],
-            ['perl', 'moduleVersion.perl']
+            ['memtime', 'module_memtime'],
+            ['R', 'module_R'],
+            ['tools', 'module_tools'],
+            ['perl', 'module_perl']
         ]
     )
     job.command="""
@@ -641,16 +253,15 @@
     return job
 
 def generateQscoreGraphPaired(infileR1, infileR2, outfile):
->>>>>>> 4d370a66
                 
     job = Job(
         [infileR1, infileR2], 
         [outfile],
         [
-            ['memtime', 'moduleVersion.memtime'],
-            ['R', 'moduleVersion.R'],
-            ['tools', 'moduleVersion.tools'],
-            ['perl', 'moduleVersion.perl']
+            ['memtime', 'module_memtime'],
+            ['R', 'module_R'],
+            ['tools', 'module_tools'],
+            ['perl', 'module_perl']
         ]
     )
 
@@ -671,35 +282,13 @@
 
 def cutReads(infile, begin, end, outfile):
         
-<<<<<<< HEAD
-        if (!$ro_job->isUp2Date()) {
-                    my $cmd = '';
-                $cmd .= LoadConfig::moduleLoad($rH_cfg, [
-                          ['memtime', 'module_memtime'],
-                          ['tools', 'module_tools'],
-                          ['perl', 'module_perl']
-                        ]) . ' && ';
-                    $cmd .= ' memtime ';
-                    $cmd .= 'countReport.pl';
-                    foreach(@$rA_files){
-                                    $cmd .= ' --file ' .$_;
-                                }
-                    foreach(@$rA_names){
-                                    $cmd .= ' --name ' .$_;
-                                }
-                    $cmd .= ' --analysisType ' . $analysisType;
-                    $cmd .= ' --barcodesDist '. $barcodesDist;
-                    $cmd .= ' --OTUtable ' . $OTUtable;
-                    $cmd .= ' --obsTable ' . $obsTable;
-                    $cmd .= ' > ' .$outfile;
-=======
     job = Job(
         [infile],
         [outfile]
         [
-            ['memtime', 'moduleVersion.memtime'],
-            ['tools', 'moduleVersion.tools'],
-            ['perl', 'moduleVersion.perl']
+            ['memtime', 'module_memtime'],
+            ['tools', 'module_tools'],
+            ['perl', 'module_perl']
         ]
     )
 
@@ -718,16 +307,15 @@
     return job
 
 def flash(infileR1, infileR2, prefix, outdir):
->>>>>>> 4d370a66
                 
     job = Job(
         [infileR1, infileR2], 
         [outdir + "/assembly_complete/ncontam_nphix_trimmed.extendedFrags.fastq"],
         [
-            ['memtime', 'moduleVersion.memtime'],
-            ['flash', 'moduleVersion.flash'],
-            ['tools', 'moduleVersion.tools'],
-            ['perl', 'moduleVersion.perl']
+            ['memtime', 'module_memtime'],
+            ['flash', 'module_flash'],
+            ['tools', 'module_tools'],
+            ['perl', 'module_perl']
         ]
     )
     job.command="""
@@ -761,9 +349,9 @@
         [infile], 
         [outfile],
         [
-            ['memtime', 'moduleVersion.memtime'],
-            ['tools', 'moduleVersion.tools'],
-            ['perl', 'moduleVersion.perl']
+            ['memtime', 'module_memtime'],
+            ['tools', 'module_tools'],
+            ['perl', 'module_perl']
         ]
     )
 
@@ -804,82 +392,13 @@
 
 def itagsQC(infile, revPrimer, fwdPrimer, outfile, outfileFailed):
         
-<<<<<<< HEAD
-        if (!$ro_job->isUp2Date()) {
-                    my $cmd = '';
-                $cmd .= LoadConfig::moduleLoad($rH_cfg, [
-                          ['memtime', 'module_memtime'],
-                          ['tools', 'module_tools'],
-                          ['perl', 'module_perl']
-                        ]) . ' && ';
-                    $cmd .= ' memtime ';
-                    $cmd .= 'txtToPdf.pl';
-                    $cmd .= ' --infile ' . $infile;
-                    $cmd .= ' --outfile ' . $outfile;
-                
-                    $ro_job->addCommand($cmd);
-                }
-        return $ro_job;
-}
-
-sub mergePdf{
-        my $rH_cfg             = shift;
-        my $command            = shift;
-        
-        my $dummyOutfile       = "mergepdf.mugqic.done";
-        my $ro_job = new Job();
-        $ro_job->testInputOutputs([""] , [$dummyOutfile]);
-        
-        if (!$ro_job->isUp2Date()) {
-                    my $cmd = '';
-                $cmd .= LoadConfig::moduleLoad($rH_cfg, [
-                          ['memtime', 'module_memtime'],
-                          ['ghostscript', 'module_ghostscript'],
-                          ['tools', 'module_tools'],
-                          ['perl', 'module_perl']
-                        ]) . ' && ';
-                    $cmd .= ' memtime ';
-                    $cmd .= ' ' . $command;
-                    $cmd .= ' && touch ' . $dummyOutfile; 
-
-                    $ro_job->addCommand($cmd);
-                }
-        return $ro_job;
-}
-
-sub clustering1{
-        my $rH_cfg             = shift;
-        my $infile             = shift;
-        my $barcodes           = shift;
-        my $outdir             = shift;
-        
-        my $ro_job = new Job();
-        $ro_job->testInputOutputs([$infile], ["$outdir/obs_filtered.fasta", "$outdir/obs_filtered.tsv"]);
-        
-        if (!$ro_job->isUp2Date()) {
-                    my $cmd = '';
-                $cmd .= LoadConfig::moduleLoad($rH_cfg, [
-                          ['memtime', 'module_memtime'],
-                          ['usearch', 'module_usearch'],
-                          ['tools', 'module_tools'],
-                          ['perl', 'module_perl']
-                        ]) . ' && ';
-                    $cmd .= ' memtime ';
-                    $cmd .= ' clustering1.pl';
-                    $cmd .= ' --infile_fastq ' . $infile;
-                    $cmd .= ' --ref_db ' . LoadConfig::getParam($rH_cfg, 'DB', 'chimeras', 1, 'filepath'); 
-                    $cmd .= ' --barcodes ' . $barcodes;
-                    $cmd .= ' --outdir ' . $outdir;
-                    $cmd .= ' --num_threads ' . LoadConfig::getParam($rH_cfg, 'clustering', 'num_threads', 1, 'int');
-                    #$cmd .= ' --start_at 4';
-=======
-    job = Job(
-        [infile],
-        [outfile],
-        [
-            ['memtime', 'moduleVersion.memtime'],
-            ['tools', 'moduleVersion.tools'],
-            ['perl', 'moduleVersion.perl']
+    job = Job(
+        [infile],
+        [outfile],
+        [
+            ['memtime', 'module_memtime'],
+            ['tools', 'module_tools'],
+            ['perl', 'module_perl']
         ]
     )
 
@@ -935,9 +454,9 @@
         [OTUtable],
         [outfile],
         [
-            ['memtime', 'moduleVersion.memtime'],
-            ['tools', 'moduleVersion.tools'],
-            ['perl', 'moduleVersion.perl']
+            ['memtime', 'module_memtime'],
+            ['tools', 'module_tools'],
+            ['perl', 'module_perl']
         ]
     )
     
@@ -959,15 +478,14 @@
     return job
 
 def txtToPdf(infile, outfile):
->>>>>>> 4d370a66
-                
-    job = Job(
-        [infile],
-        [outfile],
-        [
-            ['memtime', 'moduleVersion.memtime'],
-            ['tools', 'moduleVersion.tools'],
-            ['perl', 'moduleVersion.perl']
+                
+    job = Job(
+        [infile],
+        [outfile],
+        [
+            ['memtime', 'module_memtime'],
+            ['tools', 'module_tools'],
+            ['perl', 'module_perl']
         ]
     )
     job.command="""
@@ -981,46 +499,16 @@
 
 def mergePdf(command):
         
-<<<<<<< HEAD
-        if (!$ro_job->isUp2Date()) {
-                    my $cmd = '';
-                $cmd .= LoadConfig::moduleLoad($rH_cfg, [
-                          ['memtime', 'module_memtime'],
-                          ['usearch', 'module_usearch'],
-                          ['tools', 'module_tools'],
-                          ['perl', 'module_perl']
-                        ]) . ' && ';
-                    $cmd .= ' memtime ';
-                    $cmd .= ' clustering2.pl';
-                    $cmd .= ' --infile_fastq ' . $infile;
-                    $cmd .= ' --ref_db ' . LoadConfig::getParam($rH_cfg, 'DB', 'chimeras', 1, 'path'); 
-                    $cmd .= ' --barcodes ' . $barcodes;
-                    $cmd .= ' --outdir ' . $outdir;
-                    $cmd .= ' --num_threads ' . LoadConfig::getParam($rH_cfg, 'clustering', 'num_threads', 1, 'int');
-                    #$cmd .= ' --start_at 4';
-                
-                    $ro_job->addCommand($cmd);
-                }
-        return $ro_job;
-}
-
-sub clustering3{
-        my $rH_cfg             = shift;
-        my $infile             = shift;
-        my $barcodes           = shift;
-        my $outdir             = shift;
-=======
     dummyOutfile = "mergepdf.mugqic.done";
->>>>>>> 4d370a66
-        
+
     job = Job(
         [""],
         [dummyOutfile],
         [
-            ['memtime', 'moduleVersion.memtime'],
-            ['ghostscript', 'moduleVersion.ghostscript'],
-            ['tools', 'moduleVersion.tools'],
-            ['perl', 'moduleVersion.perl']
+            ['memtime', 'module_memtime'],
+            ['ghostscript', 'module_ghostscript'],
+            ['tools', 'module_tools'],
+            ['perl', 'module_perl']
         ]
     )
     
@@ -1035,83 +523,14 @@
 
 def clustering1(infile, barcodes, outdir):
         
-<<<<<<< HEAD
-        if (!$ro_job->isUp2Date()) {
-                    my $cmd = '';
-                $cmd .= LoadConfig::moduleLoad($rH_cfg, [
-                          ['memtime', 'module_memtime'],
-                          ['usearch', 'module_usearch'],
-                          ['dnaclust', 'module_dnaclust'],
-                          ['tools', 'module_tools'],
-                          ['perl', 'module_perl']
-                        ]) . ' && ';
-                    $cmd .= ' memtime ';
-                    $cmd .= ' clustering3.pl';
-                    $cmd .= ' --infile_fastq ' . $infile;
-                    $cmd .= ' --ref_db ' . LoadConfig::getParam($rH_cfg, 'DB', 'chimeras', 1, 'filepath'); 
-                    $cmd .= ' --barcodes ' . $barcodes;
-                    $cmd .= ' --outdir ' . $outdir;
-                $cmd .= ' --lowAbunCutOff ' . LoadConfig::getParam($rH_cfg, 'clustering', 'lowAbunCutOff', 1, 'int');
-                    $cmd .= ' --num_threads ' . LoadConfig::getParam($rH_cfg, 'clustering', 'num_threads', 1, 'int');
-                    #$cmd .= ' --start_at 4';
-                
-                    $ro_job->addCommand($cmd);
-                }
-        return $ro_job;
-}
-
-sub clientReport{
-      my $rH_cfg        = shift;
-      my $iniFilePath   = shift;
-      my $projectPath   = shift;
-      my $pipelineType  = shift;
-      my $reportPath    = shift;
-        
-      my $pipeline = 'pipeline=\"' .$pipelineType .'\",';
-        my $titleTMP = LoadConfig::getParam($rH_cfg, 'report','project_name');
-        my $title = 'report.title=\"' .$titleTMP .'\",';
-        my $authorTMP = LoadConfig::getParam($rH_cfg, 'report','report.author');
-        my $author = 'report.author=\"' .$authorTMP .'\",';
-        my $contactTMP = LoadConfig::getParam($rH_cfg, 'report','report.contact');
-        my $contact = 'report.contact=\"' .$contactTMP .'\",';
-
-        my $ro_job = new Job();
-        #$ro_job->testInputOutputs([$iniFilePath],[$projectPath]]);
-        $ro_job->setUp2Date(0);
-
-        if (!$ro_job->isUp2Date()) {
-                    my $cmd = '';
-                $cmd .= LoadConfig::moduleLoad($rH_cfg, [
-                          ['R', 'module_R']
-                        ]) . ' && ';
-                    $cmd .= ' R --no-save -e \'library(gqSeqUtils) ;';
-                    $cmd .= ' mugqicPipelineReport(';
-                    $cmd .= ' pipeline=\"' . $pipelineType . '\",';
-                    $cmd .= ' report.path=\"' . $reportPath . '\",';
-                    $cmd .= ' ini.file.path=\"' . $iniFilePath . '\",' ;
-                    $cmd .= ' report.title=\"' . LoadConfig::getParam($rH_cfg, 'report','project_name') . '\",' ;
-                    $cmd .= ' report.author=\"' . LoadConfig::getParam($rH_cfg, 'report','report.author') . '\",' ;
-                    $cmd .= ' report.contact=\"' . LoadConfig::getParam($rH_cfg, 'report','report.contact') . '\",' ;
-                    $cmd .= ' project.path=\"' . $projectPath . '\")\'' ;
-
-                    $ro_job->addCommand($cmd);
-                }
-
-        return $ro_job;
-}
-
-sub cleanup{
-        my $rH_cfg             = shift;
-        my $tmpdir             = shift;
-=======
     job = Job(
         [infile],
         ["outdir/obs_filtered.fasta", "outdir/obs_filtered.tsv"],
         [
-            ['memtime', 'moduleVersion.memtime'],
-            ['usearch', 'moduleVersion.usearch'],
-            ['tools', 'moduleVersion.tools'],
-            ['perl', 'moduleVersion.perl']
+            ['memtime', 'module_memtime'],
+            ['usearch', 'module_usearch'],
+            ['tools', 'module_tools'],
+            ['perl', 'module_perl']
         ]
     )
     job.command="""
@@ -1136,10 +555,10 @@
         [infile],
         ["outdir/obs_filtered.fasta", "outdir/obs_filtered.tsv"],
         [
-            ['memtime', 'moduleVersion.memtime'],
-            ['usearch', 'moduleVersion.usearch'],
-            ['tools', 'moduleVersion.tools'],
-            ['perl', 'moduleVersion.perl']
+            ['memtime', 'module_memtime'],
+            ['usearch', 'module_usearch'],
+            ['tools', 'module_tools'],
+            ['perl', 'module_perl']
         ]
     )
     job.command="""
@@ -1158,17 +577,16 @@
     return job
 
 def clustering3(infile, barcodes, outdir):
->>>>>>> 4d370a66
-        
+
     job = Job(
         [infile],
         ["outdir/obs_filtered.fasta", "outdir/obs_filtered.tsv"],
         [
-            ['memtime', 'moduleVersion.memtime'],
-            ['usearch', 'moduleVersion.usearch'],
-            ['dnaclust', 'moduleVersion.dnaclust'],
-            ['tools', 'moduleVersion.tools'],
-            ['perl', 'moduleVersion.perl']
+            ['memtime', 'module_memtime'],
+            ['usearch', 'module_usearch'],
+            ['dnaclust', 'module_dnaclust'],
+            ['tools', 'module_tools'],
+            ['perl', 'module_perl']
         ]
     )
 
@@ -1192,15 +610,6 @@
 
 def clientReport(iniFilePath, projectPath, pipelineType, reportPath):
         
-<<<<<<< HEAD
-        if (!$ro_job->isUp2Date()) {
-                    my $cmd = '';
-                $cmd .= LoadConfig::moduleLoad($rH_cfg, [
-                          ['memtime', 'module_memtime']
-                        ]) . ' && ';
-                    $cmd .= ' memtime ';
-                    $cmd .= 'rm '.$tmpdir.' -rf';
-=======
     pipeline = "pipeline=\"" + pipelineType + "\""
     titleTMP = config.param('report', 'projectName')
     title = "report.title=\"" + titleTMP + "\""
@@ -1213,7 +622,7 @@
         [iniFilePath],
         [projectPath],
         [
-            ['R', 'moduleVersion.R']
+            ['R', 'module_R']
         ]
     )
 
@@ -1235,8 +644,7 @@
         report_contact = contactTMP,
         projectPath = projectPath
     )
->>>>>>> 4d370a66
-                
+ 
     return job
 
 def cleanup(tmpdir):
@@ -1245,7 +653,7 @@
         [""], 
         [""],
         [
-            ['memtime', 'moduleVersion.memtime']
+            ['memtime', 'module_memtime']
         ]
     )
     
@@ -1258,23 +666,13 @@
 
 def templateSub(outdir):
         
-<<<<<<< HEAD
-        if (!$ro_job->isUp2Date()) {
-                    my $cmd = '';
-                $cmd .= LoadConfig::moduleLoad($rH_cfg, [
-                          ['memtime', 'module_memtime']
-                        ]) . ' && ';
-                    $cmd .= ' memtime ';
-=======
     job = Job(
         ["undef"],
         ["undef"],
         [
-            ['memtime', 'moduleVersion.memtime']
+            ['memtime', 'module_memtime']
         ]
     )
     job.command="memtime"
->>>>>>> 4d370a66
-
-    return job
-
+
+    return job