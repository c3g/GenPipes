--- conflicted
+++ resolved
@@ -38,11 +38,7 @@
 
 # Download dbNSFP and generate vcfs required to run VerifyBamId
 get_dbNSFP() {
-<<<<<<< HEAD
-    DBSNSFP_VERSION=dbNSFP4.0c 
-=======
     DBSNSFP_VERSION=dbNSFP4.0b2a
->>>>>>> 3a86f948
     DBNSFP_URL=ftp://dbnsfp:dbnsfp@dbnsfp.softgenetics.com/${DBSNSFP_VERSION}.zip
     DBSNSFP=$ANNOTATIONS_DIR/$DBSNSFP_VERSION/$DBSNSFP_VERSION
     if ! is_up2date $DBSNSFP.txt.gz
