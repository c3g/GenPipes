--- conflicted
+++ resolved
@@ -7,20 +7,8 @@
 ASSEMBLY=GRCh38
 ASSEMBLY_SYNONYMS=hg38
 SOURCE=Ensembl
-#VERSION=77
-#BIOMART_HOST=oct2014.archive.ensembl.org
-#VERSION=83
-#BIOMART_HOST=dec2015.archive.ensembl.org
-#VERSION=84
-#BIOMART_HOST=mar2016.archive.ensembl.org
-#VERSION=85
-#BIOMART_HOST=jul2016.archive.ensembl.org
-#VERSION=86
-#BIOMART_HOST=oct2016.archive.ensembl.org
-#VERSION=87
-#BIOMART_HOST=dec2016.archive.ensembl.org
-VERSION=90
-BIOMART_HOST=aug2017.archive.ensembl.org
+VERSION=104
+BIOMART_HOST=may2021.archive.ensembl.org
 
 module_snpeff=mugqic/snpEff/4.3
 module_tabix=mugqic/tabix/0.2.6
@@ -31,7 +19,7 @@
 
 # Download dbSNP directly from NCBI since it is more up to date
 get_vcf_dbsnp() {
-  DBSNP_VERSION=150
+  DBSNP_VERSION=151
 #  DBSNP_URL=ftp://ftp.ncbi.nlm.nih.gov/snp/organisms/archive/human_9606_b${DBSNP_VERSION}_GRCh38p7/VCF/All.vcf.gz
   DBSNP_URL=ftp://ftp.ncbi.nlm.nih.gov/snp/organisms/human_9606_b${DBSNP_VERSION}_GRCh38p7/VCF/00-All.vcf.gz
   DBSNP=$ANNOTATIONS_DIR/$SPECIES.$ASSEMBLY.dbSNP$DBSNP_VERSION.vcf.gz
@@ -50,12 +38,6 @@
 
 # Download dbNSFP and generate vcfs required to run VerifyBamId
 get_dbNSFP() {
-<<<<<<< HEAD
-    DBSNSFP_VERSION=dbNSFP4.0b2a
-    DBNSFP_URL=ftp://dbnsfp:dbnsfp@dbnsfp.softgenetics.com/${DBSNSFP_VERSION}.zip
-    DBSNSFP=$ANNOTATIONS_DIR/$DBSNSFP_VERSION/$DBSNSFP_VERSION
-    if ! is_up2date $DBSNSFP.txt.gz
-=======
     DBNSFP_VERSION=dbNSFP4.2c
     DBNSFP_URL=ftp://dbnsfp:dbnsfp@dbnsfp.softgenetics.com/${DBNSFP_VERSION}.zip
     DBNSFP=$ANNOTATIONS_DIR/$DBNSFP_VERSION/$DBNSFP_VERSION
@@ -63,27 +45,25 @@
     then
         mkdir -p $ANNOTATIONS_DIR/$DBNSFP_VERSION/
         if ! is_up2date `download_path $DBNSFP_URL`
->>>>>>> 6dcc0cb7
         then
-        mkdir -p $ANNOTATIONS_DIR/$DBSNSFP_VERSION/
-        if ! is_up2date `download_path $DBNSFP_URL`; then
             download_url $DBNSFP_URL
-            cp dbnsfp.softgenetics.com/${DBSNSFP_VERSION}.zip $ANNOTATIONS_DIR/$DBSNSFP_VERSION/
+            cp dbnsfp.softgenetics.com/${DBNSFP_VERSION}.zip $ANNOTATIONS_DIR/$DBNSFP_VERSION/
         fi
-        unzip $ANNOTATIONS_DIR/$DBSNSFP_VERSION/$DBSNSFP_VERSION.zip -d $ANNOTATIONS_DIR/$DBSNSFP_VERSION/
-        rm $ANNOTATIONS_DIR/$DBSNSFP_VERSION/$DBSNSFP_VERSION.zip
-        (head -n 1 $ANNOTATIONS_DIR/$DBSNSFP_VERSION/*_variant.chr1 ; cat $ANNOTATIONS_DIR/$DBSNSFP_VERSION/*_variant.chr* | grep -v "^#" ) > $DBSNSFP.txt
+        unzip $ANNOTATIONS_DIR/$DBNSFP_VERSION/$DBNSFP_VERSION.zip -d $ANNOTATIONS_DIR/$DBNSFP_VERSION/
+        rm $ANNOTATIONS_DIR/$DBNSFP_VERSION/$DBNSFP_VERSION.zip
+        (head -n 1 $ANNOTATIONS_DIR/$DBNSFP_VERSION/*_variant.chr1 ; cat $ANNOTATIONS_DIR/$DBNSFP_VERSION/*_variant.chr* | grep -v "^#" ) > $DBNSFP.txt
         module load $module_tabix
-        bgzip $DBSNSFP.txt
-        tabix -s 1 -b 2 -e 2 $DBSNSFP.txt.gz
-        rm $ANNOTATIONS_DIR/$DBSNSFP_VERSION/*_variant.chr*
+        bgzip $DBNSFP.txt
+        tabix -s 1 -b 2 -e 2 $DBNSFP.txt.gz
+        rm $ANNOTATIONS_DIR/$DBNSFP_VERSION/*_variant.chr*
     fi
     # Extract allelic frequencies for HAPMAP human populations and annotate dbsnp VCF
     DBSNP_ANNOTATED=$ANNOTATIONS_DIR/$SPECIES.$ASSEMBLY.dbSNP${DBSNP_VERSION}_annotated.vcf
-    if ! is_up2date $DBSNP_ANNOTATED; then
+    if ! is_up2date $DBSNP_ANNOTATED
+    then
         module load $module_snpeff $module_java
-        java -Xmx8G -jar $SNPEFF_HOME/SnpSift.jar dbnsfp -v -db $DBSNSFP.txt.gz $DBSNP > $DBSNP_ANNOTATED
-        for POP_FREQ in 1000Gp1_EUR_AF 1000Gp1_AFR_AF 1000Gp1_ASN_AF;
+        java -Xmx8G -jar $SNPEFF_HOME/SnpSift.jar dbnsfp -v -db $DBNSFP.txt.gz $DBSNP > $DBSNP_ANNOTATED
+        for POP_FREQ in 1000Gp3_EUR_AF 1000Gp3_AFR_AF 1000Gp3_ASN_AF;
         do
             cat $DBSNP_ANNOTATED | sed -e 's/dbNSFP_'$POP_FREQ'/AF/g' > $ANNOTATIONS_DIR/$SPECIES.$ASSEMBLY.dbSNP${DBSNP_VERSION}_${POP_FREQ}.vcf
             module load $module_tabix
@@ -92,7 +72,7 @@
         done
     fi
     # set the default allele frequency for a population (hapmap CEU)
-    population_AF=1000Gp1_EUR_AF
+    population_AF=1000Gp3_EUR_AF
 }
 
 # Overwrite install_genome since NCBI genome is used instead of Ensembl
@@ -110,6 +90,7 @@
 
   # NCBI no alternate genome is used since Ensembl version contains all alternate haplotypes, does not contain EBV, and chromosome entries are not sorted (which causes problem for GATK)
   GENOME_URL=ftp://ftp.ncbi.nlm.nih.gov/genomes/genbank/vertebrate_mammalian/Homo_sapiens/all_assembly_versions/GCA_000001405.15_GRCh38/seqs_for_alignment_pipelines.ucsc_ids/GCA_000001405.15_GRCh38_no_alt_analysis_set.fna.gz
+  GENOME_URL=ftp://ftp.ncbi.nlm.nih.gov/genomes/all/GCA/000/001/405/GCA_000001405.15_GRCh38/seqs_for_alignment_pipelines.ucsc_ids/GCA_000001405.15_GRCh38_no_alt_analysis_set.fna.gz
 
   download_urls
   # set +e since gunzip human_g1k_v37.fasta.gz exit code != 0 ("gzip: human_g1k_v37.fasta.gz: decompression OK, trailing garbage ignored")
@@ -123,12 +104,7 @@
     # Remove Ensembl GTF haplotype annotations, adjust mitochondria and "GK" annotation version names
     grep -v "^CHR_H" $ANNOTATIONS_DIR/$GTF | sed 's/^MT\t/M\t/' | perl -pe "s/^([GK]\S+)\.(\d+)\t/\1v\2\t/" > $ANNOTATIONS_DIR/$GTF.tmp
     # Update Ensembl GTF annotation IDs to match NCBI genome chromosome IDs
-#    if [[ $VERSION == "77" ]]
-#    then
     grep "^>" $GENOME_DIR/$GENOME_FASTA | cut -f1 -d\  | cut -c 2- | perl -pe 's/^(chr([^_\n]*))$/\1\t\2/' | perl -pe 's/^(chr[^_]*_([^_\n]*)(_\S+)?)$/\1\t\2/' | awk -F"\t" 'FNR==NR{id[$2]=$1; next}{OFS="\t"; if (id[$1]) {print id[$1],$0} else {print $0}}' - $ANNOTATIONS_DIR/$GTF.tmp > $ANNOTATIONS_DIR/$GTF
-#    else
-#      grep "^>" $GENOME_DIR/$GENOME_FASTA | cut -f1 -d\  | cut -c 2- | perl -pe 's/^(chr([^_\n]*))$/\1\t\2/' | perl -pe 's/^(chr[^_]*_([^_\n]*)(_\S+)?)$/\1\t\2/' | awk -F"\t" 'FNR==NR{id[$2]=$1; next}{OFS="\t"; if (id[$1]) {print id[$1],$0} else {print $0}}' - $ANNOTATIONS_DIR/$GTF.tmp > $ANNOTATIONS_DIR/$GTF
-#    fi
     rm $ANNOTATIONS_DIR/$GTF.tmp
     echo "gtf updated" > $ANNOTATIONS_DIR/$GTF.updated
     TRANSCRIPT_ID_GTF=$ANNOTATIONS_DIR/${GTF/.gtf/.transcript_id.gtf}
@@ -138,12 +114,17 @@
     echo "GTF up to date... skipping"
     echo
   fi
+#  if ! is_up2date $ANNOTATIONS_DIR/$SPECIES.$ASSEMBLY.$SOURCE$VERSION.rrna.interval_list
+#  then
+#    cut -f1,2 $GENOME_DIR/$GENOME_FASTA.fai | perl -lane 'print "\@SQ\tSN:$F[0]\tLN:$F[1]\tAS:GRCh38"' |  grep -v _ > $ANNOTATIONS_DIR/$SPECIES.$ASSEMBLY.$SOURCE$VERSION.rrna.interval_list
+#    grep 'gene_biotype "rRNA"' $ANNOTATIONS_DIR/$GTF | awk '$3 == "transcript"' | cut -f1,4,5,7,9 | perl -lane '/transcript_id "([^"]+)"/ or die "no transcript_id on $."; print join "\t", (@F[0,1,2,3], $1)' | sort -k1V -k2n -k3n >> $ANNOTATIONS_DIR/$SPECIES.$ASSEMBLY.$SOURCE$VERSION.rrna.interval_list
+#  fi
+  build_files
   if ! is_up2date $ANNOTATIONS_DIR/$SPECIES.$ASSEMBLY.$SOURCE$VERSION.rrna.interval_list
   then
     cut -f1,2 $GENOME_DIR/$GENOME_FASTA.fai | perl -lane 'print "\@SQ\tSN:$F[0]\tLN:$F[1]\tAS:GRCh38"' |  grep -v _ > $ANNOTATIONS_DIR/$SPECIES.$ASSEMBLY.$SOURCE$VERSION.rrna.interval_list
     grep 'gene_biotype "rRNA"' $ANNOTATIONS_DIR/$GTF | awk '$3 == "transcript"' | cut -f1,4,5,7,9 | perl -lane '/transcript_id "([^"]+)"/ or die "no transcript_id on $."; print join "\t", (@F[0,1,2,3], $1)' | sort -k1V -k2n -k3n >> $ANNOTATIONS_DIR/$SPECIES.$ASSEMBLY.$SOURCE$VERSION.rrna.interval_list
   fi
-  build_files
   create_genome_ini_file
 
   # Add permissions
