--- conflicted
+++ resolved
@@ -14,12 +14,8 @@
 module_tabix=mugqic/tabix/0.2.6
 module_tophat=mugqic/tophat/2.0.14
 module_ucsc=mugqic/ucsc/v326
-<<<<<<< HEAD
-module_hicup=mugqic/hicup/v0.5.9 
-=======
 module_hicup=mugqic/hicup/v0.5.9
 module_kallisto_dev=mugqic_dev/kallisto/0.43.0
->>>>>>> 15961883
 
 HOST=`hostname`
 
@@ -684,14 +680,14 @@
 create_genome_digest() {
 
   GENOME_DIGEST=$GENOME_DIR/genome_digest/
-  
+
   declare -A enzymes=( ["DpnII"]="^GATC" ["MboI"]="^GATC" ["HindIII"]="A^AGCTT" ["NcoI"]="C^CATGG")
-  
-  for enzyme in "${!enzymes[@]}"; do 
+
+  for enzyme in "${!enzymes[@]}"; do
     #echo "$enzyme - ${enzymes[$enzyme]}";
     ## hicup only accepts alphanumeric and underscores
     GENOME_DIGEST_FILE=HiCUP_Digest_${SPECIES}_${ASSEMBLY}_${enzyme}.txt
-  
+
     if ! is_up2date $GENOME_DIGEST/$GENOME_DIGEST_FILE
     then
       echo
@@ -731,7 +727,7 @@
   create_transcripts2genes_file
   create_gene_annotations
   create_gene_annotations_flat
-  
+
 
   # Annotations are not installed for UCSC genomes
   if [[ $SOURCE != "UCSC" ]]
