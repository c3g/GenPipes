#!/bin/bash
# Exit immediately on error
set -eu -o pipefail

module_bowtie=mugqic/bowtie2/2.2.4
module_bwa=mugqic/bwa/0.7.12
module_java=mugqic/java/openjdk-jdk1.8.0_72
<<<<<<< HEAD
module_mugqic_R_packages=mugqic/mugqic_R_packages/1.0.4
module_picard=mugqic/picard/1.123
module_R=mugqic/R_Bioconductor/3.2.3_3.2
module_samtools=mugqic/samtools/1.3
module_star=mugqic/star/2.4.0f1
=======
module_mugqic_R_packages=mugqic/mugqic_R_packages/1.0.3
module_picard=mugqic/picard/1.123
module_R=mugqic/R_Bioconductor/3.1.2_3.0
module_samtools=mugqic/samtools/1.3
module_star=mugqic/star/2.5.1b
>>>>>>> cd7c8e74
module_tabix=mugqic/tabix/0.2.6
module_tophat=mugqic/tophat/2.0.14
module_ucsc=mugqic/ucsc/v326

init_install() {
  # '$MUGQIC_INSTALL_HOME_DEV' for development, '$MUGQIC_INSTALL_HOME' for production
  if [[ ${1:-} == MUGQIC_INSTALL_HOME ]]
then
  INSTALL_HOME=MUGQIC_INSTALL_HOME
else
<<<<<<< HEAD
  INSTALL_HOME=MUGQIC_INSTALL_HOME_TMP
fi
  echo $INSTALL_HOME

  INSTALL_DIR=${!INSTALL_HOME}/genomes/species/$SPECIES.$ASSEMBLY
echo $INSTALL_DIR
=======
  INSTALL_HOME=MUGQIC_INSTALL_HOME_DEV
fi

  INSTALL_DIR=${!INSTALL_HOME}/genomes/species/$SPECIES.$ASSEMBLY
>>>>>>> cd7c8e74
  DOWNLOAD_DIR=$INSTALL_DIR/downloads
  LOG_DIR=$INSTALL_DIR/log
  TIMESTAMP=`date +%FT%H.%M.%S`

  # Standard names for our genome files whatever the source
  GENOME_DIR=$INSTALL_DIR/genome
  GENOME_FASTA=$SPECIES.$ASSEMBLY.fa
  ANNOTATIONS_DIR=$INSTALL_DIR/annotations
  GTF=$SPECIES.$ASSEMBLY.$SOURCE$VERSION.gtf
  NCRNA=$SPECIES.$ASSEMBLY.$SOURCE$VERSION.ncrna.fa
  RRNA=$SPECIES.$ASSEMBLY.$SOURCE$VERSION.rrna.fa
  VCF=$SPECIES.$ASSEMBLY.$SOURCE$VERSION.vcf.gz
  GO=$SPECIES.$ASSEMBLY.$SOURCE$VERSION.GO.tsv

  echo "Installing genome for:"
  echo "species: $SPECIES"
  echo "assembly: $ASSEMBLY"
  echo "source: $SOURCE"
  echo "in: $INSTALL_DIR"
  echo

  # Create install directory with permissions if necessary
  if [[ ! -d $INSTALL_DIR ]] ; then mkdir -p $INSTALL_DIR ; fi

  # Create subdirectories
  mkdir -p $DOWNLOAD_DIR $LOG_DIR $GENOME_DIR $ANNOTATIONS_DIR
}

is_url_valid() {
  URL=$1

  set +e
  wget `dirname $URL`/ -O - | grep `basename $URL`
  EXIT_CODE=$?
  set -e

  return $EXIT_CODE
}

download_path() {
  URL=$1

  # Download path is the URL without protocol prefix
  echo $DOWNLOAD_DIR/`echo $URL | perl -pe 's,^[^:]*://,,'`
}

download_url() {
  URL=$1

  echo
  echo "Downloading $URL..."
  echo

  cd $DOWNLOAD_DIR
  wget -r -c $URL
}

set_urls() {
  #
  # Ensembl (vertebrate species)
  #
  if [[ $SOURCE == "Ensembl" ]]
  then
    URL_PREFIX=ftp://ftp.ensembl.org/pub/release-$VERSION
    GENOME_URL=$URL_PREFIX/fasta/${SPECIES,,}/dna/$SPECIES.$ASSEMBLY.dna.primary_assembly.fa.gz
    NCRNA_URL=$URL_PREFIX/fasta/${SPECIES,,}/ncrna/$SPECIES.$ASSEMBLY.ncrna.fa.gz
    GTF_URL=$URL_PREFIX/gtf/${SPECIES,,}/$SPECIES.$ASSEMBLY.$VERSION.gtf.gz
    VCF_URL=$URL_PREFIX/variation/vcf/${SPECIES,,}/$SPECIES.vcf.gz
    VCF_TBI_URL=$VCF_URL.tbi
    BIOMART_MART=ENSEMBL_MART_ENSEMBL
    # Retrieve species short name e.g. "mmusculus" for "Mus_musculus"
    SPECIES_SHORT_NAME=`echo ${SPECIES:0:1}${SPECIES#*_} | tr [:upper:] [:lower:]`
    BIOMART_DATASET=${SPECIES_SHORT_NAME}_gene_ensembl
    BIOMART_GENE_ID=ensembl_gene_id
    BIOMART_GO_ID=go_id
    BIOMART_GO_NAME=name_1006
    BIOMART_GO_DEFINITION=definition_1006
  
    # Before Ensembl release 76, release number was added in genome and ncrna file names
    if [ $VERSION -lt 76 ]
    then
      GENOME_URL=${GENOME_URL/$SPECIES.$ASSEMBLY/$SPECIES.$ASSEMBLY.$VERSION}
      NCRNA_URL=${NCRNA_URL/$SPECIES.$ASSEMBLY/$SPECIES.$ASSEMBLY.$VERSION}
    fi
  
    # Check if a genome primary assembly is available for this species, otherwise use the toplevel assembly
    if ! is_url_valid $GENOME_URL
    then
      echo "Primary assembly not available for $SPECIES, use toplevel assembly instead"
      GENOME_URL=${GENOME_URL/primary_assembly/toplevel}
    fi

    # Check if a VCF is available for this species
    if ! is_url_valid $VCF_URL
    then
      echo "VCF not available for $SPECIES"
      VCF_URL=
    fi

    # Check if a VCF tabix index is available for this species
    if ! is_url_valid $VCF_TBI_URL
    then
      echo "VCF tabix index not available for $SPECIES"
      VCF_TBI_URL=
    fi
  
  #
  # Ensembl Genomes (non-vertebrate species)
  #
  elif [[ $SOURCE == "EnsemblGenomes" ]]
  then
    RELEASE_URL=ftp://ftp.ensemblgenomes.org/pub/release-$VERSION
    # Retrieve Ensembl Genomes species information
    SPECIES_URL=$RELEASE_URL/species.txt
    download_url $SPECIES_URL
    SPECIES_LINE="`awk -F"\t" -v species=${SPECIES,,} '$2 == species' $(download_path $SPECIES_URL)`"

    # Retrieve species division (Bacteria|Fungi|Metazoa|Plants|Protists)
    DIVISION=`echo "$SPECIES_LINE" | cut -f3 | sed "s/^Ensembl//"`
  
    # Escherichia coli bacteria file paths are different
    # Retrieve which bacteria collection it belongs to and adjust paths accordingly
    CORE_DB_PREFIX=`echo "$SPECIES_LINE" | cut -f13 | perl -pe "s/_core_${VERSION}_\d+_\d+//"`
    if [[ $CORE_DB_PREFIX != ${SPECIES,,} ]]
    then
      EG_SPECIES=$CORE_DB_PREFIX/${SPECIES,,}
      EG_BASENAME=$SPECIES.`echo "$SPECIES_LINE" | cut -f6`.$VERSION
    else
      EG_SPECIES=${SPECIES,,}
      EG_BASENAME=$SPECIES.$ASSEMBLY.$VERSION
    fi
  
    URL_PREFIX=$RELEASE_URL/${DIVISION,}
    GENOME_URL=$URL_PREFIX/fasta/$EG_SPECIES/dna/$EG_BASENAME.dna.genome.fa.gz
    NCRNA_URL=$URL_PREFIX/fasta/$EG_SPECIES/ncrna/$EG_BASENAME.ncrna.fa.gz
    GTF_URL=$URL_PREFIX/gtf/$EG_SPECIES/$EG_BASENAME.gtf.gz
    if [[ `echo "$SPECIES_LINE" | cut -f8` == "Y"  ]]
    then
      VCF_URL=$URL_PREFIX/vcf/${SPECIES,,}/${SPECIES,,}.vcf.gz
    else
      echo "VCF not available for $SPECIES"
    fi
    # Retrieve species short name e.g. "athaliana" for "Arabidopsis_thaliana"
    SPECIES_SHORT_NAME=`echo ${SPECIES:0:1}${SPECIES#*_} | tr [:upper:] [:lower:]`
    BIOMART_DATASET=${SPECIES_SHORT_NAME}_eg_gene
    BIOMART_GENE_ID=ensembl_gene_id
    BIOMART_GO_ID=go_accession
    BIOMART_GO_NAME=go_name_1006
    BIOMART_GO_DEFINITION=go_definition_1006

  #
  # UCSC
  #
  elif [[ $SOURCE == "UCSC" ]]
  then
    GENOME_URL=http://hgdownload.soe.ucsc.edu/goldenPath/$ASSEMBLY/bigZips/$ASSEMBLY.2bit
  fi
}

download_urls() {
  download_url $GENOME_URL

  # Annotations are not downloaded for UCSC genomes
  if [[ $SOURCE != "UCSC" ]]
  then
    download_url $GTF_URL
    download_url $NCRNA_URL
    if [ ! -z "${VCF_URL:-}" ]
    then
      download_url $VCF_URL
    fi
    if [ ! -z "${VCF_TBI_URL:-}" ]
    then
      download_url $VCF_TBI_URL
    fi
  fi
}

# Test genome size to decide whether indexing requires more cores or memory
is_genome_big() {
  GENOME_SIZE_LIMIT=200000000

  if [ `stat --printf="%s" $GENOME_DIR/$GENOME_FASTA` -gt $GENOME_SIZE_LIMIT ]
  then
    return 0
  else
    return 1
  fi
}

# Test if a list of files given as parameters exist, are regular files and are not zero size
is_up2date() {
  # By default, files are up to date
  IS_UP2DATE=0

  for f in $@
  do
    if [[ ! -f $f || ! -s $f ]]
    then
      IS_UP2DATE=1
    fi
  done

  return $IS_UP2DATE
}

cmd_or_job() {
  CMD=$1
  JOB_PREFIX=${3:-$CMD}  # Job prefix = 3rd param if defined else cmd name

  # If genome is too big, run command in a separate job since login node memory is limited
  if is_genome_big
  then
    echo
    echo "Submitting $JOB_PREFIX as job..."
    echo
    CORES=${2:-1}  # Nb cores = 2nd param if defined else 1
<<<<<<< HEAD
    echo "${!CMD}"
    echo "${!CMD}" | qsub -m ae -M $JOB_MAIL -W umask=0002 -d $INSTALL_DIR -j oe -o $LOG_DIR/${JOB_PREFIX}_$TIMESTAMP.log -N $JOB_PREFIX.$GENOME_FASTA -l walltime=24:00:0 -q sw -l nodes=1:ppn=$CORES
=======
    echo "${!CMD}" | qsub -m ae -M $JOB_MAIL -A $RAP_ID -W umask=0002 -d $INSTALL_DIR -j oe -o $LOG_DIR/${JOB_PREFIX}_$TIMESTAMP.log -N $JOB_PREFIX.$GENOME_FASTA -l walltime=24:00:0 -q sw -l nodes=1:ppn=$CORES
>>>>>>> cd7c8e74
  else
    echo
    echo "Running $JOB_PREFIX..."
    echo
    echo "${!CMD}" | bash
  fi
}

create_picard_index() {
  GENOME_DICT=$GENOME_DIR/${GENOME_FASTA/.fa/.dict}

  if ! is_up2date $GENOME_DICT
  then
    echo
    echo "Creating genome Picard sequence dictionary..."
    echo
    module load $module_picard $module_java
    java -jar $PICARD_HOME/CreateSequenceDictionary.jar REFERENCE=$GENOME_DIR/$GENOME_FASTA OUTPUT=$GENOME_DICT GENOME_ASSEMBLY=${GENOME_FASTA/.fa} > $LOG_DIR/picard_$TIMESTAMP.log 2>&1
  else
    echo
    echo "Genome Picard sequence dictionary up to date... skipping"
    echo
  fi
}

create_samtools_index() {
  if ! is_up2date $GENOME_DIR/$GENOME_FASTA.fai
  then
    echo
    echo "Creating genome SAMtools FASTA index..."
    echo
    module load $module_samtools
    samtools faidx $GENOME_DIR/$GENOME_FASTA > $LOG_DIR/samtools_$TIMESTAMP.log 2>&1
  else
    echo
    echo "Genome SAMtools FASTA index up to date... skipping"
    echo
  fi
}

create_bwa_index() {
  INDEX_DIR=$GENOME_DIR/bwa_index
  if ! is_up2date $INDEX_DIR/$GENOME_FASTA.sa
  then
    echo
    echo "Creating genome BWA index..."
    echo
    BWA_CMD="\
mkdir -p $INDEX_DIR && \
ln -s -f -t $INDEX_DIR ../$GENOME_FASTA && \
module load $module_bwa && \
LOG=$LOG_DIR/bwa_$TIMESTAMP.log && \
bwa index $INDEX_DIR/$GENOME_FASTA > \$LOG 2>&1 && \
chmod -R ug+rwX,o+rX $INDEX_DIR \$LOG"
    cmd_or_job BWA_CMD 2
  else
    echo
    echo "Genome BWA index up to date... skipping"
    echo
  fi
}

create_bowtie2_tophat_index() {
  BOWTIE2_INDEX_DIR=$GENOME_DIR/bowtie2_index
  BOWTIE2_INDEX_PREFIX=$BOWTIE2_INDEX_DIR/${GENOME_FASTA/.fa}
  TOPHAT_INDEX_DIR=$ANNOTATIONS_DIR/gtf_tophat_index
  TOPHAT_INDEX_PREFIX=$TOPHAT_INDEX_DIR/${GTF/.gtf}

  if ! is_up2date $BOWTIE2_INDEX_PREFIX.[1-4].bt2 $BOWTIE2_INDEX_PREFIX.rev.[12].bt2 $TOPHAT_INDEX_PREFIX.[1-4].bt2 $TOPHAT_INDEX_PREFIX.rev.[12].bt2
  then
    echo
    echo "Creating genome Bowtie 2 index and gtf TopHat index..."
    echo
    BOWTIE2_TOPHAT_CMD="\
mkdir -p $BOWTIE2_INDEX_DIR && \
ln -s -f -t $BOWTIE2_INDEX_DIR ../$GENOME_FASTA && \
module load $module_bowtie && \
LOG=$LOG_DIR/bowtie2_$TIMESTAMP.log && \
ERR=$LOG_DIR/bowtie2_$TIMESTAMP.err && \
bowtie2-build $BOWTIE2_INDEX_DIR/$GENOME_FASTA $BOWTIE2_INDEX_PREFIX > \$LOG 2> \$ERR && \
chmod -R ug+rwX,o+rX $BOWTIE2_INDEX_DIR \$LOG \$ERR && \
mkdir -p $TOPHAT_INDEX_DIR && \
ln -s -f -t $TOPHAT_INDEX_DIR ../$GTF && \
module load $module_samtools $module_tophat && \
LOG=$LOG_DIR/gtf_tophat_$TIMESTAMP.log && \
<<<<<<< HEAD
ERR=$LOG_DIR/gtf_tophat_$TIMESTAMP.err && \
tophat --output-dir $TOPHAT_INDEX_DIR/tophat_out --GTF $TOPHAT_INDEX_DIR/$GTF --transcriptome-index=$TOPHAT_INDEX_PREFIX $BOWTIE2_INDEX_PREFIX > \$LOG 2> \$ERR && \
chmod -R ug+rwX,o+rX \$TOPHAT_INDEX_DIR \$LOG \$ERR"
  cmd_or_job BOWTIE2_TOPHAT_CMD 2
=======
tophat --output-dir $TOPHAT_INDEX_DIR/tophat_out --GTF $TOPHAT_INDEX_DIR/$GTF --transcriptome-index=$TOPHAT_INDEX_PREFIX $BOWTIE2_INDEX_PREFIX > \$LOG 2>&1 && \
chmod -R ug+rwX,o+rX \$TOPHAT_INDEX_DIR \$LOG"
  cmd_or_job BOWTIE2_TOPHAT_CMD 4
>>>>>>> cd7c8e74
  else
    echo
    echo "Genome Bowtie 2 index and gtf TopHat index up to date... skipping"
    echo
  fi
}

create_star_index() {
  if is_genome_big
  then
    runThreadN=6
  else
    runThreadN=1
  fi

<<<<<<< HEAD
  # Get the version of STAR
  STAR_VERSION=`module load $module_star && STAR --version | grep -oP "\d\.\d\.\d.+"`

  for sjdbOverhang in 49 74 99 124 149
=======
  for sjdbOverhang in 49 99 74 149
>>>>>>> cd7c8e74
  do
    INDEX_DIR=$INSTALL_DIR/genome/star${STAR_VERSION}_index/$SOURCE$VERSION.sjdbOverhang$sjdbOverhang
    if ! is_up2date $INDEX_DIR/SAindex
    then
      echo
      echo "Creating STAR index with sjdbOverhang $sjdbOverhang..."
      echo
      STAR_CMD="\
mkdir -p $INDEX_DIR && \
module load $module_star && \
LOG=$LOG_DIR/star_${sjdbOverhang}_$TIMESTAMP.log && \
<<<<<<< HEAD
ERR=$LOG_DIR/star_${sjdbOverhang}_$TIMESTAMP.err && \
STAR --runMode genomeGenerate --genomeDir $INDEX_DIR --genomeFastaFiles $GENOME_DIR/$GENOME_FASTA --runThreadN $runThreadN --sjdbOverhang $sjdbOverhang --genomeSAindexNbases 4 --limitGenomeGenerateRAM 86000000000 --sjdbGTFfile $ANNOTATIONS_DIR/$GTF --outFileNamePrefix $INDEX_DIR/ > \$LOG 2> \$ERR && \
chmod -R ug+rwX,o+rX $INDEX_DIR \$LOG \$ERR"
=======
STAR --runMode genomeGenerate --genomeDir $INDEX_DIR --genomeFastaFiles $GENOME_DIR/$GENOME_FASTA --runThreadN $runThreadN --genomeSAindexNbases 8 --sjdbOverhang $sjdbOverhang --sjdbGTFfile $ANNOTATIONS_DIR/$GTF --outFileNamePrefix $INDEX_DIR/ > \$LOG 2>&1 && \
chmod -R ug+rwX,o+rX $INDEX_DIR \$LOG"
>>>>>>> cd7c8e74
      cmd_or_job STAR_CMD $runThreadN STAR_${sjdbOverhang}_CMD
    else
      echo
      echo "STAR index with sjdbOverhang $sjdbOverhang up to date... skipping"
      echo
    fi
  done
}

create_ncrna_bwa_index() {
  INDEX_DIR=$ANNOTATIONS_DIR/ncrna_bwa_index
  if ! is_up2date $INDEX_DIR/$NCRNA.sa
  then
    echo
    echo "Creating ncRNA BWA index..."
    echo
    mkdir -p $INDEX_DIR
    ln -s -f -t $INDEX_DIR ../$NCRNA
    module load $module_bwa
    bwa index $INDEX_DIR/$NCRNA > $LOG_DIR/ncrna_bwa_$TIMESTAMP.log 2>&1
  else
    echo
    echo "ncRNA BWA index up to date... skipping"
    echo
  fi
}

create_rrna_bwa_index() {
  if is_up2date $ANNOTATIONS_DIR/$RRNA
  then
    INDEX_DIR=$ANNOTATIONS_DIR/rrna_bwa_index
    if ! is_up2date $INDEX_DIR/$RRNA.sa
    then
      echo
      echo "Creating rRNA BWA index..."
      echo
      mkdir -p $INDEX_DIR
      ln -s -f -t $INDEX_DIR ../$RRNA
      module load $module_bwa
      bwa index $INDEX_DIR/$RRNA > $LOG_DIR/rrna_bwa_$TIMESTAMP.log 2>&1
    else
      echo
      echo "rRNA BWA index up to date... skipping"
      echo
    fi
  fi
}

create_gene_annotations() {
  ANNOTATION_PREFIX=$ANNOTATIONS_DIR/${GTF/.gtf}

  if ! is_up2date $ANNOTATION_PREFIX.genes.length.tsv $ANNOTATION_PREFIX.geneid2Symbol.tsv $ANNOTATION_PREFIX.genes.tsv
  then
    echo
    echo "Creating gene ID, symbol, length annotations from GTF..."
    echo
    cd $ANNOTATIONS_DIR
    module load $module_R
    module load $module_mugqic_R_packages
    R --no-restore --no-save<<EOF
suppressPackageStartupMessages(library(gqSeqUtils))
gtf.fn     = "$GTF"
annotation = "$ANNOTATION_PREFIX"

genes = extractGeneAnnotationFromGtf(gtf.fn, feature.types = c("exon", "CDS"))
# NOTE: feature.types passed down to gqSeqUtils::calculateGeneLengthsFromGtf

write.table(genes[,c("featureID","gene.length"),],
  file = paste0(annotation, ".genes.length.tsv"), sep='\t', quote=F, row.names=F, col.names=F) # NOTE: this should not be necessary, all is in genes anyway

write.table(data.frame("ensembl"=genes[["featureID"]], "geneSymbol"=genes[["SYMBOL"]]),
  file = paste0(annotation, ".geneid2Symbol.tsv"), sep='\t', quote=F, row.names=F, col.names=F) # NOTE: this should not be necessary, all is in genes anyway

write.table(genes, file = paste0(annotation, ".genes.tsv"), sep='\t', quote=F, row.names=F, col.names=T)

EOF
  else
    echo
    echo "Gene ID, symbol, length annotations from GTF up to date... skipping"
    echo
  fi
}

create_gene_annotations_flat() {
  ANNOTATION_PREFIX=$ANNOTATIONS_DIR/${GTF/.gtf}
  if ! is_up2date $ANNOTATION_PREFIX.ref_flat.tsv
  then
    echo
    echo "Creating gene refFlat file from GTF..."
    echo
    cd $ANNOTATIONS_DIR
    module load $module_ucsc 
    gtfToGenePred -genePredExt -geneNameAsName2 ${ANNOTATION_PREFIX}.gtf ${ANNOTATION_PREFIX}.refFlat.tmp.txt
    cut -f 12 ${ANNOTATION_PREFIX}.refFlat.tmp.txt > ${ANNOTATION_PREFIX}.refFlat.tmp.2.txt 
    cut -f 1-10 ${ANNOTATION_PREFIX}.refFlat.tmp.txt > ${ANNOTATION_PREFIX}.refFlat.tmp.3.txt 
    paste ${ANNOTATION_PREFIX}.refFlat.tmp.2.txt ${ANNOTATION_PREFIX}.refFlat.tmp.3.txt > ${ANNOTATION_PREFIX}.ref_flat.tsv
    rm ${ANNOTATION_PREFIX}.refFlat.tmp.txt ${ANNOTATION_PREFIX}.refFlat.tmp.2.txt ${ANNOTATION_PREFIX}.refFlat.tmp.3.txt
  else
    echo
    echo "Creating gene refFlat file from GTF up to date... skipping"
    echo
  fi
}
  

create_go_annotations() {

  if [ ! -z "${BIOMART_HOST:-}" ]
  then
    if ! is_up2date $ANNOTATIONS_DIR/$GO
    then
      echo
      echo "Retrieving GO annotations using BioMart..."
      echo
      module load $module_R
      module load $module_mugqic_R_packages
      R --no-restore --no-save<<EOF
suppressPackageStartupMessages(library(gqSeqUtils))
res = getBMsimple("$BIOMART_HOST","$BIOMART_MART","$BIOMART_DATASET",c("$BIOMART_GENE_ID", "$BIOMART_GO_ID", "$BIOMART_GO_NAME", "$BIOMART_GO_DEFINITION"))
res = res[ res[["$BIOMART_GENE_ID"]] != '' & res[["$BIOMART_GO_ID"]] != '', ]
write.table(res, file="$ANNOTATIONS_DIR/$GO", quote=FALSE,sep='\t',col.names=FALSE,row.names=FALSE)
EOF
    else
      echo
      echo "GO annotations up to date... skipping"
      echo
    fi
  fi
}

get_vcf_dbsnp() {
  if [[ ! -z "${VCF_URL:-}" && ! -z "${VCF_TBI_URL:-}" ]]
  then
    if ! is_up2date $ANNOTATIONS_DIR/$SPECIES.$ASSEMBLY.dbSNP[0-9]*.vcf.gz $ANNOTATIONS_DIR/$SPECIES.$ASSEMBLY.dbSNP[0-9]*.vcf.gz.tbi
    then
      echo
      echo "Retrieving dbSNP latest version from VCF..."
      echo
      # Set +e since zgrep exit code != 0 if not found
      set +e
      DBSNP_VERSION=`zcat $ANNOTATIONS_DIR/$VCF | grep -v "^#" | cut -f8 | grep -Po "dbSNP_\d+" | sed s/dbSNP_// | sort -ug | tail -1`
      set -e
      echo "Found VCF dbSNP version: $DBSNP_VERSION"
      if [ $DBSNP_VERSION ]
      then
        DBSNP_VCF=$ANNOTATIONS_DIR/$SPECIES.$ASSEMBLY.dbSNP$DBSNP_VERSION.vcf.gz
        # Add dbSNP version to VCF filename
        # Remove variation sequences containing "." (columns 4 and 5 from uncommented lines) which make GATK crash
        module load $module_tabix
        zgrep -Pv "^[^#]\S*\t\S+\t\S+\t(\S*\.\S*|\S+\t\S*\.\S*)" $ANNOTATIONS_DIR/$VCF | bgzip > $DBSNP_VCF
        # Create tabix index for new VCF without "." variation sequences
        tabix -p vcf $DBSNP_VCF
      fi
    else
      echo
      echo "dbSNP VCF exists... assuming up to date and skipping"
      echo
    fi
  fi
}

copy_files() {
  # Uncompress files
  if ! is_up2date $GENOME_DIR/$GENOME_FASTA
  then
    if [[ $SOURCE == "UCSC" ]]
    then
      # Use UCSC utility program twoBitToFa to uncompress genome
      module load mugqic/ucsc
      twoBitToFa `download_path $GENOME_URL` $GENOME_DIR/$GENOME_FASTA
    else
      gunzip -c `download_path $GENOME_URL` > $GENOME_DIR/$GENOME_FASTA
    fi
  fi

  # Annotations are not installed for UCSC genomes
  if [[ $SOURCE != "UCSC" ]]
  then
    if ! is_up2date $ANNOTATIONS_DIR/$GTF ; then gunzip -c `download_path $GTF_URL` > $ANNOTATIONS_DIR/$GTF ; fi
    TRANSCRIPT_ID_GTF=$ANNOTATIONS_DIR/${GTF/.gtf/.transcript_id.gtf}
    if ! is_up2date $TRANSCRIPT_ID_GTF ; then grep -P "(^#|transcript_id)" $ANNOTATIONS_DIR/$GTF > $TRANSCRIPT_ID_GTF ; fi
    if ! is_up2date $ANNOTATIONS_DIR/$NCRNA ; then gunzip -c `download_path $NCRNA_URL` > $ANNOTATIONS_DIR/$NCRNA ; fi

    # Create rRNA FASTA as subset of ncRNA FASTA keeping only sequences with "rRNA" (ignore case) in their descriptions
    if [ $(grep -q -i "rRNA" $ANNOTATIONS_DIR/$NCRNA)$? == 0 ]
    then
      if ! is_up2date $ANNOTATIONS_DIR/$RRNA
      then
        grep -Pzoi "^>.*rRNA[^>]*" $ANNOTATIONS_DIR/$NCRNA | grep -v "^$" > $ANNOTATIONS_DIR/$RRNA
      fi
    fi

    if [ ! -z "${VCF_URL:-}" ]
    then
      if ! is_up2date $ANNOTATIONS_DIR/$VCF
      then
        cp `download_path $VCF_URL` $ANNOTATIONS_DIR/$VCF
      fi
    fi

    if [ ! -z "${VCF_TBI_URL:-}" ]
    then
      if ! is_up2date $ANNOTATIONS_DIR/$VCF.tbi
      then
        cp `download_path $VCF_TBI_URL` $ANNOTATIONS_DIR/$VCF.tbi
      fi
    fi

    get_vcf_dbsnp

  else
    if ! is_up2date $ANNOTATIONS_DIR/$GTF
    then
      echo "Could not find $ANNOTATIONS_DIR/$GTF...\nyou might consider to manually download a gtf file from UCSC table browser (http://genome.ucsc.edu/cgi-bin/hgTables)"
    else
      TRANSCRIPT_ID_GTF=$ANNOTATIONS_DIR/${GTF/.gtf/.transcript_id.gtf}
      if ! is_up2date $TRANSCRIPT_ID_GTF ; then grep -P "(^#|transcript_id)" $ANNOTATIONS_DIR/$GTF > $TRANSCRIPT_ID_GTF ; fi
    fi

    if ! is_up2date $ANNOTATIONS_DIR/$NCRNA
    then
      echo "Could not find $ANNOTATIONS_DIR/$NCRNA...\nyou might consider to use the ncrna.fa file from Ensembl... "
    else
      if [ $(grep -q -i "rRNA" $ANNOTATIONS_DIR/$NCRNA)$? == 0 ]
      then
        if ! is_up2date $ANNOTATIONS_DIR/$RRNA
        then
          grep -Pzoi "^>.*rRNA[^>]*" $ANNOTATIONS_DIR/$NCRNA | grep -v "^$" > $ANNOTATIONS_DIR/$RRNA
        fi
      fi
    fi
  fi
}

build_files() {
  # Create indexes
  create_picard_index
  create_samtools_index
  create_bwa_index
  create_star_index
<<<<<<< HEAD
#  create_bowtie2_tophat_index
  create_ncrna_bwa_index
  create_rrna_bwa_index
  create_gene_annotations
  create_gene_annotations_flat
=======
>>>>>>> cd7c8e74

  # Annotations are not installed for UCSC genomes
  if [[ $SOURCE != "UCSC" ]]
  then
<<<<<<< HEAD
=======
    create_bowtie2_tophat_index
    create_ncrna_bwa_index
    create_rrna_bwa_index

    create_gene_annotations
    create_gene_annotations_flat
>>>>>>> cd7c8e74
    create_go_annotations
  fi
}

create_genome_ini_file() {
  INI=$INSTALL_DIR/$SPECIES.$ASSEMBLY.ini
  echo "\
[DEFAULT]
scientific_name=$SPECIES
common_name=$COMMON_NAME
assembly=$ASSEMBLY
assembly_synonyms=$ASSEMBLY_SYNONYMS
source=$SOURCE
version=$VERSION" > $INI

  if [ ! -z "${DBSNP_VERSION:-}" ]
  then
    echo "\
dbsnp_version=$DBSNP_VERSION" >> $INI
  fi
  if [ ! -z "${population_AF:-}" ]; then
  echo -e "\npopulation_AF=$population_AF" >> $INI
<<<<<<< HEAD
  fi

=======
  fi    
  
>>>>>>> cd7c8e74
}

install_genome() {

  SPECIES="$1"
  COMMON_NAME="$2"
  ASSEMBLY="$3"
  ASSEMBLY_SYNONYMS="$4"
  SOURCE="$5"
  VERSION="$6"

  init_install
  set_urls
  download_urls
  copy_files
  build_files
  create_genome_ini_file

  # Add permissions
  chmod -R ug+rwX,o+rX $INSTALL_DIR
}<|MERGE_RESOLUTION|>--- conflicted
+++ resolved
@@ -5,19 +5,11 @@
 module_bowtie=mugqic/bowtie2/2.2.4
 module_bwa=mugqic/bwa/0.7.12
 module_java=mugqic/java/openjdk-jdk1.8.0_72
-<<<<<<< HEAD
-module_mugqic_R_packages=mugqic/mugqic_R_packages/1.0.4
-module_picard=mugqic/picard/1.123
-module_R=mugqic/R_Bioconductor/3.2.3_3.2
-module_samtools=mugqic/samtools/1.3
-module_star=mugqic/star/2.4.0f1
-=======
 module_mugqic_R_packages=mugqic/mugqic_R_packages/1.0.3
 module_picard=mugqic/picard/1.123
 module_R=mugqic/R_Bioconductor/3.1.2_3.0
 module_samtools=mugqic/samtools/1.3
 module_star=mugqic/star/2.5.1b
->>>>>>> cd7c8e74
 module_tabix=mugqic/tabix/0.2.6
 module_tophat=mugqic/tophat/2.0.14
 module_ucsc=mugqic/ucsc/v326
@@ -28,19 +20,10 @@
 then
   INSTALL_HOME=MUGQIC_INSTALL_HOME
 else
-<<<<<<< HEAD
-  INSTALL_HOME=MUGQIC_INSTALL_HOME_TMP
-fi
-  echo $INSTALL_HOME
-
-  INSTALL_DIR=${!INSTALL_HOME}/genomes/species/$SPECIES.$ASSEMBLY
-echo $INSTALL_DIR
-=======
   INSTALL_HOME=MUGQIC_INSTALL_HOME_DEV
 fi
 
   INSTALL_DIR=${!INSTALL_HOME}/genomes/species/$SPECIES.$ASSEMBLY
->>>>>>> cd7c8e74
   DOWNLOAD_DIR=$INSTALL_DIR/downloads
   LOG_DIR=$INSTALL_DIR/log
   TIMESTAMP=`date +%FT%H.%M.%S`
@@ -258,12 +241,7 @@
     echo "Submitting $JOB_PREFIX as job..."
     echo
     CORES=${2:-1}  # Nb cores = 2nd param if defined else 1
-<<<<<<< HEAD
-    echo "${!CMD}"
-    echo "${!CMD}" | qsub -m ae -M $JOB_MAIL -W umask=0002 -d $INSTALL_DIR -j oe -o $LOG_DIR/${JOB_PREFIX}_$TIMESTAMP.log -N $JOB_PREFIX.$GENOME_FASTA -l walltime=24:00:0 -q sw -l nodes=1:ppn=$CORES
-=======
     echo "${!CMD}" | qsub -m ae -M $JOB_MAIL -A $RAP_ID -W umask=0002 -d $INSTALL_DIR -j oe -o $LOG_DIR/${JOB_PREFIX}_$TIMESTAMP.log -N $JOB_PREFIX.$GENOME_FASTA -l walltime=24:00:0 -q sw -l nodes=1:ppn=$CORES
->>>>>>> cd7c8e74
   else
     echo
     echo "Running $JOB_PREFIX..."
@@ -349,16 +327,9 @@
 ln -s -f -t $TOPHAT_INDEX_DIR ../$GTF && \
 module load $module_samtools $module_tophat && \
 LOG=$LOG_DIR/gtf_tophat_$TIMESTAMP.log && \
-<<<<<<< HEAD
-ERR=$LOG_DIR/gtf_tophat_$TIMESTAMP.err && \
-tophat --output-dir $TOPHAT_INDEX_DIR/tophat_out --GTF $TOPHAT_INDEX_DIR/$GTF --transcriptome-index=$TOPHAT_INDEX_PREFIX $BOWTIE2_INDEX_PREFIX > \$LOG 2> \$ERR && \
-chmod -R ug+rwX,o+rX \$TOPHAT_INDEX_DIR \$LOG \$ERR"
-  cmd_or_job BOWTIE2_TOPHAT_CMD 2
-=======
 tophat --output-dir $TOPHAT_INDEX_DIR/tophat_out --GTF $TOPHAT_INDEX_DIR/$GTF --transcriptome-index=$TOPHAT_INDEX_PREFIX $BOWTIE2_INDEX_PREFIX > \$LOG 2>&1 && \
 chmod -R ug+rwX,o+rX \$TOPHAT_INDEX_DIR \$LOG"
   cmd_or_job BOWTIE2_TOPHAT_CMD 4
->>>>>>> cd7c8e74
   else
     echo
     echo "Genome Bowtie 2 index and gtf TopHat index up to date... skipping"
@@ -374,16 +345,9 @@
     runThreadN=1
   fi
 
-<<<<<<< HEAD
-  # Get the version of STAR
-  STAR_VERSION=`module load $module_star && STAR --version | grep -oP "\d\.\d\.\d.+"`
-
   for sjdbOverhang in 49 74 99 124 149
-=======
-  for sjdbOverhang in 49 99 74 149
->>>>>>> cd7c8e74
   do
-    INDEX_DIR=$INSTALL_DIR/genome/star${STAR_VERSION}_index/$SOURCE$VERSION.sjdbOverhang$sjdbOverhang
+    INDEX_DIR=$INSTALL_DIR/genome/star_index/$SOURCE$VERSION.sjdbOverhang$sjdbOverhang
     if ! is_up2date $INDEX_DIR/SAindex
     then
       echo
@@ -393,14 +357,9 @@
 mkdir -p $INDEX_DIR && \
 module load $module_star && \
 LOG=$LOG_DIR/star_${sjdbOverhang}_$TIMESTAMP.log && \
-<<<<<<< HEAD
 ERR=$LOG_DIR/star_${sjdbOverhang}_$TIMESTAMP.err && \
 STAR --runMode genomeGenerate --genomeDir $INDEX_DIR --genomeFastaFiles $GENOME_DIR/$GENOME_FASTA --runThreadN $runThreadN --sjdbOverhang $sjdbOverhang --genomeSAindexNbases 4 --limitGenomeGenerateRAM 86000000000 --sjdbGTFfile $ANNOTATIONS_DIR/$GTF --outFileNamePrefix $INDEX_DIR/ > \$LOG 2> \$ERR && \
 chmod -R ug+rwX,o+rX $INDEX_DIR \$LOG \$ERR"
-=======
-STAR --runMode genomeGenerate --genomeDir $INDEX_DIR --genomeFastaFiles $GENOME_DIR/$GENOME_FASTA --runThreadN $runThreadN --genomeSAindexNbases 8 --sjdbOverhang $sjdbOverhang --sjdbGTFfile $ANNOTATIONS_DIR/$GTF --outFileNamePrefix $INDEX_DIR/ > \$LOG 2>&1 && \
-chmod -R ug+rwX,o+rX $INDEX_DIR \$LOG"
->>>>>>> cd7c8e74
       cmd_or_job STAR_CMD $runThreadN STAR_${sjdbOverhang}_CMD
     else
       echo
@@ -641,27 +600,15 @@
   create_samtools_index
   create_bwa_index
   create_star_index
-<<<<<<< HEAD
-#  create_bowtie2_tophat_index
+  create_bowtie2_tophat_index
   create_ncrna_bwa_index
   create_rrna_bwa_index
   create_gene_annotations
   create_gene_annotations_flat
-=======
->>>>>>> cd7c8e74
 
   # Annotations are not installed for UCSC genomes
   if [[ $SOURCE != "UCSC" ]]
   then
-<<<<<<< HEAD
-=======
-    create_bowtie2_tophat_index
-    create_ncrna_bwa_index
-    create_rrna_bwa_index
-
-    create_gene_annotations
-    create_gene_annotations_flat
->>>>>>> cd7c8e74
     create_go_annotations
   fi
 }
@@ -684,13 +631,9 @@
   fi
   if [ ! -z "${population_AF:-}" ]; then
   echo -e "\npopulation_AF=$population_AF" >> $INI
-<<<<<<< HEAD
-  fi
-
-=======
-  fi    
-  
->>>>>>> cd7c8e74
+
+  fi
+
 }
 
 install_genome() {
