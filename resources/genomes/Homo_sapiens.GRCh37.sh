#!/bin/bash
# Exit immediately on error
set -eu -o pipefail

SPECIES=Homo_sapiens
COMMON_NAME="Human"
ASSEMBLY=GRCh37
ASSEMBLY_SYNONYMS=hg19
SOURCE=Ensembl
VERSION=75
BIOMART_HOST=dec2015.archive.ensembl.org

module_snpeff=mugqic/snpEff/4.2
module_tabix=mugqic/tabix/0.2.6
module_java=mugqic/java/openjdk-jdk1.8.0_72


module_snpeff=mugqic/snpEff/4.2
module_tabix=mugqic/tabix/0.2.6
module_java=mugqic/java/openjdk-jdk1.8.0_72

GENOME_INSTALL_SCRIPT_DIR="$(cd "$(dirname "${BASH_SOURCE[0]}")" && pwd)"
source $GENOME_INSTALL_SCRIPT_DIR/install_genome.sh

# Download dbSNP directly from NCBI since it is more up to date
get_vcf_dbsnp() {
  DBSNP_VERSION=142
  DBSNP_URL=ftp://ftp.ncbi.nih.gov/snp/organisms/human_9606_b${DBSNP_VERSION}_GRCh37p13/VCF/All.vcf.gz
  DBSNP=$ANNOTATIONS_DIR/$SPECIES.$ASSEMBLY.dbSNP$DBSNP_VERSION.vcf.gz
  if ! is_up2date $DBSNP $DBSNP.tbi
  then
    download_url $DBSNP_URL
    download_url $DBSNP_URL.tbi
    cp `download_path $DBSNP_URL` $DBSNP
    cp `download_path $DBSNP_URL.tbi` $DBSNP.tbi
  else
    echo
    echo "dbSNP file $DBSNP up to date... skipping"
  fi
}
# Download dbNSFP and generate vcfs required to run VerifyBamId
get_dbNSFP() {        
    DBNSFP_URL=ftp://dbnsfp:dbnsfp@dbnsfp.softgenetics.com/dbNSFPv2.4.zip
    DBSNSFP_VERSION=dbNSFPv2.4
    DBSNSFP=$ANNOTATIONS_DIR/$DBSNSFP_VERSION/$DBSNSFP_VERSION
    if ! is_up2date $DBSNSFP.txt.gz
    then
        mkdir -p $ANNOTATIONS_DIR/$DBSNSFP_VERSION/
        if ! is_up2date `download_path $DBNSFP_URL`; then
            download_url $DBNSFP_URL            
            cp dbnsfp.softgenetics.com/dbNSFPv2.4.zip $ANNOTATIONS_DIR/$DBSNSFP_VERSION/
        fi
        unzip $ANNOTATIONS_DIR/$DBSNSFP_VERSION/$DBSNSFP_VERSION.zip -d $ANNOTATIONS_DIR/$DBSNSFP_VERSION/
        (head -n 1 $ANNOTATIONS_DIR/$DBSNSFP_VERSION/*_variant.chr1 ; cat $ANNOTATIONS_DIR/$DBSNSFP_VERSION/*_variant.chr* | grep -v "^#" ) > $DBSNSFP.txt
        module load $module_tabix
        bgzip $DBSNSFP.txt      
        tabix -s 1 -b 2 -e 2 $DBSNSFP.txt.gz
        rm $ANNOTATIONS_DIR/$DBSNSFP_VERSION/*_variant.chr*
    else
        echo "$DBSNSFP is up to date... skipping"
    fi
    # Extract allelic frequencies for HAPMAP human populations and annotate dbsnp VCF    
    DBSNP_ANNOTATED=$ANNOTATIONS_DIR/$SPECIES.$ASSEMBLY.dbSNP${DBSNP_VERSION}_annotated.vcf
    if ! is_up2date $DBSNP_ANNOTATED; then
        module load $module_snpeff $module_java
        java -Xmx8G -jar $SNPEFF_HOME/SnpSift.jar dbnsfp -v -db $DBSNSFP.txt.gz $DBSNP > $DBSNP_ANNOTATED
        for POP_FREQ in 1000Gp1_EUR_AF 1000Gp1_AFR_AF 1000Gp1_ASN_AF;
        do
            cat $DBSNP_ANNOTATED | sed -e 's/dbNSFP_'$POP_FREQ'/AF/g' > $ANNOTATIONS_DIR/$SPECIES.$ASSEMBLY.dbSNP${DBSNP_VERSION}_${POP_FREQ}.vcf
            #bgzip $ANNOTATIONS_DIR/$SPECIES.$ASSEMBLY.dbSNP${DBSNP_VERSION}_${POP_FREQ}.vcf      
            #tabix -s 1 -b 2 -e 2 $ANNOTATIONS_DIR/$SPECIES.$ASSEMBLY.dbSNP${DBSNP_VERSION}_${POP_FREQ}.vcf.gz            
        done
    else
        echo "$DBSNP_ANNOTATED is up to date... skipping"
    fi
    
    # set the default allele frequency for a population (hapmap CEU)    
    population_AF=1000Gp1_EUR_AF    
}

# Download dbNSFP and generate vcfs required to run VerifyBamId
get_dbNSFP() {        
    DBNSFP_URL=ftp://dbnsfp:dbnsfp@dbnsfp.softgenetics.com/dbNSFPv2.4.zip
    DBSNSFP_VERSION=dbNSFPv2.4
    DBSNSFP=$ANNOTATIONS_DIR/$DBSNSFP_VERSION/$DBSNSFP_VERSION
    if ! is_up2date $DBSNSFP.txt.gz
    then
        mkdir -p $ANNOTATIONS_DIR/$DBSNSFP_VERSION/
        if ! is_up2date `download_path $DBNSFP_URL`; then
            download_url $DBNSFP_URL            
            cp dbnsfp.softgenetics.com/dbNSFPv2.4.zip $ANNOTATIONS_DIR/$DBSNSFP_VERSION/
        fi
        unzip $ANNOTATIONS_DIR/$DBSNSFP_VERSION/$DBSNSFP_VERSION.zip -d $ANNOTATIONS_DIR/$DBSNSFP_VERSION/
        (head -n 1 $ANNOTATIONS_DIR/$DBSNSFP_VERSION/*_variant.chr1 ; cat $ANNOTATIONS_DIR/$DBSNSFP_VERSION/*_variant.chr* | grep -v "^#" ) > $DBSNSFP.txt
        module load $module_tabix
        bgzip $DBSNSFP.txt      
        tabix -s 1 -b 2 -e 2 $DBSNSFP.txt.gz
        rm $ANNOTATIONS_DIR/$DBSNSFP_VERSION/*_variant.chr*
    fi
    # Extract allelic frequencies for HAPMAP human populations and annotate dbsnp VCF    
    DBSNP_ANNOTATED=$ANNOTATIONS_DIR/$SPECIES.$ASSEMBLY.dbSNP${DBSNP_VERSION}_annotated.vcf
    if ! is_up2date $DBSNP_ANNOTATED; then
        module load $module_snpeff $module_java
        java -Xmx8G -jar $SNPEFF_HOME/SnpSift.jar dbnsfp -v -db $DBSNSFP.txt.gz $DBSNP > $DBSNP_ANNOTATED
        for POP_FREQ in 1000Gp1_EUR_AF 1000Gp1_AFR_AF 1000Gp1_ASN_AF;
        do
            cat $DBSNP_ANNOTATED | sed -e 's/dbNSFP_'$POP_FREQ'/AF/g' > $ANNOTATIONS_DIR/$SPECIES.$ASSEMBLY.dbSNP${DBSNP_VERSION}_${POP_FREQ}.vcf
            #bgzip $ANNOTATIONS_DIR/$SPECIES.$ASSEMBLY.dbSNP${DBSNP_VERSION}_${POP_FREQ}.vcf      
            #tabix -s 1 -b 2 -e 2 $ANNOTATIONS_DIR/$SPECIES.$ASSEMBLY.dbSNP${DBSNP_VERSION}_${POP_FREQ}.vcf.gz            
        done
    fi
    # set the default allele frequency for a population (hapmap CEU)    
    population_AF=1000Gp1_EUR_AF    
}

# Overwrite install_genome since NCBI genome is used instead of Ensembl
install_genome() {

  SPECIES="$1"
  COMMON_NAME="$2"
  ASSEMBLY="$3"
  ASSEMBLY_SYNONYMS="$4"
  SOURCE="$5"
  VERSION="$6"

  init_install
  set_urls

  # 1000Genomes genome is used since Ensembl version chromosome entries are not sorted (which causes problem for GATK)
  GENOME_URL=ftp://ftp.1000genomes.ebi.ac.uk/vol1/ftp/technical/reference/human_g1k_v37.fasta.gz

  download_urls
  # set +e since gunzip human_g1k_v37.fasta.gz exit code != 0 ("gzip: human_g1k_v37.fasta.gz: decompression OK, trailing garbage ignored")
  set +e
  copy_files
<<<<<<< HEAD
=======
echo "get_dbNSFP"
>>>>>>> cd7c8e74
  get_dbNSFP
  set -e
#  if ! is_up2date $ANNOTATIONS_DIR/$GTF.updated
#  then
#    echo Update Ensembl GTF to match NCBI genome...
#    # Remove Ensembl GTF haplotype annotations, adjust mitochondria and "GK" annotation version names
#    grep -v "^CHR_H" $ANNOTATIONS_DIR/$GTF | grep -v "^H" | sed 's/^MT\t/M\t/' | perl -pe "s/^([GK]\S+)\.(\d+)\t/\1v\2\t/" > $ANNOTATIONS_DIR/$GTF.tmp
#    # Update Ensembl GTF annotation IDs to match NCBI genome chromosome IDs
#    grep "^>" $GENOME_DIR/$GENOME_FASTA | cut -f1 -d\  | cut -c 2- | perl -pe 's/^(chr([^_\n]*))$/\1\t\2/' | perl -pe 's/^(chr[^_]*_([^_\n]*)(_\S+)?)$/\1\t\2/' | awk -F"\t" 'FNR==NR{id[$2]=$1; next}{OFS="\t"; if (id[$1]) {print id[$1],$0} else {print $0}}' - $ANNOTATIONS_DIR/$GTF.tmp | cut -f1,3- > $ANNOTATIONS_DIR/$GTF
#    rm $ANNOTATIONS_DIR/$GTF.tmp
#    touch $ANNOTATIONS_DIR/$GTF.updated
#  else
#    echo
#    echo "GTF up to date... skipping"
#    echo
#  fi

  build_files
  create_genome_ini_file

  # Add permissions
  chmod -R ug+rwX,o+rX $INSTALL_DIR
}

install_genome "$SPECIES" "$COMMON_NAME" "$ASSEMBLY" "$ASSEMBLY_SYNONYMS" "$SOURCE" "$VERSION"

################################################################################
# Write below all commands to install additional data files specific to this genome assembly<|MERGE_RESOLUTION|>--- conflicted
+++ resolved
@@ -13,8 +13,6 @@
 module_snpeff=mugqic/snpEff/4.2
 module_tabix=mugqic/tabix/0.2.6
 module_java=mugqic/java/openjdk-jdk1.8.0_72
-
-
 module_snpeff=mugqic/snpEff/4.2
 module_tabix=mugqic/tabix/0.2.6
 module_java=mugqic/java/openjdk-jdk1.8.0_72
@@ -39,7 +37,7 @@
   fi
 }
 # Download dbNSFP and generate vcfs required to run VerifyBamId
-get_dbNSFP() {        
+get_dbNSFP() {
     DBNSFP_URL=ftp://dbnsfp:dbnsfp@dbnsfp.softgenetics.com/dbNSFPv2.4.zip
     DBSNSFP_VERSION=dbNSFPv2.4
     DBSNSFP=$ANNOTATIONS_DIR/$DBSNSFP_VERSION/$DBSNSFP_VERSION
@@ -47,19 +45,19 @@
     then
         mkdir -p $ANNOTATIONS_DIR/$DBSNSFP_VERSION/
         if ! is_up2date `download_path $DBNSFP_URL`; then
-            download_url $DBNSFP_URL            
+            download_url $DBNSFP_URL
             cp dbnsfp.softgenetics.com/dbNSFPv2.4.zip $ANNOTATIONS_DIR/$DBSNSFP_VERSION/
         fi
         unzip $ANNOTATIONS_DIR/$DBSNSFP_VERSION/$DBSNSFP_VERSION.zip -d $ANNOTATIONS_DIR/$DBSNSFP_VERSION/
         (head -n 1 $ANNOTATIONS_DIR/$DBSNSFP_VERSION/*_variant.chr1 ; cat $ANNOTATIONS_DIR/$DBSNSFP_VERSION/*_variant.chr* | grep -v "^#" ) > $DBSNSFP.txt
         module load $module_tabix
-        bgzip $DBSNSFP.txt      
+        bgzip $DBSNSFP.txt
         tabix -s 1 -b 2 -e 2 $DBSNSFP.txt.gz
         rm $ANNOTATIONS_DIR/$DBSNSFP_VERSION/*_variant.chr*
     else
         echo "$DBSNSFP is up to date... skipping"
     fi
-    # Extract allelic frequencies for HAPMAP human populations and annotate dbsnp VCF    
+    # Extract allelic frequencies for HAPMAP human populations and annotate dbsnp VCF
     DBSNP_ANNOTATED=$ANNOTATIONS_DIR/$SPECIES.$ASSEMBLY.dbSNP${DBSNP_VERSION}_annotated.vcf
     if ! is_up2date $DBSNP_ANNOTATED; then
         module load $module_snpeff $module_java
@@ -67,51 +65,17 @@
         for POP_FREQ in 1000Gp1_EUR_AF 1000Gp1_AFR_AF 1000Gp1_ASN_AF;
         do
             cat $DBSNP_ANNOTATED | sed -e 's/dbNSFP_'$POP_FREQ'/AF/g' > $ANNOTATIONS_DIR/$SPECIES.$ASSEMBLY.dbSNP${DBSNP_VERSION}_${POP_FREQ}.vcf
-            #bgzip $ANNOTATIONS_DIR/$SPECIES.$ASSEMBLY.dbSNP${DBSNP_VERSION}_${POP_FREQ}.vcf      
-            #tabix -s 1 -b 2 -e 2 $ANNOTATIONS_DIR/$SPECIES.$ASSEMBLY.dbSNP${DBSNP_VERSION}_${POP_FREQ}.vcf.gz            
+            #bgzip $ANNOTATIONS_DIR/$SPECIES.$ASSEMBLY.dbSNP${DBSNP_VERSION}_${POP_FREQ}.vcf
+            #tabix -s 1 -b 2 -e 2 $ANNOTATIONS_DIR/$SPECIES.$ASSEMBLY.dbSNP${DBSNP_VERSION}_${POP_FREQ}.vcf.gz
         done
     else
         echo "$DBSNP_ANNOTATED is up to date... skipping"
     fi
-    
-    # set the default allele frequency for a population (hapmap CEU)    
-    population_AF=1000Gp1_EUR_AF    
+
+    # set the default allele frequency for a population (hapmap CEU)
+    population_AF=1000Gp1_EUR_AF
 }
 
-# Download dbNSFP and generate vcfs required to run VerifyBamId
-get_dbNSFP() {        
-    DBNSFP_URL=ftp://dbnsfp:dbnsfp@dbnsfp.softgenetics.com/dbNSFPv2.4.zip
-    DBSNSFP_VERSION=dbNSFPv2.4
-    DBSNSFP=$ANNOTATIONS_DIR/$DBSNSFP_VERSION/$DBSNSFP_VERSION
-    if ! is_up2date $DBSNSFP.txt.gz
-    then
-        mkdir -p $ANNOTATIONS_DIR/$DBSNSFP_VERSION/
-        if ! is_up2date `download_path $DBNSFP_URL`; then
-            download_url $DBNSFP_URL            
-            cp dbnsfp.softgenetics.com/dbNSFPv2.4.zip $ANNOTATIONS_DIR/$DBSNSFP_VERSION/
-        fi
-        unzip $ANNOTATIONS_DIR/$DBSNSFP_VERSION/$DBSNSFP_VERSION.zip -d $ANNOTATIONS_DIR/$DBSNSFP_VERSION/
-        (head -n 1 $ANNOTATIONS_DIR/$DBSNSFP_VERSION/*_variant.chr1 ; cat $ANNOTATIONS_DIR/$DBSNSFP_VERSION/*_variant.chr* | grep -v "^#" ) > $DBSNSFP.txt
-        module load $module_tabix
-        bgzip $DBSNSFP.txt      
-        tabix -s 1 -b 2 -e 2 $DBSNSFP.txt.gz
-        rm $ANNOTATIONS_DIR/$DBSNSFP_VERSION/*_variant.chr*
-    fi
-    # Extract allelic frequencies for HAPMAP human populations and annotate dbsnp VCF    
-    DBSNP_ANNOTATED=$ANNOTATIONS_DIR/$SPECIES.$ASSEMBLY.dbSNP${DBSNP_VERSION}_annotated.vcf
-    if ! is_up2date $DBSNP_ANNOTATED; then
-        module load $module_snpeff $module_java
-        java -Xmx8G -jar $SNPEFF_HOME/SnpSift.jar dbnsfp -v -db $DBSNSFP.txt.gz $DBSNP > $DBSNP_ANNOTATED
-        for POP_FREQ in 1000Gp1_EUR_AF 1000Gp1_AFR_AF 1000Gp1_ASN_AF;
-        do
-            cat $DBSNP_ANNOTATED | sed -e 's/dbNSFP_'$POP_FREQ'/AF/g' > $ANNOTATIONS_DIR/$SPECIES.$ASSEMBLY.dbSNP${DBSNP_VERSION}_${POP_FREQ}.vcf
-            #bgzip $ANNOTATIONS_DIR/$SPECIES.$ASSEMBLY.dbSNP${DBSNP_VERSION}_${POP_FREQ}.vcf      
-            #tabix -s 1 -b 2 -e 2 $ANNOTATIONS_DIR/$SPECIES.$ASSEMBLY.dbSNP${DBSNP_VERSION}_${POP_FREQ}.vcf.gz            
-        done
-    fi
-    # set the default allele frequency for a population (hapmap CEU)    
-    population_AF=1000Gp1_EUR_AF    
-}
 
 # Overwrite install_genome since NCBI genome is used instead of Ensembl
 install_genome() {
@@ -133,10 +97,6 @@
   # set +e since gunzip human_g1k_v37.fasta.gz exit code != 0 ("gzip: human_g1k_v37.fasta.gz: decompression OK, trailing garbage ignored")
   set +e
   copy_files
-<<<<<<< HEAD
-=======
-echo "get_dbNSFP"
->>>>>>> cd7c8e74
   get_dbNSFP
   set -e
 #  if ! is_up2date $ANNOTATIONS_DIR/$GTF.updated
