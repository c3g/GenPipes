--- conflicted
+++ resolved
@@ -50,10 +50,7 @@
   fi
 }
 
-<<<<<<< HEAD
-=======
 # OBSOLETE : KEEPING this for posterity ! :)
->>>>>>> 690f20b3
 create_c3g_wrappers() {
   for i in `find $INSTALL_DIR/$SOFTWARE_DIR/ -type f -executable -exec file {} \; | grep ELF | grep -vP "\.so" | cut -d":" -f1`; do
     mv $i $i.raw;
@@ -66,19 +63,11 @@
     if readelf -l $i | grep go.build > /dev/null
     then
       echo "GO Done" > /dev/null
-<<<<<<< HEAD
-    elif [ ${i##*.} == "so" ] || [[ ${i##*/} =~ "so"*(\.[0-9])*$ ]]
-    then
-      $MUGQIC_INSTALL_HOME/software/PatchELF/PatchELF-0.9/bin/patchelf --set-rpath $C3G_SYSTEM_LIBRARY/usr/lib64/ $i
-    else
-      $MUGQIC_INSTALL_HOME/software/PatchELF/PatchELF-0.9/bin/patchelf --set-interpreter $C3G_SYSTEM_LIBRARY/lib64/ld-linux-x86-64.so.2 --set-rpath $C3G_SYSTEM_LIBRARY/usr/lib64/ $i
-=======
     elif [ ${i##*.} == "so" ] || [[ ${i##*/} =~ "so"*(\.[0-9]{1,2})*$ ]]
     then
       $MUGQIC_INSTALL_HOME/software/patchelf/patchelf-0.9/bin/patchelf --set-rpath $C3G_SYSTEM_LIBRARY/usr/lib64/ $i
     else
       $MUGQIC_INSTALL_HOME/software/patchelf/patchelf-0.9/bin/patchelf --set-interpreter $C3G_SYSTEM_LIBRARY/lib64/ld-linux-x86-64.so.2 --set-rpath $C3G_SYSTEM_LIBRARY/usr/lib64/ $i
->>>>>>> 690f20b3
     fi
   done
 }
