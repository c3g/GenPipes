#!/bin/bash
# Exit immediately on error
set -eu -o pipefail

#
# Software_name ShortStack
#

<<<<<<< HEAD
SOFTWARE="shortstack" 
#VERSION="2.1.0"
VERSION="3.3"
INSTALL_HOME=MUGQIC_INSTALL_HOME_DEV  ## TO BE MODIFIED IF NECESSARY

# Indirection call to use $INSTALL_HOME value as variable name
INSTALL_DIR=${!INSTALL_HOME}/software/$SOFTWARE

# Create install directory with permissions if necessary
if [[ ! -d $INSTALL_DIR ]]
then
  mkdir $INSTALL_DIR
  chmod ug+rwX,o+rX-w $INSTALL_DIR
fi
=======
echo "Be sure to load bowtie, samtools, ucsc & ViennaRNA modules before using ShortStack"
>>>>>>> cd7c8e74

SOFTWARE="ShortStack" 
#VERSION="2.1.0"
VERSION="3.3"
ARCHIVE=$VERSION.tar.gz
ARCHIVE_URL=http://github.com/MikeAxtell/ShortStack/archive/v$VERSION.tar.gz

SOFTWARE_DIR=$SOFTWARE-$VERSION

# Specific commands to extract and build the software
# $INSTALL_DIR and $INSTALL_DOWNLOAD have been set automatically
# $ARCHIVE has been downloaded in $INSTALL_DOWNLOAD
build() {
  cd $INSTALL_DOWNLOAD
  tar zxvf $ARCHIVE

  # Install software
  cd $INSTALL_DOWNLOAD
  mv -i $SOFTWARE_DIR $INSTALL_DIR/
}

module_file() {
echo "\
#%Module1.0
proc ModulesHelp { } {
  puts stderr \"\tMUGQIC - $SOFTWARE \"
}
module-whatis \"$SOFTWARE\"

set             root                $INSTALL_DIR/$SOFTWARE_DIR
prepend-path    PATH                \$root
"
}

# Call generic module install script once all variables and functions have been set
MODULE_INSTALL_SCRIPT_DIR="$(cd "$(dirname "${BASH_SOURCE[0]}")" && pwd)"
source $MODULE_INSTALL_SCRIPT_DIR/install_module.sh $@<|MERGE_RESOLUTION|>--- conflicted
+++ resolved
@@ -5,27 +5,9 @@
 #
 # Software_name ShortStack
 #
+echo "Be sure to load bowtie, samtools, ucsc & ViennaRNA modules before using ShortStack"
 
-<<<<<<< HEAD
-SOFTWARE="shortstack" 
-#VERSION="2.1.0"
-VERSION="3.3"
-INSTALL_HOME=MUGQIC_INSTALL_HOME_DEV  ## TO BE MODIFIED IF NECESSARY
-
-# Indirection call to use $INSTALL_HOME value as variable name
-INSTALL_DIR=${!INSTALL_HOME}/software/$SOFTWARE
-
-# Create install directory with permissions if necessary
-if [[ ! -d $INSTALL_DIR ]]
-then
-  mkdir $INSTALL_DIR
-  chmod ug+rwX,o+rX-w $INSTALL_DIR
-fi
-=======
-echo "Be sure to load bowtie, samtools, ucsc & ViennaRNA modules before using ShortStack"
->>>>>>> cd7c8e74
-
-SOFTWARE="ShortStack" 
+SOFTWARE="ShortStack"
 #VERSION="2.1.0"
 VERSION="3.3"
 ARCHIVE=$VERSION.tar.gz
