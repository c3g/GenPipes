#!/bin/bash
# Exit immediately on error
set -eu -o pipefail

# WebLogo requires a recent version of ghostscript to create PNG and PDF output, and pdf2svg to generate SVG output.
# WebLogo version 3 is written in python. It is necessary to have python 2.5, 2.6 or 2.7 and the extension package numpy installed before WebLogo will run.

SOFTWARE=weblogo
#VERSION=2.8.2
<<<<<<< HEAD
#VERSION=3.3
VERSION=3.4.1
=======
VERSION=3.3
#VERSION=3.4.1  # not using this becasue missing a shared object file libptf77blas.so.3
>>>>>>> cd7c8e74
# If WebLogo version >= 3, specify in which python version it must be intalled
PYTHON_VERSION=2.7.8
if [[ $VERSION == "2.8.2" ]]
then
  ARCHIVE=$SOFTWARE.$VERSION.tar.gz
  ARCHIVE_URL=http://weblogo.berkeley.edu/release/$ARCHIVE
elif [[ $VERSION == "3.3" ]]
then
  ARCHIVE=$SOFTWARE-$VERSION.tar.gz
  ARCHIVE_URL=http://weblogo.googlecode.com/files/$ARCHIVE
elif [[ $VERSION == "3.4.1" ]]
then
  ARCHIVE=$VERSION.tar.gz
  ARCHIVE_URL=https://github.com/WebLogo/weblogo/archive/$ARCHIVE
fi
SOFTWARE_DIR=$SOFTWARE-$VERSION

# Specific commands to extract and build the software
# $INSTALL_DIR and $INSTALL_DOWNLOAD have been set automatically
# $ARCHIVE has been downloaded in $INSTALL_DOWNLOAD
build() {
  cd $INSTALL_DOWNLOAD
  tar zxvf $ARCHIVE

if [[ $VERSION == "2.8.2" ]]
then
  # For 2.8.2, rename root dir since it is simply 'weblogo'
  mv $SOFTWARE $INSTALL_DIR/$SOFTWARE_DIR
  cd $INSTALL_DIR/$SOFTWARE_DIR
  # Update Perl script shebangs
  sed -i s,"#\!/usr/bin/perl -w,#\!/usr/bin/env perl\\nuse warnings;,g" seqlogo
elif [[ $VERSION == "3.3" ]]
then
  mv $SOFTWARE_DIR $INSTALL_DIR/
  cd $INSTALL_DIR/$SOFTWARE_DIR
  module load mugqic/python/$PYTHON_VERSION
  python setup.py install --prefix $INSTALL_DIR/$SOFTWARE_DIR
  ln -s weblogo seqlogo
elif [[ $VERSION == 3.4.1 ]]
then
  mv $SOFTWARE_DIR $INSTALL_DIR/
  cd $INSTALL_DIR/$SOFTWARE_DIR
  module load mugqic/python/$PYTHON_VERSION
  python setup.py install --prefix $INSTALL_DIR/$SOFTWARE_DIR
  ln -s weblogo seqlogo
fi
}

module_file() {
echo "\
#%Module1.0
proc ModulesHelp { } {
  puts stderr \"\tMUGQIC - $SOFTWARE \"
}
module-whatis \"$SOFTWARE\"

set             root                $INSTALL_DIR/$SOFTWARE_DIR
prepend-path    PATH                \$root
prepend-path    PYTHONPATH          \$root/lib/python2.7/site-packages
setenv          WEBLOGO_HOME        \$root
"
}

# Call generic module install script once all variables and functions have been set
MODULE_INSTALL_SCRIPT_DIR="$(cd "$(dirname "${BASH_SOURCE[0]}")" && pwd)"
source $MODULE_INSTALL_SCRIPT_DIR/install_module.sh $@<|MERGE_RESOLUTION|>--- conflicted
+++ resolved
@@ -7,13 +7,8 @@
 
 SOFTWARE=weblogo
 #VERSION=2.8.2
-<<<<<<< HEAD
-#VERSION=3.3
-VERSION=3.4.1
-=======
 VERSION=3.3
 #VERSION=3.4.1  # not using this becasue missing a shared object file libptf77blas.so.3
->>>>>>> cd7c8e74
 # If WebLogo version >= 3, specify in which python version it must be intalled
 PYTHON_VERSION=2.7.8
 if [[ $VERSION == "2.8.2" ]]
