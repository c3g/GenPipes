--- conflicted
+++ resolved
@@ -31,11 +31,7 @@
 cluster_queue = -q sw
 LARGE_QUEUE = -q lm
 
-<<<<<<< HEAD
-=======
-
 # Modules
->>>>>>> c3ab52bf
 module_bvatools = mugqic/bvatools/1.6
 module_bwa = mugqic/bwa/0.7.17
 module_bwakit = mugqic/bwakit/0.7.15
