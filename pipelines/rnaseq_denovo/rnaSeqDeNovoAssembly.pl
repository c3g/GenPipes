--- conflicted
+++ resolved
@@ -266,29 +266,8 @@
   my $readSet = shift;
   my $rO_job = shift;
 
-<<<<<<< HEAD
   # If job is up to date, nothing to do
   unless ($rO_job->isUp2Date()) {
-=======
-  # Set job name after uppercased step name and, if sample step, sample name
-  my $stepName = $step->{'name'};
-  my $jobIdPrefix = uc($stepName);
-  if (defined $sample) {
-    $jobIdPrefix .= "_" . $sample;
-  }
-
-  # Set job dependencies
-  my $dependencies = "";
-
-  # Retrieve the list of step parents
-  my @A_stepParents = map {$H_steps{$_}} @{$step->{'parent'}};
-
-  # Retrieve the list of lists of step parent job IDs if any
-  my @AoA_stepParentJobIds = map {defined $_->{'jobIds'} ? $_->{'jobIds'} : []} @A_stepParents;
-
-  # Flatten this list
-  my @A_stepParentJobIds = map {@$_} @AoA_stepParentJobIds;
->>>>>>> f383320a
 
     # Set job name after uppercased step name and, if readSet step, readSet name
     my $stepName = $step->{'name'};
@@ -378,19 +357,10 @@
   my $sample = shift;
   my $rH_laneInfo = shift;
 
-<<<<<<< HEAD
   my $rO_job;
   my $baseDirectory = "$sample/run" . $rH_laneInfo->{'runId'} . "_" . $rH_laneInfo->{'lane'};
   my $rawDirectory = LoadConfig::getParam($rH_cfg, 'default', 'rawReadDir', 1, 'dirpath') . "/" . $baseDirectory;
   my $input1 = $rawDirectory . "/" . $rH_laneInfo->{'read1File'};
-=======
-  # Create trim job per sample per lane
-  for my $rH_laneInfo (@$rAoH_sampleLanes) {
-
-    my $trimDirectory = "\$WORK_DIR/reads/$sample/run" . $rH_laneInfo->{'runId'} . "_" . $rH_laneInfo->{'lane'};
-    print "mkdir -p $trimDirectory\n";
-    my $rO_job = Trimmomatic::trim($rH_cfg, $sample, $rH_laneInfo, $trimDirectory);
->>>>>>> f383320a
 
   if ($input1 =~ /\.bam$/) {
     if ($rH_laneInfo->{'runType'} eq "SINGLE_END") {
