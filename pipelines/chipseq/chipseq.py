--- conflicted
+++ resolved
@@ -311,31 +311,11 @@
             output_dir = os.path.join(self.output_dirs['homer_output_directory'], sample.name)
             genome = config.param('homer_make_tag_directory', 'assembly_synonyms')
 
-<<<<<<< HEAD
             job = homer.makeTagDir_chipseq(output_dir, alignment_file, genome)
             job.name = "homer_make_tag_directory." + sample.name
             job.removable_files=[output_dir]
 
             jobs.append(job)
-=======
-            jobs.append(Job(
-                [alignment_file],
-                [os.path.join(output_dir, "tagInfo.txt")],
-                [['homer_make_tag_directory', 'module_samtools'], ['homer_make_tag_directory', 'module_homer']],
-                command="""\
-makeTagDirectory \\
-  {output_dir} \\
-  {alignment_file} \\
-  -checkGC -genome {genome}""".format(
-                    output_dir=output_dir,
-                    alignment_file=alignment_file,
-                    genome=config.param('homer_make_tag_directory', 'assembly_synonyms')
-                ),
-                name="homer_make_tag_directory." + sample.name,
-                samples=[sample],
-                removable_files=[output_dir]
-            ))
->>>>>>> 626856f9
 
         return jobs
 
@@ -402,7 +382,6 @@
             bedgraph_file = os.path.join(bedgraph_dir, sample.name + ".ucsc.bedGraph")
             big_wig_output = os.path.join(bedgraph_dir, "bigWig", sample.name + ".bw")
 
-<<<<<<< HEAD
             mkdir_job = Job(command="mkdir -p " + bedgraph_dir)
 
             job_ucsc = homer.makeUCSCfile(tag_dir, bedgraph_file)
@@ -410,30 +389,6 @@
                  name = "homer_make_ucsc_file." + sample.name)
             job.removable_files = [bedgraph_dir]
 
-=======
-            jobs.append(Job(
-                [os.path.join(tag_dir, "tagInfo.txt")],
-                [bedgraph_file,bedgraph_file_gz],
-                [['homer_make_ucsc_files', 'module_homer']],
-                command="""\
-mkdir -p {bedgraph_dir} && \\
-makeUCSCfile \\
-  {tag_dir} > {bedgraph_file} && \\
-gzip -c {bedgraph_file} > {bedgraph_file_gz}""".format(
-                    tag_dir=tag_dir,
-                    bedgraph_dir=bedgraph_dir,
-                    bedgraph_file=bedgraph_file,
-                    bedgraph_file_gz=bedgraph_file_gz
-                ),
-                name="homer_make_ucsc_file." + sample.name,
-                samples=[sample],
-                removable_files=[bedgraph_dir]
-            ))
-            job = concat_jobs([
-                  Job(command="mkdir -p " + os.path.join(bedgraph_dir, "bigWig")),
-                  ucsc.bedGraphToBigWig(bedgraph_file, big_wig_output, header = True)
-              ], name="homer_make_ucsc_file_bigWig."+ sample.name)
->>>>>>> 626856f9
             jobs.append(job)
 
             mkdir_job = Job(command="mkdir -p " + os.path.join(bedgraph_dir, "bigWig"))
@@ -498,7 +453,6 @@
                     else:
                         other_options = " --fix-bimodal"
 
-<<<<<<< HEAD
                 mkdir_job = Job(command="mkdir -p " + output_dir)
 
                 macs_job = macs2.callpeak (format, genome_size, treatment_files, control_files, output_prefix_name, output, other_options)
@@ -509,32 +463,6 @@
 
                 jobs.append(job)
 
-=======
-                jobs.append(Job(
-                    treatment_files + control_files,
-                    [os.path.join(output_dir, contrast.real_name + "_peaks." + contrast.type + "Peak")],
-                    [['macs2_callpeak', 'module_python'], ['macs2_callpeak', 'module_macs2']],
-                    command="""\
-mkdir -p {output_dir} && \\
-macs2 callpeak {format}{other_options} \\
-  --gsize {genome_size} \\
-  --treatment \\
-  {treatment_files}{control_files} \\
-  --name {output_prefix_name} \\
-  >& {output_prefix_name}.diag.macs.out""".format(
-                        output_dir=output_dir,
-                        format="--format " + ("BAMPE" if self.run_type == "PAIRED_END" else "BAM"),
-                        other_options=other_options,
-                        genome_size=self.mappable_genome_size(),
-                        treatment_files=" \\\n  ".join(treatment_files),
-                        control_files=" \\\n  --control \\\n  " + " \\\n  ".join(control_files) if control_files else " \\\n  --nolambda",
-                        output_prefix_name=os.path.join(output_dir, contrast.real_name)
-                    ),
-                    name="macs2_callpeak." + contrast.real_name,
-                    samples = contrast.controls + contrast.treatments,
-                    removable_files=[output_dir]
-                ))
->>>>>>> 626856f9
               ## For ihec: exchange peak score by log10 q-value and generate bigBed 
                 job = concat_jobs([
                     Job([os.path.join(output_dir, contrast.real_name + "_peaks." + contrast.type + "Peak")],
@@ -588,40 +516,10 @@
                 annotation_file = output_prefix + ".annotated.csv"
                 genome = config.param('homer_annotate_peaks', 'assembly_synonyms')
 
-<<<<<<< HEAD
                 mkdir_job = Job(command="mkdir -p " + output_prefix)
 
                 anno_job  = homer.annotatePeaks(peak_file, genome, output_prefix, annotation_file)
                 metrics_job = Job(
-=======
-                jobs.append(concat_jobs([
-                    Job(command="mkdir -p " + output_prefix, samples=contrast.treatments),
-                    Job(
-                        [peak_file],
-                        [
-                            annotation_file,
-                            os.path.join(output_prefix, "geneOntology.html"),
-                            os.path.join(output_prefix, "GenomeOntology.html")
-                        ],
-                        [['homer_annotate_peaks', 'module_perl'], ['homer_annotate_peaks', 'module_homer']],
-                        command="""\
-annotatePeaks.pl \\
-  {peak_file} \\
-  {genome} \\
-  -gsize {genome} \\
-  -cons -CpG \\
-  -go {output_prefix} \\
-  -genomeOntology {output_prefix} \\
-  > {annotation_file}""".format(
-                            peak_file=peak_file,
-                            genome=config.param('homer_annotate_peaks', 'assembly_synonyms'),
-                            genome_size=config.param('homer_annotate_peaks', 'assembly_synonyms'),
-                            output_prefix=output_prefix,
-                            annotation_file=annotation_file
-                        )
-                    ),
-                    Job(
->>>>>>> 626856f9
                         [annotation_file],
                         [
                             output_prefix + ".tss.stats.csv",
@@ -736,42 +634,9 @@
                         report_file=report_file, 
                         report_dir = self.output_dirs['report_output_directory']
                     ),
-<<<<<<< HEAD
                     report_files=[report_file],
                     name="homer_find_motifs_genome_report")
             )
-=======
-                    name="homer_find_motifs_genome." + contrast.real_name,
-                    samples=contrast.treatments,
-                    removable_files=[os.path.join("annotation", contrast.real_name)]
-                ))
-            else:
-                log.warning("No treatment found for contrast " + contrast.name + "... skipping")
-
-        report_file = os.path.join("report", "ChipSeq.homer_find_motifs_genome.md")
-        jobs.append(
-            Job(
-                [os.path.join("annotation", contrast.real_name, contrast.real_name, "homerResults.html") for contrast in self.contrasts if contrast.type == 'narrow' and contrast.treatments] +
-                [os.path.join("annotation", contrast.real_name, contrast.real_name, "knownResults.html") for contrast in self.contrasts if contrast.type == 'narrow' and contrast.treatments],
-                [report_file],
-                command="""\
-mkdir -p report/annotation/ && \\
-cp {report_template_dir}/{basename_report_file} report/ && \\
-for contrast in {contrasts}
-do
-  rsync -avP annotation/$contrast report/annotation/ && \\
-  echo -e "* [HOMER _De Novo_ Motif Results for Design $contrast](annotation/$contrast/$contrast/homerResults.html)\n* [HOMER Known Motif Results for Design $contrast](annotation/$contrast/$contrast/knownResults.html)" \\
-  >> {report_file}
-done""".format(
-                    contrasts=" ".join([contrast.real_name for contrast in self.contrasts if contrast.type == 'narrow' and contrast.treatments]),
-                    report_template_dir=self.report_template_dir,
-                    basename_report_file=os.path.basename(report_file),
-                    report_file=report_file
-                ),
-                report_files=[report_file],
-                name="homer_find_motifs_genome_report")
-        )
->>>>>>> 626856f9
 
         return jobs
 
