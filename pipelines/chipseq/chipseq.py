--- conflicted
+++ resolved
@@ -2033,15 +2033,7 @@
                 self.trimmomatic,
                 self.merge_trimmomatic_stats,
                 self.mapping_bwa_mem_sambamba,
-<<<<<<< HEAD
-                self.sambamba_merge_bam_files,
-=======
-                # self.bwa_mem_picard_sort_sam,
-                # self.samtools_view_filter,
-                # self.picard_merge_sam_files,
                 self.sambamba_merge_bam_files, #5
-                # self.samtools_view_filter,
->>>>>>> 9c2c6988
                 self.sambamba_mark_duplicates,
                 self.sambamba_view_filter,
                 self.metrics,
