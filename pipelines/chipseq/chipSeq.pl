--- conflicted
+++ resolved
@@ -105,11 +105,6 @@
 use Version;
 use Wiggle;
 use GqSeqUtils;
-<<<<<<< HEAD
-
-
-=======
->>>>>>> 5e46e902
 
 
 
@@ -272,19 +267,7 @@
           }
           push(@aOjobIDList, $jobIdVar);
           $globalDep{$fname}->{'experiment'} =  \@aOjobIDList;
-<<<<<<< HEAD
-=======
         }
-      }
-    } elsif($loopType eq 'experiment') {      
-      my $jobIdVar = &$subref($current, \%cfg, $designFilePath, $rHoAoA_designGroup, $rHoAoH_sampleInfo, \%jobIdVarPrefix );
-      if (defined($jobIdVar)) {
-        if(defined ($globalDep{$fname}->{'experiment'})){
-           @aOjobIDList=@{$globalDep{$fname}->{'experiment'}};
->>>>>>> 5e46e902
-        }
-        push(@aOjobIDList, $jobIdVar);
-        $globalDep{$fname}->{'experiment'} = \@aOjobIDList;
       }
     } elsif($loopType eq 'experiment') {      
       my $jobIdVar = &$subref($current, \%cfg, $designFilePath, $rHoAoA_designGroup, $rHoAoH_sampleInfo, \%jobIdVarPrefix );
@@ -610,21 +593,12 @@
       my @aOjobIDList=@{$globalDep{$stepName}->{'experiment'}};
       $jobDependencies .= LoadConfig::getParam($rH_cfg, 'default', 'clusterDependencySep'). join(LoadConfig::getParam($rH_cfg, 'default', 'clusterDependencySep'), @aOjobIDList);
     }
-<<<<<<< HEAD
   }
   if(length($jobDependencies) == 0) {
     $jobDependencies = undef;
   } else {
     $jobDependencies = substr($jobDependencies, 1);
   }
-=======
-  }
-  if(length($jobDependencies) == 0) {
-    $jobDependencies = undef;
-  } else {
-    $jobDependencies = substr($jobDependencies, 1);
-  }
->>>>>>> 5e46e902
   $jobDependency=$jobDependencies;
 
   print "mkdir -p graphs\n";
