--- conflicted
+++ resolved
@@ -84,13 +84,8 @@
 
 
 my %globalDep;
-<<<<<<< HEAD
-for my $stepName (@steps) { 
-  $globalDep{$stepName -> {'name'}} = {};
-=======
 for my $stepName (@steps) {
   $globalDep{$stepName->{'name'}} = {};
->>>>>>> 24459567
 }
 
 my $designFilePath;
@@ -109,13 +104,8 @@
   print "\t-w  work directory\n";
   print "\n";
   print "Steps:\n";
-<<<<<<< HEAD
-  for (my $idx=0; $idx < @steps; $idx++) {
-    print "" . ($idx+1) . '- ' . $steps[$idx]->{'name'} . "\n";
-=======
   for (my $idx = 0; $idx < @steps; $idx++) {
     print "" . ($idx + 1) . '- ' . $steps[$idx]->{'name'} . "\n";
->>>>>>> 24459567
   }
   print "\n";
 }
@@ -123,20 +113,12 @@
 sub main {
   my %opts;
   getopts('c:s:e:n:d:w:', \%opts);
-<<<<<<< HEAD
-  
-=======
-
->>>>>>> 24459567
+
   if (!defined($opts{'c'}) || !defined($opts{'s'}) || !defined($opts{'e'}) || !defined($opts{'n'}) || !defined($opts{'d'}) || !defined($opts{'w'})) {
     printUsage();
     exit(1);
   }
-<<<<<<< HEAD
-  
-=======
-
->>>>>>> 24459567
+
   my %jobIdVarPrefix;
   my %cfg = LoadConfig->readConfigFile($opts{'c'});
   my $rHoAoH_sampleInfo = SampleSheet::parseSampleSheetAsHash($opts{'n'});
@@ -144,21 +126,12 @@
   $designFilePath = $opts{'d'};
   # get Design groups
   my $rHoAoA_designGroup = MACS2::getDesign(\%cfg,$designFilePath);
-<<<<<<< HEAD
-  $workDirectory = $opts{'w'};
-  #generate sample jobIdprefix
-  my $cpt = 1;
-  
-  for my $sampleName (keys %{$rHoAoH_sampleInfo}) {
-    my $cpt2=1;
-=======
   $workDir = abs_path($opts{'w'});
   #generate sample jobIdprefix
   my $cpt = 1;
 
   for my $sampleName (keys %{$rHoAoH_sampleInfo}) {
     my $cpt2 = 1;
->>>>>>> 24459567
     $jobIdVarPrefix{$sampleName} = $cpt;
     my $rAoH_sampleLanes = $rHoAoH_sampleInfo->{$sampleName};
     for my $rH_laneInfo (@$rAoH_sampleLanes) {
@@ -173,21 +146,12 @@
     $jobIdVarPrefix{$designName} = $cpt;
     $cpt++;
   }
-<<<<<<< HEAD
-  
-  print "cd $workDirectory \n";
+
+  SubmitToCluster::initPipeline($workDir);
 
   my $latestBam;
-  
-  for (my $current = $opts{'s'}-1; $current <= ($opts{'e'}-1); $current++) {
-=======
-
-  SubmitToCluster::initPipeline($workDir);
-
-  my $latestBam;
 
   for (my $current = $opts{'s'} - 1; $current <= ($opts{'e'} - 1); $current++) {
->>>>>>> 24459567
     my $fname = $steps[$current]->{'name'};
     my $loopType = $steps[$current]->{'stepLoop'};
     my $outputStep = $steps[$current]->{'output'};
@@ -195,35 +159,14 @@
     if ($loopType eq 'sample') {
       for my $sampleName (keys %{$rHoAoH_sampleInfo}) {
         my $rAoH_sampleLanes = $rHoAoH_sampleInfo->{$sampleName};
-<<<<<<< HEAD
-        my $outputLocation = $outputStep . "/" . $sampleName;
-        SubmitToCluster::initSubmit(\%cfg, $outputLocation);
-        # Tests for the first step in the list. Used for dependencies.
-        my $jobIdVar = &$subref($current != ($opts{'s'}-1), \%cfg, $sampleName, $rAoH_sampleLanes, $rAoH_seqDictionary, \%jobIdVarPrefix);
-=======
         # Tests for the first step in the list. Used for dependencies.
         my $jobIdVar = &$subref($current != ($opts{'s'} - 1), \%cfg, $sampleName, $rAoH_sampleLanes, $rAoH_seqDictionary, \%jobIdVarPrefix);
->>>>>>> 24459567
         if (defined($jobIdVar)) {
           $globalDep{$fname}->{$sampleName} = $jobIdVar;
         }
       }
     } elsif ($loopType eq 'design') {
       for my $design (keys %{$rHoAoA_designGroup}) {
-<<<<<<< HEAD
-          my $outputLocation = $outputStep . "/" . $design . '.0';
-          SubmitToCluster::initSubmit(\%cfg, $outputLocation);
-          my $jobIdVar = &$subref($current != ($opts{'s'}-1), \%cfg, $design, $rHoAoA_designGroup, $rHoAoH_sampleInfo, \%jobIdVarPrefix);
-          if (defined($jobIdVar)) {
-            $globalDep{$fname}->{$design} = $jobIdVar;
-          }
-      }
-    } else {
-      my $outputLocation = $outputStep;
-      SubmitToCluster::initSubmit(\%cfg, $outputLocation);
-      # Tests for the first step in the list. Used for dependencies.
-      my $jobIdVar = &$subref($current != ($opts{'s'}-1), \%cfg, $designFilePath, $rHoAoA_designGroup, $rHoAoH_sampleInfo , \%jobIdVarPrefix);
-=======
         my $jobIdVar = &$subref($current != ($opts{'s'} - 1), \%cfg, $design, $rHoAoA_designGroup, $rHoAoH_sampleInfo, \%jobIdVarPrefix);
         if (defined($jobIdVar)) {
           $globalDep{$fname}->{$design} = $jobIdVar;
@@ -232,16 +175,11 @@
     } else {
       # Tests for the first step in the list. Used for dependencies.
       my $jobIdVar = &$subref($current != ($opts{'s'} - 1), \%cfg, $designFilePath, $rHoAoA_designGroup, $rHoAoH_sampleInfo, \%jobIdVarPrefix);
->>>>>>> 24459567
       if (defined($jobIdVar)) {
         $globalDep{$fname}->{$fname} = $jobIdVar;
       }
     }
-<<<<<<< HEAD
-  }  
-=======
-  }
->>>>>>> 24459567
+  }
 }
 
 sub trimming {
@@ -255,20 +193,6 @@
   my $inputFile;
   my $outputFile;
   my $outputFastqPair1Name;
-<<<<<<< HEAD
-  
-  for my $rH_laneInfo (@$rAoH_sampleLanes) {
-      
-    my $minQuality = $rH_cfg->{'trim.minQuality'};
-    my $minLength = $rH_cfg->{'trim.minLength'};
-    my $laneDirectory = 'reads/' . $sampleName . "/run" . $rH_laneInfo->{'runId'} . "_" . $rH_laneInfo->{'lane'} . "/";
-    print "mkdir -p $laneDirectory\n";
-    
-    my $rH_trimDetails = Trimmomatic::trim($rH_cfg, $sampleName, $rH_laneInfo, $laneDirectory);
-    my $trimJobIdVarNameLane = undef;
-    if( $rH_trimDetails->{'command'} ne "") {
-      $trimJobIdVarNameLane = SubmitToCluster::printSubmitCmd($rH_cfg, "trim", $rH_laneInfo->{'runId'} . "_" . $rH_laneInfo->{'lane'}, 'TRIM' . $rH_jobIdPrefixe->{$sampleName . '.' . $rH_laneInfo->{'runId'} . "_" . $rH_laneInfo->{'lane'}}, undef, $sampleName, $rH_trimDetails->{'command'}, 'reads/' . $sampleName, $workDirectory);
-=======
 
   for my $rH_laneInfo (@$rAoH_sampleLanes) {
 
@@ -281,7 +205,6 @@
     my $trimJobIdVarNameLane = undef;
     if ($rH_trimDetails->{'command'} ne "") {
       $trimJobIdVarNameLane = SubmitToCluster::printSubmitCmd($rH_cfg, "trim", $rH_laneInfo->{'runId'} . "_" . $rH_laneInfo->{'lane'}, 'TRIM' . $rH_jobIdPrefixe->{$sampleName . '.' . $rH_laneInfo->{'runId'} . "_" . $rH_laneInfo->{'lane'}}, undef, $sampleName, $rH_trimDetails->{'command'}, $workDir);
->>>>>>> 24459567
       $trimJobIdVarNameLane = '$' . $trimJobIdVarNameLane;
       $trimJobIdVarNameSample .= $trimJobIdVarNameLane . LoadConfig::getParam($rH_cfg, 'default', 'clusterDependencySep');
     }
@@ -289,11 +212,7 @@
   if (defined($trimJobIdVarNameSample)) {
     $trimJobIdVarNameSample = substr $trimJobIdVarNameSample, 0, -1;
   }
-<<<<<<< HEAD
-  return $trimJobIdVarNameSample; 
-=======
   return $trimJobIdVarNameSample;
->>>>>>> 24459567
 }
 
 
@@ -307,17 +226,6 @@
   my $jobDependency       = undef;
   my $flagstatJobId       = undef;
   my $mergeReadStatJobID  = undef;
-<<<<<<< HEAD
-  
-  if($depends > 0) {
-    $jobDependency = $globalDep{'aligning'}{$sampleName};
-  }
-  
-  print "METRICS_JOB_IDS=\"\"\n";
-  # Generate alignment stats
-  for my $rH_laneInfo (@$rAoH_sampleLanes) {    
-  
-=======
 
   if ($depends > 0) {
     $jobDependency = $globalDep{'aligning'}{$sampleName};
@@ -327,22 +235,10 @@
   # Generate alignment stats
   for my $rH_laneInfo (@$rAoH_sampleLanes) {
 
->>>>>>> 24459567
    # Get trimmed read count is automatically done by trimmomatic
     my $groupName       = $sampleName . '.' . $rH_laneInfo->{'runId'} . "_" . $rH_laneInfo->{'lane'};
     my $command         = undef;
     my $trimStatsFile   =  'reads/' . $sampleName . "/run" . $rH_laneInfo->{'runId'} . "_" . $rH_laneInfo->{'lane'} . "/" . $sampleName . '.trim.stats.csv';
-<<<<<<< HEAD
-    
-    # Compute flagstats
-    my $directory     = 'alignment/' . $sampleName . "/run" . $rH_laneInfo->{'runId'} . "_" . $rH_laneInfo->{'lane'} . "/";
-    my $inputBamFile  = $directory . $rH_laneInfo->{'name'} . ".sorted.bam";
-    my $flagStatsFile = $directory . $sampleName . '.sorted.bam.flagstat';
-    
-    $command = SAMtools::flagstat($rH_cfg, $inputBamFile, $flagStatsFile );
-    if (defined ($command) && $command ne "" ) {
-      $flagstatJobId = SubmitToCluster::printSubmitCmd($rH_cfg, "flagstat", undef, 'FLAGSTAT', $jobDependency, $sampleName, $command, 'metrics/' . $sampleName);
-=======
 
     # Compute flagstats
     my $dir           = 'alignment/' . $sampleName . "/run" . $rH_laneInfo->{'runId'} . "_" . $rH_laneInfo->{'lane'} . "/";
@@ -352,7 +248,6 @@
     $command = SAMtools::flagstat($rH_cfg, $inputBamFile, $flagStatsFile);
     if (defined ($command) && $command ne "") {
       $flagstatJobId = SubmitToCluster::printSubmitCmd($rH_cfg, "flagstat", undef, 'FLAGSTAT', $jobDependency, $sampleName, $command, $workDir);
->>>>>>> 24459567
       $flagstatJobId = '$' . $flagstatJobId;
     }
 
@@ -360,11 +255,7 @@
     my $outputFile= 'metrics/' . $groupName . '.readstats.csv';
     $command = Metrics::mergePrintReadStats($rH_cfg, $groupName, $trimStatsFile, $flagStatsFile, $outputFile);
     if (defined($command) && $command ne "") {
-<<<<<<< HEAD
-      $mergeReadStatJobID = SubmitToCluster::printSubmitCmd($rH_cfg, "mergeMetrics", undef, 'MERGEREADSTAT' . $rH_jobIdPrefixe->{$sampleName . '.' . $rH_laneInfo->{'runId'} . "_" . $rH_laneInfo->{'lane'}}, $flagstatJobId, $sampleName, $command, 'metrics/' . $sampleName, $workDirectory);
-=======
       $mergeReadStatJobID = SubmitToCluster::printSubmitCmd($rH_cfg, "mergeMetrics", undef, 'MERGEREADSTAT' . $rH_jobIdPrefixe->{$sampleName . '.' . $rH_laneInfo->{'runId'} . "_" . $rH_laneInfo->{'lane'}}, $flagstatJobId, $sampleName, $command, $workDir);
->>>>>>> 24459567
       $mergeReadStatJobID = '$' . $mergeReadStatJobID;
       print 'METRICS_JOB_IDS=${METRICS_JOB_IDS}' . LoadConfig::getParam($rH_cfg, 'default', 'clusterDependencySep') . $mergeReadStatJobID . "\n";
     }
@@ -381,11 +272,7 @@
   my $rH_jobIdPrefixe = shift;
   my $jobDependency = undef;
   my $bwaJobId;
-<<<<<<< HEAD
-   
-=======
-
->>>>>>> 24459567
+
   if ($depends > 0) {
     $jobDependency = $globalDep{'trimming'}{$sampleName};
   }
@@ -396,11 +283,7 @@
     my $pair1;
     my $pair2;
     my $single;
-<<<<<<< HEAD
-    my $command;    
-=======
     my $command;
->>>>>>> 24459567
     my $rgId = $rH_laneInfo->{'libraryBarcode'} . "_" . $rH_laneInfo->{'runId'} . "_" . $rH_laneInfo->{'lane'};
     my $rgSampleName = $rH_laneInfo->{'name'};
     my $rgLibrary = $rH_laneInfo->{'libraryBarcode'};
@@ -421,28 +304,11 @@
     } elsif ($rH_laneInfo->{'runType'} eq "PAIRED_END") {
       $single = undef;
       $pair1 = 'reads/' . $sampleName . "/run" . $rH_laneInfo->{'runId'} . "_" . $rH_laneInfo->{'lane'} . "/" . $sampleName . '.t' . LoadConfig::getParam($rH_cfg, 'trim', 'minQuality') . 'l' . LoadConfig::getParam($rH_cfg, 'trim', 'minLength') . '.pair1.fastq.gz';
-<<<<<<< HEAD
-      $pair2 = 'reads/' . $sampleName . "/run" . $rH_laneInfo->{'runId'} . "_" . $rH_laneInfo->{'lane'} . "/" . $sampleName . '.t' . LoadConfig::getParam($rH_cfg, 'trim', 'minQuality') . 'l' . LoadConfig::getParam($rH_cfg, 'trim', 'minLength') . '.pair2.fastq.gz';        
-=======
       $pair2 = 'reads/' . $sampleName . "/run" . $rH_laneInfo->{'runId'} . "_" . $rH_laneInfo->{'lane'} . "/" . $sampleName . '.t' . LoadConfig::getParam($rH_cfg, 'trim', 'minQuality') . 'l' . LoadConfig::getParam($rH_cfg, 'trim', 'minLength') . '.pair2.fastq.gz';
->>>>>>> 24459567
     }
 
     my $rA_commands = BWA::aln($rH_cfg, $sampleName, $pair1, $pair2, $single, $outputAlnPrefix, $rgId, $rgSampleName, $rgLibrary, $rgPlatformUnit, $rgCenter);
     if (@{$rA_commands} == 3) {
-<<<<<<< HEAD
-      my $read1JobId = SubmitToCluster::printSubmitCmd($rH_cfg, "aln", 'read1.' . $rH_laneInfo->{'runId'} . "_" . $rH_laneInfo->{'lane'}, 'READ1ALN', $jobDependency, $sampleName, $rA_commands->[0], 'alignment/' . $sampleName , $workDirectory);
-      $read1JobId = '$' . $read1JobId;
-      my $read2JobId = SubmitToCluster::printSubmitCmd($rH_cfg, "aln", 'read2.' . $rH_laneInfo->{'runId'} . "_" . $rH_laneInfo->{'lane'}, 'READ2ALN', $jobDependency, $sampleName, $rA_commands->[1], 'alignment/' . $sampleName, $workDirectory);
-      $read2JobId = '$' . $read2JobId;
-      $bwaJobId = SubmitToCluster::printSubmitCmd($rH_cfg, "aln", 'sampe.' . $rH_laneInfo->{'runId'} . "_" . $rH_laneInfo->{'lane'}, 'BWA', $read1JobId . LoadConfig::getParam($rH_cfg, 'aln', 'clusterDependencySep') . $read2JobId, $sampleName, $rA_commands->[2], 'alignment/' . $sampleName, $workDirectory);
-      $bwaJobId = '$' . $bwaJobId;
-      print 'BWA_JOB_IDS=${BWA_JOB_IDS}' . LoadConfig::getParam($rH_cfg, 'aln', 'clusterDependencySep') . $bwaJobId . "\n";
-    } else {
-      my $readJobId = SubmitToCluster::printSubmitCmd($rH_cfg, "aln", $rH_laneInfo->{'runId'} . "_" . $rH_laneInfo->{'lane'}, 'READALN', $jobDependency, $sampleName, $rA_commands->[0], 'alignment/' . $sampleName);
-      $readJobId = '$' . $readJobId;
-      $bwaJobId = SubmitToCluster::printSubmitCmd($rH_cfg, "aln", 'samse.' . $rH_laneInfo->{'runId'} . "_" . $rH_laneInfo->{'lane'}, 'BWA',  $readJobId, $sampleName, $rA_commands->[1], 'alignment/' . $sampleName , $workDirectory);
-=======
       my $read1JobId = SubmitToCluster::printSubmitCmd($rH_cfg, "aln", 'read1.' . $rH_laneInfo->{'runId'} . "_" . $rH_laneInfo->{'lane'}, 'READ1ALN', $jobDependency, $sampleName, $rA_commands->[0], $workDir);
       $read1JobId = '$' . $read1JobId;
       my $read2JobId = SubmitToCluster::printSubmitCmd($rH_cfg, "aln", 'read2.' . $rH_laneInfo->{'runId'} . "_" . $rH_laneInfo->{'lane'}, 'READ2ALN', $jobDependency, $sampleName, $rA_commands->[1], $workDir);
@@ -454,24 +320,10 @@
       my $readJobId = SubmitToCluster::printSubmitCmd($rH_cfg, "aln", $rH_laneInfo->{'runId'} . "_" . $rH_laneInfo->{'lane'}, 'READALN', $jobDependency, $sampleName, $rA_commands->[0], $workDir);
       $readJobId = '$' . $readJobId;
       $bwaJobId = SubmitToCluster::printSubmitCmd($rH_cfg, "aln", 'samse.' . $rH_laneInfo->{'runId'} . "_" . $rH_laneInfo->{'lane'}, 'BWA',  $readJobId, $sampleName, $rA_commands->[1], $workDir);
->>>>>>> 24459567
       $bwaJobId = '$' . $bwaJobId;
       print 'BWA_JOB_IDS=${BWA_JOB_IDS}' . LoadConfig::getParam($rH_cfg, 'default', 'clusterDependencySep') . $bwaJobId . "\n";
     }
 
-<<<<<<< HEAD
-    # Filter uniquely mapped reads 
-    my $directory = 'alignment/' . $sampleName . "/run" . $rH_laneInfo->{'runId'} . "_" . $rH_laneInfo->{'lane'} . "/";
-    my $InputBamFile = $directory . $rH_laneInfo->{'name'} . ".sorted.bam";
-    my $OutputBamFile = $directory . $rH_laneInfo->{'name'} . ".sorted.filtered.bam";
-    $command = SAMtools::viewFilter($rH_cfg, $InputBamFile, " -b -F4 -q 1 ", $OutputBamFile);
-    if (defined($command) && $command ne "") {
-     my $filterJobId = SubmitToCluster::printSubmitCmd($rH_cfg, "aln", 'filter.' . $rH_laneInfo->{'runId'} . "_" . $rH_laneInfo->{'lane'}, 'SAMTOOLSFILTER',  $bwaJobId, $sampleName, $command, 'alignment/' . $sampleName , $workDirectory);
-     $filterJobId = '$' . $filterJobId;
-     print 'BWA_JOB_IDS=${BWA_JOB_IDS}' . LoadConfig::getParam($rH_cfg, 'default', 'clusterDependencySep') . $filterJobId . "\n";
-    }
-    
-=======
     # Filter uniquely mapped reads
     my $dir = 'alignment/' . $sampleName . "/run" . $rH_laneInfo->{'runId'} . "_" . $rH_laneInfo->{'lane'} . "/";
     my $InputBamFile = $dir . $rH_laneInfo->{'name'} . ".sorted.bam";
@@ -483,7 +335,6 @@
      print 'BWA_JOB_IDS=${BWA_JOB_IDS}' . LoadConfig::getParam($rH_cfg, 'default', 'clusterDependencySep') . $filterJobId . "\n";
     }
 
->>>>>>> 24459567
   }
   # Merge /sort reads
   $jobDependency = '$BWA_JOB_IDS';
@@ -491,23 +342,14 @@
   my @inputBams;
   my $outputBAM = 'alignment/' . $sampleName . '/' . $sampleName . '.sorted.bam';
   for my $rH_laneInfo (@$rAoH_sampleLanes) {
-<<<<<<< HEAD
-    my $directory = 'alignment/' . $sampleName . "/run" . $rH_laneInfo->{'runId'} . "_" . $rH_laneInfo->{'lane'} . "/";
-    my $sortedLaneBamFile = $directory . $rH_laneInfo->{'name'} . ".sorted.filtered.bam";
-=======
     my $dir = 'alignment/' . $sampleName . "/run" . $rH_laneInfo->{'runId'} . "_" . $rH_laneInfo->{'lane'} . "/";
     my $sortedLaneBamFile = $dir . $rH_laneInfo->{'name'} . ".sorted.filtered.bam";
->>>>>>> 24459567
     push(@inputBams, $sortedLaneBamFile);
   }
   my $command = Picard::mergeFiles($rH_cfg, $sampleName, \@inputBams, $outputBAM);
   my $mergeJobId = undef;
   if (defined($command) && $command ne "") {
-<<<<<<< HEAD
-    $mergeJobId = SubmitToCluster::printSubmitCmd($rH_cfg, "mergeLanes", undef, 'MERGELANES' . $rH_jobIdPrefixe->{$sampleName}, $jobDependency, $sampleName, $command, $workDirectory . '/' . $sampleName);
-=======
     $mergeJobId = SubmitToCluster::printSubmitCmd($rH_cfg, "mergeLanes", undef, 'MERGELANES' . $rH_jobIdPrefixe->{$sampleName}, $jobDependency, $sampleName, $command, $workDir);
->>>>>>> 24459567
     $mergeJobId = '$' . $mergeJobId;
   }
   return $mergeJobId;
@@ -526,27 +368,11 @@
     $jobDependency = $globalDep{'qcTagDirectories'}{$sampleName};
   }
 
-<<<<<<< HEAD
-  my $inputBAM       = 'alignment/' . $sampleName . '/' . $sampleName . '.sorted.bam'; 
-=======
   my $inputBAM       = 'alignment/' . $sampleName . '/' . $sampleName . '.sorted.bam';
->>>>>>> 24459567
   my $outputBAM      = $inputBAM;
   my $outputBedGraph = 'tracks/' . $sampleName . '/' . $sampleName . '.bedGraph';
   my $outputWiggle   = 'tracks/' . $sampleName . '/' . $sampleName . '.bw';
   my $prefixJobName  = undef;
-<<<<<<< HEAD
-  
-  print "mkdir -p tracks/$sampleName/output_jobs\n";
-
-  my $wiggleJobId = undef ;
-  my $command = Wiggle::graph($rH_cfg, $sampleName, $inputBAM, $outputBedGraph, $outputWiggle);
-  if ($command ne "") {
-    $wiggleJobId = SubmitToCluster::printSubmitCmd($rH_cfg, "wiggle", $prefixJobName, 'WIGGLE' . $rH_jobIdPrefixe->{$sampleName}, $jobDependency, $sampleName, $command, 'tracks/' . $sampleName, $workDirectory);
-    $wiggleJobId = '$' . $wiggleJobId;
-  }
-  return $wiggleJobId;    
-=======
 
   print "mkdir -p tracks/$sampleName/output_jobs\n";
 
@@ -557,7 +383,6 @@
     $wiggleJobId = '$' . $wiggleJobId;
   }
   return $wiggleJobId;
->>>>>>> 24459567
 }
 
 
@@ -576,22 +401,6 @@
     $jobDependency = $globalDep{'aligning'}{$sampleName};
   }
 
-<<<<<<< HEAD
-  my $inputBAM = 'alignment/' . $sampleName . "/" . $sampleName . ".sorted.bam" ; 
-  
-  # Create command
-  my $rA_commands = HOMER::makeTagDirectory($rH_cfg, $sampleName, $inputBAM , 'tags');
-  if (@{$rA_commands} == 3) {
-    my $qcTagsJobID1 = SubmitToCluster::printSubmitCmd($rH_cfg, "qcTags", 1, 'QCTAGSTMP' . $rH_jobIdPrefixe->{$sampleName}, $jobDependency, $sampleName, $rA_commands->[0], 'tags/' . $sampleName, $workDirectory);
-    $qcTagsJobID1  = '$' . $qcTagsJobID1;
-    my $qcTagsJobID2 = SubmitToCluster::printSubmitCmd($rH_cfg, "qcTags", 2, 'QCTAGSFILLTMP' . $rH_jobIdPrefixe->{$sampleName}, $qcTagsJobID1, $sampleName, $rA_commands->[1], 'tags/' . $sampleName, $workDirectory);
-    $qcTagsJobID2 = '$' . $qcTagsJobID2;
-    my $qcTagsJobID3  = SubmitToCluster::printSubmitCmd($rH_cfg, "qcTags", 3, 'QCTAGSCREATETAGS' . $rH_jobIdPrefixe->{$sampleName}, $qcTagsJobID1, $sampleName, $rA_commands->[2], 'tags/' . $sampleName, $workDirectory);
-    $qcTagsJobID3 = '$' . $qcTagsJobID3;
-    $qcTagsJobID = $qcTagsJobID3;
-  } elsif (@{$rA_commands} == 1) {
-    $qcTagsJobID = SubmitToCluster::printSubmitCmd($rH_cfg, "qcTags", undef, 'QCTAGS' . $rH_jobIdPrefixe->{$sampleName}, $jobDependency, $sampleName, $rA_commands->[0], 'tags/' . $sampleName, $workDirectory);
-=======
   my $inputBAM = 'alignment/' . $sampleName . "/" . $sampleName . ".sorted.bam";
 
   # Create command
@@ -606,7 +415,6 @@
     $qcTagsJobID = $qcTagsJobID3;
   } elsif (@{$rA_commands} == 1) {
     $qcTagsJobID = SubmitToCluster::printSubmitCmd($rH_cfg, "qcTags", undef, 'QCTAGS' . $rH_jobIdPrefixe->{$sampleName}, $jobDependency, $sampleName, $rA_commands->[0], $workDir);
->>>>>>> 24459567
     $qcTagsJobID = '$' . $qcTagsJobID;
   }
   print 'QCTAGS_JOB_IDS=${QCTAGS_JOB_IDS}' . LoadConfig::getParam($rH_cfg, 'default', 'clusterDependencySep') . $qcTagsJobID . "\n";
@@ -625,39 +433,6 @@
   if ($depends > 0) {
     $jobDependency = $globalDep{'qcTagDirectories'}{$sampleName};
   }
-<<<<<<< HEAD
-
-  my $tagDirectory   =  'tags/' . $sampleName;
-  my $outputWiggle   =  'tracks/' . $sampleName . '/' . $sampleName . '.ucsc.bedGraph.gz';
-  my $prefixJobName  =  undef;
-  
-  print "mkdir -p tracks/$sampleName/output_jobs\n";
-
-  my $wiggleJobId = undef;
-  my $command = HOMER::makeUCSCFile($rH_cfg, $sampleName, $tagDirectory, $outputWiggle);
-  if (defined($command) && $command ne "") {
-    $wiggleJobId = SubmitToCluster::printSubmitCmd($rH_cfg, "wiggle", $prefixJobName, 'WIGGLE' . $rH_jobIdPrefixe->{$sampleName}, $jobDependency, $sampleName, $command, 'tracks/' . $sampleName, $workDirectory);
-    $wiggleJobId  = '$' . $wiggleJobId;
-  }
-  return $wiggleJobId;
-}
-
-sub qcPlots {
-  my $depends = shift;
-  my $rH_cfg = shift;
-  my $designFilePath = shift;
-  
-  my $jobDependency = undef;
-  if ($depends > 0) {
-    $jobDependency = '$QCTAGS_JOB_IDS';
-  }
-  print "mkdir -p graphs/output_jobs\n";
-  my $qcPlotsJobId = undef;
-  
-  my $command = HOMER::qcPlotsR($rH_cfg, $designFilePath, $workDirectory);
-  if (defined($command) && $command ne "") {
-    $qcPlotsJobId = SubmitToCluster::printSubmitCmd($rH_cfg, "qcGraphs", undef, 'QCPLOTS', $jobDependency, undef, $command, 'graphs/', $workDirectory);
-=======
 
   my $tagDir   =  'tags/' . $sampleName;
   my $outputWiggle   =  'tracks/' . $sampleName . '/' . $sampleName . '.ucsc.bedGraph.gz';
@@ -689,7 +464,6 @@
   my $command = HOMER::qcPlotsR($rH_cfg, $designFilePath, $workDir);
   if (defined($command) && $command ne "") {
     $qcPlotsJobId = SubmitToCluster::printSubmitCmd($rH_cfg, "qcGraphs", undef, 'QCPLOTS', $jobDependency, undef, $command, $workDir);
->>>>>>> 24459567
     $qcPlotsJobId = '$' . $qcPlotsJobId;
   }
   return $qcPlotsJobId;
@@ -707,15 +481,9 @@
   my $PeakCallJobIdVarNameSample = undef;
 
   ## Design
-<<<<<<< HEAD
-  # Process Treatments ( and controls when applicable)
-  my $numberTreatments =  @{$rHoAoA_designGroup->{$design}->[0]};  
-  my $numberControls   =  @{$rHoAoA_designGroup->{$design}->[1]};  
-=======
   # Process Treatments (and controls when applicable)
   my $numberTreatments =  @{$rHoAoA_designGroup->{$design}->[0]};
   my $numberControls   =  @{$rHoAoA_designGroup->{$design}->[1]};
->>>>>>> 24459567
   my $control;
   my $treatment;
   my $controlBam;
@@ -727,28 +495,16 @@
       if ($numberControls == 1) {
           $control       = $rHoAoA_designGroup->{$design}->[1]->[0];
           $controlBam    = 'alignment/' . $control . '/' . $control . '.sorted.bam';
-<<<<<<< HEAD
-      } elsif ( $numberControls == $numberTreatments) {
-          $control       = $rHoAoA_designGroup->{$design}->[1]->[$j];
-          $controlBam    = 'alignment/' . $control . '/' .$control . '.sorted.bam'; 
-      } else {
-          $control       = undef ;
-=======
       } elsif ($numberControls == $numberTreatments) {
           $control       = $rHoAoA_designGroup->{$design}->[1]->[$j];
           $controlBam    = 'alignment/' . $control . '/' .$control . '.sorted.bam';
       } else {
           $control       = undef;
->>>>>>> 24459567
           $controlBam    = undef;
       }
       $treatment    =  $rHoAoA_designGroup->{$design}->[0]->[$j];
       $treatmentBam =  'alignment/' . $treatment . '/' . $treatment . '.sorted.bam';
-<<<<<<< HEAD
-      
-=======
-
->>>>>>> 24459567
+
       my $outputPath = 'peak_call/' . $design. '.' . $j;
       if (defined($control)) {
         print "# design " . $design . ", treatment= " . $treatment . ", control=" . $control . "\n";
@@ -756,11 +512,7 @@
         print "# design " . $design . ", treatment= " . $treatment . "" . "\n";
       }
       # Run type for treatment
-<<<<<<< HEAD
-      my $paired = undef; 
-=======
       my $paired = undef;
->>>>>>> 24459567
       my $rAoH_sampleLanes = $rHoAoH_sampleInfo->{$treatment};
       for my $rH_laneInfo (@$rAoH_sampleLanes) {
         if ($rH_laneInfo->{'runType'} eq "SINGLE_END") {
@@ -774,11 +526,7 @@
       }
       if (!defined($rHoAoH_sampleInfo->{$treatment})) {
         die "ERROR: Sample " . $treatment . " in design file is not present in NANUQ sample file" . "\n";
-<<<<<<< HEAD
-      } elsif (defined($control) && !defined($rHoAoH_sampleInfo->{$control})){
-=======
       } elsif (defined($control) && !defined($rHoAoH_sampleInfo->{$control})) {
->>>>>>> 24459567
         die "ERROR: Sample " . $control . " in design file is not present in NANUQ sample file " . "\n";
       }
       # MACS command
@@ -790,11 +538,7 @@
           $jobDependency = $globalDep{'aligning'}{$treatment};
         }
         print "mkdir -p " . $outputPath . '/output_jobs/' . "\n";
-<<<<<<< HEAD
-        my $peakCallJobId = SubmitToCluster::printSubmitCmd($rH_cfg, 'peakCall', $j, 'MACS2PEAKCALL' . $rH_jobIdPrefixe->{$design} . $j, $jobDependency, $design, $command, $outputPath, $workDirectory);
-=======
         my $peakCallJobId = SubmitToCluster::printSubmitCmd($rH_cfg, 'peakCall', $j, 'MACS2PEAKCALL' . $rH_jobIdPrefixe->{$design} . $j, $jobDependency, $design, $command, $workDir);
->>>>>>> 24459567
         $peakCallJobId = '$' . $peakCallJobId;
         $PeakCallJobIdVarNameSample .= $peakCallJobId . LoadConfig::getParam($rH_cfg, 'default', 'clusterDependencySep');
       }
@@ -806,72 +550,8 @@
     $PeakCallJobIdVarNameSample = substr $PeakCallJobIdVarNameSample, 0, -1;
   }
   return $PeakCallJobIdVarNameSample;
-<<<<<<< HEAD
-}
-
-sub annotation {
-  my $depends = shift;
-  my $rH_cfg = shift;
-  my $design = shift;
-  my $rHoAoA_designGroup = shift;
-  my $rHoAoH_sampleInfo = shift;
-  my $rH_jobIdPrefixe = shift;
-
-  my $jobDependency = undef;
-  if ($depends > 0) {
-    $jobDependency = $globalDep{'peakCall'}{$design};
-  }  
-  ##Iterate over design
-  my $numberTreatments =  @{$rHoAoA_designGroup->{$design}->[0]};  
-  my $annotationJobIdGroups = undef;
-  if ($numberTreatments >= 1) {
-    # At least one treatment
-    for (my $j = 0; $j < $numberTreatments; $j++) {
-      my $peakCallPath = 'peak_call/' . $design . '.' . $j;
-      my $outputPath = 'annotation/' . $design . '.' . $j;
-      my $peakType   =  $rHoAoA_designGroup->{$design}->[2]->[0];
-      if ($peakType eq "N") {
-        my $bedName = $peakCallPath . '/' . $design . '_peaks.bed';
-        my $command = HOMER::annotatePeaks($rH_cfg, $design, $bedName, $outputPath);
-        if (defined($command) && $command ne "") {
-          print "mkdir -p " . $outputPath . '/output_jobs/' . "\n";
-          my $annotationJobId = SubmitToCluster::printSubmitCmd($rH_cfg, 'annotation', undef, 'HOMERANNOTATION' . $rH_jobIdPrefixe->{$design}, $jobDependency, $design, $command, $outputPath, $workDirectory);
-          $annotationJobId = '$' . $annotationJobId;
-          $annotationJobIdGroups .= $annotationJobId . LoadConfig::getParam($rH_cfg, 'default', 'clusterDependencySep');
-        }
-      } else {
-        ; # do nothing
-      }
-    }
-  }
-  if (defined($annotationJobIdGroups)) {
-    $annotationJobIdGroups = substr $annotationJobIdGroups, 0, -1;
-  }
-  return $annotationJobIdGroups;
-=======
->>>>>>> 24459567
-}
-# sub printSubmitCmd $rH_cfg  $stepName       $jobNameSuffix  $jobIdPrefix    $dependancyName $sampleName  $command  $outputDir $workDirectory 
-sub motif {
-  my $depends = shift;
-  my $rH_cfg = shift;
-  my $design = shift;
-  my $rHoAoA_designGroup = shift;
-  my $rHoAoH_sampleInfo = shift;
-  my $rH_jobIdPrefixe = shift;
-
-<<<<<<< HEAD
-  my $jobDependency = undef;
-  if( $depends > 0) {
-    $jobDependency = $globalDep{'peakCall'}{$design};
-  }  
-    ##Iterate over design
-  my $numberTreatments =  @{$rHoAoA_designGroup->{$design}->[0]};  
-  my $motifJobIdGroups = undef;
-  if ($numberTreatments >= 1) {
-    # At least one treatment
-    for (my $j = 0; $j < $numberTreatments; $j++) {  
-=======
+}
+
 sub annotation {
   my $depends = shift;
   my $rH_cfg = shift;
@@ -931,7 +611,6 @@
   if ($numberTreatments >= 1) {
     # At least one treatment
     for (my $j = 0; $j < $numberTreatments; $j++) {
->>>>>>> 24459567
       my $outputPath = 'motif/' . $design . '.' . $j;
       my $peakCallPath = 'peak_call/' . $design . '.' . $j;
       my $peakType =  $rHoAoA_designGroup->{$design}->[2]->[0];
@@ -940,11 +619,7 @@
         my $command = HOMER::generateMotif($rH_cfg, $design, $bedName, $outputPath);
         if (defined($command) && length($command) > 0) {
           print "mkdir -p " . $outputPath . '/output_jobs/' . "\n";
-<<<<<<< HEAD
-          my $motifJobId = SubmitToCluster::printSubmitCmd($rH_cfg, 'motif', undef, 'HOMERMOTIF' . $rH_jobIdPrefixe->{$design}, $jobDependency, $design, $command, $outputPath, $workDirectory);
-=======
           my $motifJobId = SubmitToCluster::printSubmitCmd($rH_cfg, 'motif', undef, 'HOMERMOTIF' . $rH_jobIdPrefixe->{$design}, $jobDependency, $design, $command, $workDir);
->>>>>>> 24459567
           $motifJobId = '$' . $motifJobId;
           $motifJobIdGroups .= $motifJobId . LoadConfig::getParam($rH_cfg, 'default', 'clusterDependencySep');
         }
@@ -952,11 +627,7 @@
         ; # do nothing
       }
     }
-<<<<<<< HEAD
-  }      
-=======
-  }
->>>>>>> 24459567
+  }
   if (defined($motifJobIdGroups)) {
     $motifJobIdGroups = substr $motifJobIdGroups, 0, -1;
   }
