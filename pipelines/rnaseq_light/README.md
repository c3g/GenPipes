--- conflicted
+++ resolved
@@ -14,15 +14,9 @@
                        [--sanity-check]
                        [--container {wrapper, singularity} <IMAGE PATH>]
                        [--genpipes_file GENPIPES_FILE] [-d DESIGN]
-<<<<<<< HEAD
-                       [-t {cufflinks,stringtie}] [-r READSETS] [-v]
-
-Version: 3.5.0
-=======
                        [-r READSETS] [-v]
 
 Version: 3.6.1
->>>>>>> 96ce81fb
 
 For more documentation, visit our website: https://bitbucket.org/mugqic/genpipes/
 
@@ -58,11 +52,7 @@
                         all the input files needed for the pipeline to run are
                         available on the system (default: false)
   --container {wrapper, singularity} <IMAGE PATH>
-<<<<<<< HEAD
-                        Run inside a container providing a valid singularity
-=======
                         Run inside a container providing a validsingularity
->>>>>>> 96ce81fb
                         image path
   --genpipes_file GENPIPES_FILE, -g GENPIPES_FILE
                         Command file output path. This is the command used to
