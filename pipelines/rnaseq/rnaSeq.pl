--- conflicted
+++ resolved
@@ -99,13 +99,7 @@
 my $designFilePath;
 my $configFile;
 my $workDirectory;
-<<<<<<< HEAD
-
-## hash table which contain path to previous output file
-my %restartList ;
-=======
 my $readSetSheet;
->>>>>>> f62067d7
 
 &main();
 
