--- conflicted
+++ resolved
@@ -115,24 +115,6 @@
 #--------------------
 
 my @steps;
-<<<<<<< HEAD
-push(@steps, {'name' => 'trimming', 'stepLoop' => 'sample', 'output' => 'reads'});
-push(@steps, {'name' => 'trimMetrics', 'stepLoop' => 'group', 'output' => 'metrics'});
-push(@steps, {'name' => 'aligning', 'stepLoop' => 'sample', 'output' => 'alignment'});
-push(@steps, {'name' => 'merging', 'stepLoop' => 'sample', 'output' => 'alignment'});
-push(@steps, {'name' => 'alignMetrics', 'stepLoop' => 'group', 'output' => 'metrics'});
-#push(@steps, {'name' => 'mutation', 'stepLoop' => 'sample', 'output' => 'mpileup'});
-push(@steps, {'name' => 'wiggle', 'stepLoop' => 'sample', 'output' => 'tracks'});
-push(@steps, {'name' => 'rawCounts', 'stepLoop' => 'sample', 'output' => 'raw_counts'});
-push(@steps, {'name' => 'rawCountsMetrics', 'stepLoop' => 'group', 'output' => 'metrics'});
-push(@steps, {'name' => 'fpkm', 'stepLoop' => 'sample', 'output' => 'fpkm'});
-push(@steps, {'name' => 'exploratory', 'stepLoop' => 'group', 'output' => 'exploratory'});
-push(@steps, {'name' => 'cuffdiff', 'stepLoop' => 'group', 'output' => 'DGE'});
-#push(@steps, {'name' => 'dgeMetrics', 'stepLoop' => 'group', 'output' => 'metrics'});
-push(@steps, {'name' => 'dge', 'stepLoop' => 'group', 'output' => 'DGE'});
-push(@steps, {'name' => 'goseq', 'stepLoop' => 'group', 'output' => 'DGE'});
-push(@steps, {'name' => 'deliverable', 'stepLoop' => 'group', 'output' => 'deliverable'});
-=======
 push(@steps, {'name' => 'samToFastq' , 'stepLoop' => 'sample' , 'output' => 'raw_reads'});
 push(@steps, {'name' => 'trimming' , 'stepLoop' => 'sample' , 'output' => 'reads'});
 push(@steps, {'name' => 'trimMetrics' , 'stepLoop' => 'group' , 'output' => 'metrics'});
@@ -150,7 +132,6 @@
 push(@steps, {'name' => 'dge' , 'stepLoop' => 'group' , 'output' => 'DGE'});
 push(@steps, {'name' => 'goseq' , 'stepLoop' => 'group' , 'output' => 'DGE'});
 push(@steps, {'name' => 'deliverable' , 'stepLoop' => 'group' , 'output' => 'deliverable'});
->>>>>>> 46573b70
 
 
 #--------------------
@@ -223,22 +204,6 @@
 }
 
 sub main {
-<<<<<<< HEAD
-  my %opts;
-  getopts('c:s:e:n:d:w:', \%opts);
-
-  if (!defined($opts{'c'}) || !defined($opts{'s'}) || !defined($opts{'e'}) || !defined($opts{'n'}) || !defined($opts{'w'})) {
-    printUsage();
-    exit(1);
-  }
-
-  my %jobIdVarPrefix;
-  my %cfg = LoadConfig->readConfigFile($opts{'c'});
-  my $rHoAoH_sampleInfo = SampleSheet::parseSampleSheetAsHash($opts{'n'});
-  my $rAoH_seqDictionary = SequenceDictionaryParser::readDictFile(\%cfg);
-
-  $designFilePath = $opts{'d'};
-=======
 	my %opts;
 	getopts('c:s:e:n:d:w:', \%opts);
 	
@@ -253,95 +218,9 @@
 	my $rAoH_seqDictionary = SequenceDictionaryParser::readDictFile(\%cfg);
   
 	$designFilePath = $opts{'d'};
->>>>>>> 46573b70
   my $rHoAoA_designGroup;
   if (defined($designFilePath)) {
     $designFilePath = abs_path($designFilePath);
-<<<<<<< HEAD
-    ##get design groups
-    $rHoAoA_designGroup = Cufflinks::getDesign(\%cfg, $designFilePath);
-  }
-  $workDir = abs_path($opts{'w'});
-  $configFile = abs_path($opts{'c'});
-  $readSetSheet = abs_path($opts{'n'});
-
-
-  #generate sample jobIdprefix
-  my $cpt = 1;
-
-  for my $sampleName (keys %{$rHoAoH_sampleInfo}) {
-    my $cpt2=1;
-    $jobIdVarPrefix{$sampleName} = $cpt;
-    my $rAoH_sampleLanes = $rHoAoH_sampleInfo->{$sampleName};
-    for my $rH_laneInfo (@$rAoH_sampleLanes) {
-      $jobIdVarPrefix{$sampleName . '.' . $rH_laneInfo->{'runId'} . "_" . $rH_laneInfo->{'lane'}} = $cpt . '_' . $cpt2;
-      $cpt2++;
-    }
-    $cpt++;
-  }
-  #generate design jobIdprefix
-  if (defined($rHoAoA_designGroup)) {
-    for my $designName (keys %{$rHoAoA_designGroup}) {
-      $jobIdVarPrefix{$designName} = $cpt;
-      $cpt++;
-    }
-  }
-
-  SubmitToCluster::initPipeline($workDir);
-
-  for (my $current = $opts{'s'} - 1; $current <= ($opts{'e'} - 1); $current++) {
-    my $fname = $steps[$current]->{'name'};
-    my $loopType = $steps[$current]->{'stepLoop'};
-    my $subref = \&$fname;
-    if ($loopType eq 'sample') {
-      for my $sampleName (keys %{$rHoAoH_sampleInfo}) {
-        my $rAoH_sampleLanes = $rHoAoH_sampleInfo->{$sampleName};
-        # Tests for the first step in the list. Used for dependencies.
-        my $jobIdVar = &$subref($current != ($opts{'s'} - 1), \%cfg, $sampleName, $rAoH_sampleLanes, $rAoH_seqDictionary, \%jobIdVarPrefix);
-        if (defined($jobIdVar)) {
-          $globalDep{$fname}->{$sampleName} = $jobIdVar;
-        }
-      }
-    } else {
-      # Tests for the first step in the list. Used for dependencies.
-      my $jobIdVar = &$subref($current != ($opts{'s'} - 1), \%cfg, $rHoAoH_sampleInfo, $rHoAoA_designGroup, $rAoH_seqDictionary, \%jobIdVarPrefix);
-      if (defined($jobIdVar)) {
-        $globalDep{$fname}->{$fname} = $jobIdVar;
-      }
-    }
-  }
-}
-
-sub trimming {
-  my $depends = shift;
-  my $rH_cfg = shift;
-  my $sampleName = shift;
-  my $rAoH_sampleLanes = shift;
-  my $rAoH_seqDictionary = shift;
-  my $rH_jobIdPrefix = shift;
-
-  my $trimJobIdVarNameSample = undef;
-  for my $rH_laneInfo (@$rAoH_sampleLanes) {
-
-    my $trimOutputDir = 'reads/' . $sampleName . "/run" . $rH_laneInfo->{'runId'} . "_" . $rH_laneInfo->{'lane'};
-    print "mkdir -p $trimOutputDir\n";
-
-    my $rO_job = Trimmomatic::trim($rH_cfg, $sampleName, $rH_laneInfo, $trimOutputDir);
-
-    if (!$rO_job->isUp2Date()) {
-      SubmitToCluster::printSubmitCmd(
-        $rH_cfg,
-        "trim",
-        $rH_laneInfo->{'runId'} . "_" . $rH_laneInfo->{'lane'},
-        'TRIM' . $rH_jobIdPrefix->{$sampleName . '.' . $rH_laneInfo->{'runId'} . "_" . $rH_laneInfo->{'lane'}},
-        undef,
-        $sampleName,
-        $rO_job
-      );
-
-      if (!defined($trimJobIdVarNameSample)) {
-        $trimJobIdVarNameSample = $rO_job->getCommandJobId(0);
-=======
 	  ##get design groups
 	  $rHoAoA_designGroup = Cufflinks::getDesign(\%cfg,$designFilePath);
   }
@@ -496,7 +375,6 @@
 			SubmitToCluster::printSubmitCmd($rH_cfg, "trim", $rH_laneInfo->{'runId'} . "_" . $rH_laneInfo->{'lane'}, 'TRIM' .$rH_jobIdPrefixe ->{$sampleName.'.' .$rH_laneInfo->{'runId'} . "_" . $rH_laneInfo->{'lane'}} , $jobDependency, $sampleName, $rO_job);
       if(!defined($trimJobIdVarNameSample)) {
 			  $trimJobIdVarNameSample = $rO_job->getCommandJobId(0);
->>>>>>> 46573b70
       } else {
         $trimJobIdVarNameSample .= LoadConfig::getParam($rH_cfg, 'default', 'clusterDependencySep') . $rO_job->getCommandJobId(0);
       }
