#!/usr/bin/perl

=head1 NAME

I<rnaSeq>

=head1 SYNOPSIS

rnaSeq.pl

=head1 DESCRIPTION

B<rnaSeq> Is the main RNAseq pipeline.

=head1 AUTHOR

B<Mathieu Bourgey> - I<mbourgey@genomequebec.com>

=head1 DEPENDENCY

B<Pod::Usage> Usage and help output.

B<Data::Dumper> Used to debbug

B<Config::Simple> Used to parse config file

B<File::Basename> path parsing

B<Cwd> path parsing

=cut

# Strict Pragmas
#---------------------
use strict;
use warnings;
#---------------------

BEGIN{
    #Makesure we can find the GetConfig::LoadModules module relative to this script install
    use File::Basename;
    use Cwd 'abs_path';
    my ( undef, $mod_path, undef ) = fileparse( abs_path(__FILE__) );
    unshift @INC, $mod_path."lib";
}


# Dependencies
#--------------------
use Getopt::Std;
use Cwd qw/ abs_path /;

use LoadConfig;
use Picard;
use SampleSheet;
use SAMtools;
use SequenceDictionaryParser;
use SubmitToCluster;
use TophatBowtie;
use Trimmomatic;
use Metrics;
use Cufflinks;
use Wiggle;
use HtseqCount;
use DiffExpression;
use GqSeqUtils;

#--------------------


# SUB
#--------------------

my @steps;
push(@steps, {'name' => 'trimming' , 'stepLoop' => 'sample' , 'output' => 'reads'});
push(@steps, {'name' => 'trimMetrics' , 'stepLoop' => 'group' , 'output' => 'metrics'});
push(@steps, {'name' => 'aligning' , 'stepLoop' => 'sample' , 'output' => 'alignment'});
push(@steps, {'name' => 'merging' , 'stepLoop' => 'sample' , 'output' => 'alignment'});
push(@steps, {'name' => 'alignMetrics' , 'stepLoop' => 'group' , 'output' => 'metrics'});
#push(@steps, {'name' => 'mutation' , 'stepLoop' => 'sample' , 'output' => 'mpileup'});
push(@steps, {'name' => 'wiggle' , 'stepLoop' => 'sample' , 'output' => 'tracks'});
push(@steps, {'name' => 'rawCounts' , 'stepLoop' => 'sample' , 'output' => 'raw_counts'});
push(@steps, {'name' => 'rawCountsMetrics' , 'stepLoop' => 'group' , 'output' => 'metrics'});
push(@steps, {'name' => 'fpkm' , 'stepLoop' => 'sample' , 'output' => 'fpkm'});
push(@steps, {'name' => 'exploratory' , 'stepLoop' => 'group' , 'output' => 'exploratory'});
push(@steps, {'name' => 'cuffdiff' , 'stepLoop' => 'group' , 'output' => 'DGE'});
#push(@steps, {'name' => 'dgeMetrics' , 'stepLoop' => 'group' , 'output' => 'metrics'});
push(@steps, {'name' => 'dge' , 'stepLoop' => 'group' , 'output' => 'DGE'});
push(@steps, {'name' => 'goseq' , 'stepLoop' => 'group' , 'output' => 'DGE'});
push(@steps, {'name' => 'deliverable' , 'stepLoop' => 'group' , 'output' => 'deliverable'});



my %globalDep;
for my $stepName (@steps) { 
	$globalDep{$stepName -> {'name'} } ={};
}


# Global scope variables
my $designFilePath;
my $configFile;
my $workDirectory;
my $readSetSheet;


&main();

sub printUsage {
  print "\nUsage: perl ".$0." \n";
  print "\t-c  config file\n";
  print "\t-s  start step, inclusive\n";
  print "\t-e  end step, inclusive\n";
  print "\t-n  nanuq sample sheet\n";
  print "\t-d  design file\n";
  print "\t-w  work directory\n";
  print "\n";
  print "Steps:\n";
  for(my $idx=0; $idx < @steps; $idx++) {
    print "".($idx+1).'- '.$steps[$idx]->{'name'}."\n";
  }
  print "\n";
}

sub main {
	my %opts;
	getopts('c:s:e:n:d:w:', \%opts);
	
	if (!defined($opts{'c'}) || !defined($opts{'s'}) || !defined($opts{'e'}) || !defined($opts{'n'}) || !defined($opts{'d'}) || !defined($opts{'w'} ) ) {
		printUsage();
		exit(1);
	}
	
	my %jobIdVarPrefix;
	my %cfg = LoadConfig->readConfigFile($opts{'c'});
	my $rHoAoH_sampleInfo = SampleSheet::parseSampleSheetAsHash($opts{'n'});
	my $rAoH_seqDictionary = SequenceDictionaryParser::readDictFile(\%cfg);
	$designFilePath = abs_path($opts{'d'});
	##get design groups
	my $rHoAoA_designGroup = Cufflinks::getDesign(\%cfg,$designFilePath);
	$workDirectory = abs_path($opts{'w'});
	$configFile =  abs_path($opts{'c'});
	$readSetSheet =  abs_path($opts{'n'}); 

	
	#generate sample jobIdprefix
	my $cpt = 1;
	
	for my $sampleName (keys %{$rHoAoH_sampleInfo}) {
		my $cpt2=1;
		$jobIdVarPrefix{$sampleName} = $cpt;
		my $rAoH_sampleLanes = $rHoAoH_sampleInfo->{$sampleName};
		for my $rH_laneInfo (@$rAoH_sampleLanes) {
			$jobIdVarPrefix{$sampleName .'.' .$rH_laneInfo->{'runId'} . "_" . $rH_laneInfo->{'lane'}} = $cpt.'_'.$cpt2;
			$cpt2++;
		}
		$cpt++;
	}
	#generate design jobIdprefix
	for my $designName (keys %{$rHoAoA_designGroup}) {
		$jobIdVarPrefix{$designName} = $cpt;
		$cpt++;
	}
	
	print "cd $workDirectory \n";

	my $latestBam;

	
	for(my $current = $opts{'s'}-1; $current <= ($opts{'e'}-1); $current++) {
		my $fname = $steps[$current]->{'name'};
		my $loopType = $steps[$current]->{'stepLoop'};
		my $outputStep = $steps[$current]->{'output'};
		my $subref = \&$fname;
		if ($loopType eq 'sample') {
			for my $sampleName (keys %{$rHoAoH_sampleInfo}) {
			my $rAoH_sampleLanes = $rHoAoH_sampleInfo->{$sampleName};
			my $outputLocation = $outputStep. "/" .$sampleName;
			SubmitToCluster::initSubmit(\%cfg, $outputLocation);
			# Tests for the first step in the list. Used for dependencies.
			my $jobIdVar = &$subref($current != ($opts{'s'}-1), \%cfg, $sampleName, $rAoH_sampleLanes, $rAoH_seqDictionary, \%jobIdVarPrefix);
			if (defined($jobIdVar)) {
				$globalDep{$fname}->{$sampleName} = $jobIdVar;
			}
			}
		}
		else {
			my $outputLocation = $outputStep;
			SubmitToCluster::initSubmit(\%cfg, $outputLocation);
			# Tests for the first step in the list. Used for dependencies.
			my $jobIdVar = &$subref($current != ($opts{'s'}-1), \%cfg, $rHoAoH_sampleInfo, $rHoAoA_designGroup, $rAoH_seqDictionary, \%jobIdVarPrefix);
			if (defined($jobIdVar)) {
				$globalDep{$fname}->{$fname} = $jobIdVar;
			}
		}
	}  
}

sub trimming {
	my $depends = shift;
	my $rH_cfg = shift;
	my $sampleName = shift;
	my $rAoH_sampleLanes  = shift;
	my $rAoH_seqDictionary = shift;
	my $rH_jobIdPrefixe = shift;

	my $trimJobIdVarNameSample = undef;
	my $libraryType = LoadConfig::getParam($rH_cfg, 'default', 'libraryType');
	for my $rH_laneInfo (@$rAoH_sampleLanes) {
		print "mkdir -p metrics/$sampleName/output_jobs reads/$sampleName/output_jobs\n";
		##get raw read count
# 		my $inputFile = LoadConfig::getParam($rH_cfg, 'default', 'rawReadDir') .'/' .$sampleName .'/run' .$rH_laneInfo->{'runId'} . "_" . $rH_laneInfo->{'lane'} .'/' .$rH_laneInfo->{'read1File'};
# 		my $outputFile= 'metrics/' .$sampleName .'.' .$rH_laneInfo->{'runId'} . "_" . $rH_laneInfo->{'lane'} . '.readstats.raw.csv' ;
# 		my $command = Metrics::readStats($rH_cfg,$inputFile,$outputFile,'fastq',$libraryType);
# 		my $rawReadStatJobID = undef;
# 		if(defined($command) && length($command) > 0) {
# 			$rawReadStatJobID = SubmitToCluster::printSubmitCmd($rH_cfg, "metrics", 'raw', 'RAWREADSTAT' .$rH_jobIdPrefixe ->{$sampleName .'.' .$rH_laneInfo->{'runId'} . "_" . $rH_laneInfo->{'lane'}} , undef, $sampleName, $command, 'metrics/' .$sampleName, $workDirectory);
# 			$rawReadStatJobID = '$'.$rawReadStatJobID;
# 		}
# 		
		## trimming - TO DO should be modified to the new rawread location (cf. David modif) and portability
		my $minQuality  = $rH_cfg->{'trim.minQuality'};
		my $minLength   = $rH_cfg->{'trim.minLength'};
		my $laneDirectory = 'reads/' .$sampleName . "/run" . $rH_laneInfo->{'runId'} . "_" . $rH_laneInfo->{'lane'} . "/";
		print "mkdir -p $laneDirectory\n";
		my $outputFastqPair1Name;
		if ( $rH_laneInfo->{'runType'} eq "SINGLE_END" ) {
			$outputFastqPair1Name = $laneDirectory . $sampleName.'.t'.$minQuality.'l'.$minLength.'.single.fastq.gz';
		}
		elsif ( $rH_laneInfo->{'runType'} eq "PAIRED_END" ) {
			$outputFastqPair1Name = $laneDirectory . $sampleName.'.t'.$minQuality.'l'.$minLength.'.pair1.fastq.gz';
		}
		else {
			die "Unknown runType: " . $rH_laneInfo->{' runType '} . "\n";
		}
		my $rH_trimDetails = Trimmomatic::trim($rH_cfg, $sampleName, $rH_laneInfo, $laneDirectory);
		my $trimJobIdVarNameLane=undef;
		if(length($rH_trimDetails->{'command'}) > 0) {
			$trimJobIdVarNameLane = SubmitToCluster::printSubmitCmd($rH_cfg, "trim", $rH_laneInfo->{'runId'} . "_" . $rH_laneInfo->{'lane'}, 'TRIM' .$rH_jobIdPrefixe ->{$sampleName.'.' .$rH_laneInfo->{'runId'} . "_" . $rH_laneInfo->{'lane'}} , undef, $sampleName, $rH_trimDetails->{'command'}, 'reads/' .$sampleName, $workDirectory);
			$trimJobIdVarNameLane = '$' .$trimJobIdVarNameLane ;
			$trimJobIdVarNameSample .= $trimJobIdVarNameLane .LoadConfig::getParam($rH_cfg, 'default', 'clusterDependencySep');
		}
		###mbourgey 2013/08/01 - decrepited since louis parse directly the output of trimmomatic in the Trimmomatic.pm
		###new output stats file= 'read/' .$sampleName .'/' .$rH_laneInfo->{'runId'} . "_" . $rH_laneInfo->{'lane'} .'/'.$sampleName .'.trim.stats.csv'
# 			my $trinityOut = $laneDirectory .'/' . $sampleName . '.trim.out';
# 			##get trimmed read count
# 			my $outputFile= 'metrics/' .$sampleName .'.' .$rH_laneInfo->{'runId'} . "_" . $rH_laneInfo->{'lane'} . '.readstats.triming.tsv' ;
# 			my $command = Metrics::readStats($rH_cfg,$trinityOut,$outputFile,$sampleName.'.' .$rH_laneInfo->{'runId'} . "_" . $rH_laneInfo->{'lane'},'trim');
# 			my $filteredReadStatJobID ;
# 			if(defined($command) && length($command) > 0) {
# 				$filteredReadStatJobID = SubmitToCluster::printSubmitCmd($rH_cfg, "metrics", 'filtered', 'FILTERREADSTAT' .$rH_jobIdPrefixe ->{$sampleName.'.' .$rH_laneInfo->{'runId'} . "_" . $rH_laneInfo->{'lane'}} ,$trimJobIdVarNameLane, $sampleName, $command,'metrics/'  .$sampleName, $workDirectory);
# 				$filteredReadStatJobID = '$'.$filteredReadStatJobID;
# 				$trimJobIdVarNameSample .= $filteredReadStatJobID .LoadConfig::getParam($rH_cfg, 'default', 'clusterDependencySep');
# 			}
	}
	if(defined($trimJobIdVarNameSample) && length($trimJobIdVarNameSample) > 0) {
		$trimJobIdVarNameSample = substr $trimJobIdVarNameSample, 0, -1 ;
	}
	return $trimJobIdVarNameSample;	
}


sub trimMetrics {
	my $depends = shift;
	my $rH_cfg = shift;
	my $rHoAoH_sampleInfo = shift;
	my $rHoAoA_designGroup  = shift;
	my $rAoH_seqDictionary = shift;
	my $rH_jobIdPrefixe = shift;

	my $libraryType = LoadConfig::getParam($rH_cfg, 'default', 'libraryType');
	my $trimmingDependency = undef;
	if($depends > 0) {
		$trimmingDependency = join(LoadConfig::getParam($rH_cfg, 'default', 'clusterDependencySep'),values(%{$globalDep{'trimming'}}));
	}
	my $folder = 'reads';
	my $pattern = 'trim.stats.csv';
	my $ouputFile = 'metrics/trimming.stats';
	my $command;
	$command = Metrics::mergeTrimmomaticStats($rH_cfg,  $libraryType, $pattern, $folder, $ouputFile);
	my $metricsJobId = undef;
	if(defined($command) && length($command) > 0) {
		my $trimMetricsJobId = SubmitToCluster::printSubmitCmd($rH_cfg, "trimMetrics", undef, 'TRIMMETRICS', $trimmingDependency, undef, $command, 'metrics/' , $workDirectory);
		$metricsJobId = '$' .$trimMetricsJobId;
	}
	return $metricsJobId;
}

sub aligning {
	my $depends = shift;
	my $rH_cfg = shift;
	my $sampleName = shift;
	my $rAoH_sampleLanes  = shift;
	my $rAoH_seqDictionary = shift;
	my $rH_jobIdPrefixe = shift;

	my $alignJobIdVarNameSample = undef;
	my $jobDependency = undef;
	if($depends > 0) {
	$jobDependency = $globalDep{'trimming'}{$sampleName};
	}
	
	print "mkdir -p reads/$sampleName/output_jobs metrics/$sampleName/output_jobs alignment/$sampleName/output_jobs\n";
	for my $rH_laneInfo (@$rAoH_sampleLanes) {
		my $alignJobIdVarNameLane;
		my $pair1;
		my $pair2;
		my $single;
		my $command;
		#align lanes
		my $workDir = 'reads' ;
		my $outputDirPath = 'alignment/' .$sampleName . "/run" . $rH_laneInfo->{'runId'} . "_" . $rH_laneInfo->{'lane'} . "/";
		print "mkdir -p $outputDirPath \n" ;
		if ( $rH_laneInfo->{'runType'} eq "SINGLE_END" ) {
			$single =  'reads/' .$sampleName . "/run" . $rH_laneInfo->{'runId'} . "_" . $rH_laneInfo->{'lane'} . "/" . $sampleName .'.t' .LoadConfig::getParam($rH_cfg,'trim','minQuality') .'l' .LoadConfig::getParam($rH_cfg,'trim','minLength') .'.single.fastq.gz';
			$command = TophatBowtie::align($rH_cfg, $sampleName, $rH_laneInfo, $single, ' ' );
		}
		elsif($rH_laneInfo->{'runType'} eq "PAIRED_END") {
			$pair1 =  'reads/' .$sampleName . "/run" . $rH_laneInfo->{'runId'} . "_" . $rH_laneInfo->{'lane'} . "/" . $sampleName .'.t' .LoadConfig::getParam($rH_cfg,'trim','minQuality') .'l' .LoadConfig::getParam($rH_cfg,'trim','minLength') .'.pair1.fastq.gz';
			$pair2 =  'reads/' .$sampleName . "/run" . $rH_laneInfo->{'runId'} . "_" . $rH_laneInfo->{'lane'} . "/" . $sampleName .'.t' .LoadConfig::getParam($rH_cfg,'trim','minQuality') .'l' .LoadConfig::getParam($rH_cfg,'trim','minLength') .'.pair2.fastq.gz';
			$command = TophatBowtie::align($rH_cfg, $sampleName, $rH_laneInfo, $pair1, $pair2);
		}
		if(defined $command && length($command) > 0){
			$alignJobIdVarNameLane = SubmitToCluster::printSubmitCmd($rH_cfg, "align", $rH_laneInfo->{'runId'} . "_" . $rH_laneInfo->{'lane'}, 'ALIGN' .$rH_jobIdPrefixe ->{$sampleName.'.' .$rH_laneInfo->{'runId'} . "_" . $rH_laneInfo->{'lane'}} .'ALIGN', $jobDependency, $sampleName, $command, 'alignment/' .$sampleName, $workDirectory);
			$alignJobIdVarNameSample .= '$'. $alignJobIdVarNameLane .LoadConfig::getParam($rH_cfg, 'default', 'clusterDependencySep'); 
		} 
		##generate aligment stats
# 		my $inputFile = 'alignment/' . $sampleName . "/run" . $rH_laneInfo->{'runId'} . "_" . $rH_laneInfo->{'lane'} . "/" . 'accepted_hits.bam';
# 		my $outputFile= 'metrics/' .$sampleName .'.' .$rH_laneInfo->{'runId'} . "_" . $rH_laneInfo->{'lane'} . '.readstats.aligned.csv' ;
# 		$command = Metrics::readStats($rH_cfg,$inputFile,$outputFile,'bam');
# 		my $alignedReadStatJobID = undef;
# 		if(defined($command) && length($command) > 0) {
# 			$alignedReadStatJobID = SubmitToCluster::printSubmitCmd($rH_cfg, "metrics", 'aligned', 'ALIGNEDREADSTAT' .$rH_jobIdPrefixe ->{$sampleName.'.' .$rH_laneInfo->{'runId'} . "_" . $rH_laneInfo->{'lane'}} ,$alignJobIdVarNameLane, $sampleName, $command, 'metrics/' .$sampleName, $workDirectory);
# 			$alignedReadStatJobID = '$'.$alignedReadStatJobID;
# 		}
# 		##merge read stats
# 		my $rawFile = 'metrics/' .$sampleName .'.' .$rH_laneInfo->{'runId'} . "_" . $rH_laneInfo->{'lane'} . '.readstats.raw.csv' ;
# 		my $filterFile = 'metrics/' .$sampleName .'.' .$rH_laneInfo->{'runId'} . "_" . $rH_laneInfo->{'lane'} . '.readstats.filtered.csv' ;
# 		my $alignFile = $outputFile ;
# 		my $sampleNameFull = $sampleName .'.' .$rH_laneInfo->{'runId'} . "_" . $rH_laneInfo->{'lane'};
# 		$outputFile= 'metrics/' .$sampleName .'.' .$rH_laneInfo->{'runId'} . "_" . $rH_laneInfo->{'lane'} . '.readstats.csv' ;
# 		$command = Metrics::mergeIndvidualReadStats($rH_cfg, $sampleNameFull, $rawFile, $filterFile, $alignFile, $outputFile);
# 		my $mergeReadStatJobID = undef;
# 		if(defined($command) && length($command) > 0) {
# 			$mergeReadStatJobID = SubmitToCluster::printSubmitCmd($rH_cfg, "metrics", 'merged', 'MERGEREADSTAT' .$rH_jobIdPrefixe ->{$sampleName.'.' .$rH_laneInfo->{'runId'} . "_" . $rH_laneInfo->{'lane'}} ,$alignedReadStatJobID, $sampleName, $command, 'metrics/' .$sampleName, $workDirectory);
# 			$mergeReadStatJobID = '$'.$mergeReadStatJobID;
# 			$alignJobIdVarNameSample .= $mergeReadStatJobID .LoadConfig::getParam($rH_cfg, 'default', 'clusterDependencySep');
# 		}
		
	}
	$alignJobIdVarNameSample = substr $alignJobIdVarNameSample, 0, -1 ;
	return $alignJobIdVarNameSample;
}

sub merging {
	my $depends = shift;
	my $rH_cfg = shift;
	my $sampleName = shift;
	my $rAoH_sampleLanes  = shift;
	my $rAoH_seqDictionary = shift;
	my $rH_jobIdPrefixe = shift;

	my $jobDependency = undef;
	if($depends > 0) {
		$jobDependency = $globalDep{'aligning'}{$sampleName};
	}
	##Merging
	my $inputBAM ; 
	my $outputBAM = 'alignment/' .$sampleName .'/' .$sampleName .'.merged.bam' ;
	my $workDir = 'alignment' ;
	my @alignFiles;
	print "mkdir -p alignment/$sampleName/output_jobs\n";
	for my $rH_laneInfo (@$rAoH_sampleLanes) {
		my $laneDirectory = "alignment/" . $sampleName . "/run" . $rH_laneInfo->{'runId'} . "_" . $rH_laneInfo->{'lane'} . "/";
		$inputBAM = $laneDirectory . 'accepted_hits.bam';
		push(@alignFiles, $inputBAM) ;
	}
	my $command = Picard::mergeFiles($rH_cfg, $sampleName, \@alignFiles, $outputBAM);
	my $mergeJobId = undef;
	if(defined($command) && length($command) > 0) {
		$mergeJobId = SubmitToCluster::printSubmitCmd($rH_cfg, "mergeFiles", undef, 'MERGELANES' .$rH_jobIdPrefixe ->{$sampleName} , $jobDependency, $sampleName, $command, $workDir .'/' .$sampleName, $workDirectory);
		$mergeJobId = '$'.$mergeJobId;
	}
	## reorder
	$inputBAM = $outputBAM;
	$outputBAM = 'alignment/' .$sampleName .'/' .$sampleName .'.merged.karyotypic.bam';
	$command = Picard::reorderSam($rH_cfg, $sampleName, $inputBAM, $outputBAM);
	my $reorderJobId = undef;
	if(defined($command) && length($command) > 0) {
		$reorderJobId = SubmitToCluster::printSubmitCmd($rH_cfg, "reorderSam", undef, 'REORDER' .$rH_jobIdPrefixe ->{$sampleName} .'REORDER', $mergeJobId, $sampleName, $command, $workDir .'/' .$sampleName, $workDirectory);
		$reorderJobId = '$'.$reorderJobId;
	}
	## mark duplicates
	$inputBAM = $outputBAM;
	$outputBAM = 'alignment/' .$sampleName .'/' .$sampleName .'.merged.mdup.bam';
	my $duplicatesMetricsFile = 'alignment/' .$sampleName .'/' .$sampleName .'.merged.mdup.metrics';
	$command = Picard::markDup($rH_cfg, $sampleName, $inputBAM, $outputBAM,$duplicatesMetricsFile );
	my $markDupJobId = undef;
	if(defined($command) && length($command) > 0) {
		$markDupJobId = SubmitToCluster::printSubmitCmd($rH_cfg, "markDup", undef, 'MARKDUP' .$rH_jobIdPrefixe ->{$sampleName} , $reorderJobId, $sampleName, $command, $workDir .'/' .$sampleName, $workDirectory);
		$markDupJobId = '$'.$markDupJobId
	}
	return $markDupJobId;
}



sub alignMetrics {
	my $depends = shift;
	my $rH_cfg = shift;
	my $rHoAoH_sampleInfo = shift;
	my $rHoAoA_designGroup  = shift;
	my $rAoH_seqDictionary = shift;
	my $rH_jobIdPrefixe = shift;

	my $mergingDependency = undef;
	if($depends > 0) {
		$mergingDependency = join(LoadConfig::getParam($rH_cfg, 'default', 'clusterDependencySep'),values(%{$globalDep{'merging'}}));
	}
	## RNAseQC metrics
	mkdir  $workDirectory .'/alignment' ;
	my $sampleList = $workDirectory .'/alignment/rnaseqc.samples.txt';
	open(RNASAMPLE, ">$sampleList") or  die ("Unable to open $sampleList for writing") ;
	print RNASAMPLE "Sample\tBamFile\tNote\n";
	my $projectName = LoadConfig::getParam($rH_cfg, 'metricsRNA', 'projectName');
	for my $sampleName (keys %{$rHoAoH_sampleInfo}) {
		print RNASAMPLE "$sampleName\talignment/$sampleName/$sampleName.merged.mdup.bam\t$projectName\n";
	}
	print "mkdir -p metrics/output_jobs metrics/rnaseqRep/\n";
	$sampleList = 'alignment/rnaseqc.samples.txt';
	my $outputFolder = 'metrics/rnaseqRep';
	my $command = Metrics::rnaQc($rH_cfg, $sampleList, $outputFolder);
	my $rnaqcJobId = undef;
	my $metricsJobId = undef;
	if(defined($command) && length($command) > 0) {
		$rnaqcJobId = SubmitToCluster::printSubmitCmd($rH_cfg, "rnaQc", undef, 'METRICSRNA', $mergingDependency, undef, $command, 'metrics/' , $workDirectory);
		$metricsJobId .= '$' .$rnaqcJobId .LoadConfig::getParam($rH_cfg, 'default', 'clusterDependencySep');
	}

	$metricsJobId = substr $metricsJobId, 0, -1 ;
	return $metricsJobId;
}


# sub mutation{
# 	my $depends = shift;
# 	my $rH_cfg = shift;
# 	my $sampleName = shift;
# 	my $rAoH_sampleLanes  = shift;
# 	my $rAoH_seqDictionary = shift;
# ALIGNEDREADSTAT_JOB_ID
# 	my $jobDependency = undef;
# 	if($depends > 0) {
# 		$jobDependency = $globalDep{'merging'}{$sampleName};
# 	}
# 
# 	my $inputBAM = "alignment/" . $sampleName . "/" . $sampleName . ".merged.mdup.bam" ; 
# 
# 
# }

sub wiggle {
	my $depends = shift;
	my $rH_cfg = shift;
	my $sampleName = shift;
	my $rAoH_sampleLanes  = shift;
	my $rAoH_seqDictionary = shift;
	my $rH_jobIdPrefixe = shift;

	my $jobDependency = undef;
	if($depends > 0) {
		$jobDependency = $globalDep{'merging'}{$sampleName};
	}

	my $inputBAM = "alignment/" . $sampleName . "/" . $sampleName . ".merged.mdup.bam" ; 
	#testing for strand-specificity

	my $strandSPecificityInfo = LoadConfig::getParam($rH_cfg, 'align', 'strandInfo');
	my @strandJobId ;
	my @outputBAM;
	my @outputBedGraph;
	my @outputWiggle;
	my @prefixJobName;
	print "mkdir -p alignment/$sampleName/output_jobs tracks/$sampleName/output_jobs tracks/bigWig/\n";
	if($strandSPecificityInfo ne "fr-unstranded") {
	## strand specific 
		@outputBAM = {'alignment/' . $sampleName . '/' . $sampleName . '.merged.mdup.forward.bam' ,  'alignment/' . $sampleName . '/' . $sampleName . '.merged.mdup.reverse.bam'};
		my $rA_command = Wiggle::strandBam($rH_cfg, $sampleName, $inputBAM, \@outputBAM);
		if(defined($rA_command) && @{$rA_command} > 1) {
			my $strandJobIdF = SubmitToCluster::printSubmitCmd($rH_cfg, "wiggle", 'FORWARD', 'FSTRANDSPEC' .$rH_jobIdPrefixe ->{$sampleName} , $jobDependency, $sampleName, $rA_command->[0], 'alignment/' .$sampleName, $workDirectory);
			push(@strandJobId, '$'.$strandJobIdF );
			my $strandJobIdR = SubmitToCluster::printSubmitCmd($rH_cfg, "wiggle", 'REVERSE', 'RSTRANDSPEC' .$rH_jobIdPrefixe ->{$sampleName} , $jobDependency, $sampleName, $rA_command->[1], 'alignment/' .$sampleName, $workDirectory);
			push(@strandJobId, '$'.$strandJobIdR );
		}
		@outputBedGraph = {'tracks/' . $sampleName . '/' . $sampleName . '.forward.bedGraph' ,  'tracks/' . $sampleName . '/' . $sampleName . '.reverse.bedGraph'};
		@outputWiggle = {'tracks/bigWig/' . $sampleName . '.forward.bw' ,  'tracks/bigWig/' . $sampleName . '.reverse.bw'};
		@prefixJobName = { 'FORWARD', 'REVERSE'};
	}
	else {
		push(@outputBAM,$inputBAM);
		push(@strandJobId, $jobDependency);
		push(@outputBedGraph,'tracks/' . $sampleName . '/' . $sampleName . '.bedGraph');
		push(@outputWiggle,'tracks/bigWig/' . $sampleName . '.bw' );
		push(@prefixJobName , undef ) ;
	}
	my $wiggleJobId ;
	for(my $i = 0; $i <@outputBAM; $i++) {
		my $command = Wiggle::graph($rH_cfg, $sampleName, $inputBAM, $outputBedGraph[$i], $outputWiggle[$i]);
		if(defined($command) && length($command) > 0) {
			my $tmpJobId = SubmitToCluster::printSubmitCmd($rH_cfg, "wiggle", $prefixJobName[$i], 'WIGGLE' .$rH_jobIdPrefixe ->{$sampleName} , $strandJobId[$i], $sampleName, $command, 'tracks/' .$sampleName, $workDirectory);
			$wiggleJobId .= '$'.$tmpJobId .LoadConfig::getParam($rH_cfg, 'default', 'clusterDependencySep');
		}
	} 
	$wiggleJobId = substr $wiggleJobId, 0, -1 ;
	return $wiggleJobId;	
}


sub rawCounts {
	my $depends = shift;
	my $rH_cfg = shift;
	my $sampleName = shift;
	my $rAoH_sampleLanes  = shift;
	my $rAoH_seqDictionary = shift;
	my $rH_jobIdPrefixe = shift;

	my $jobDependency = undef;
	if($depends > 0) {
		$jobDependency = $globalDep{'merging'}{$sampleName};
	}
	print "mkdir -p alignment/$sampleName/output_jobs raw_counts/$sampleName/output_jobs\n";
	my $inputBAM = 'alignment/' . $sampleName . '/' . $sampleName . '.merged.mdup.bam' ;
        my $sortedBAM = 'alignment/' . $sampleName . '/' . $sampleName . '.queryNameSorted.bam' ;
	my $inputGtf = LoadConfig::getParam($rH_cfg, 'htseq', 'referenceGtf');
	my $outputCount = 'raw_counts/' . $sampleName . '.readcounts.csv';
	my $sortOrder = 'queryname';
	my $strandInfo;
	my $strandSPecificityInfo = LoadConfig::getParam($rH_cfg, 'align', 'strandInfo');
	if($strandSPecificityInfo ne "fr-unstranded") {
		 $strandInfo= 'yes';
	}
	else {
		$strandInfo= 'no';
	}
	## query sort the bam
	my $sortJobId;
	my $command = Picard::sortSam($rH_cfg, $sampleName, $inputBAM, $sortedBAM, $sortOrder);
	if(defined($command) && length($command) > 0) {
		$sortJobId=SubmitToCluster::printSubmitCmd($rH_cfg, "sortSam", undef, 'QNSORT' .$rH_jobIdPrefixe ->{$sampleName} , $jobDependency, $sampleName, $command, 'alignment/' .$sampleName, $workDirectory);
		$sortJobId='$'.$sortJobId
	}
	## count reads
        my $countJobId;
	$command = HtseqCount::readCountPortable($rH_cfg, $sortedBAM, $inputGtf, $outputCount, $strandInfo); 
	if(defined($command) && length($command) > 0) {
		$countJobId=SubmitToCluster::printSubmitCmd($rH_cfg, "htseq", undef, 'RAWCOUNT' .$rH_jobIdPrefixe ->{$sampleName} , $sortJobId, $sampleName, $command, 'raw_counts/' .$sampleName, $workDirectory);
		$countJobId='$'.$countJobId
	}
	return $countJobId;
}


sub rawCountsMetrics {
  my $depends = shift;
  my $rH_cfg = shift;
  my $rHoAoH_sampleInfo = shift;
  my $rHoAoA_designGroup  = shift;
  my $rAoH_seqDictionary = shift;
  my $rH_jobIdPrefixe = shift;

	my $metricsJobId;
	my $countDependency = undef;
	my $wiggleDependency = undef;
	if($depends > 0) {
		$countDependency = join(LoadConfig::getParam($rH_cfg, 'default', 'clusterDependencySep'),values(%{$globalDep{'rawCounts'}}));
		$wiggleDependency = join(LoadConfig::getParam($rH_cfg, 'default', 'clusterDependencySep'),values(%{$globalDep{'wiggle'}}));
	}
	#create rawcount matrix
	print "mkdir -p DGE raw_counts/output_jobs\n";
	my $readCountDir = 'raw_counts' ;
	my $readcountExtension = '.readcounts.csv';
	my $outputDir = 'DGE';
	my $outputMatrix = 'rawCountMatrix.csv';
	my $command = HtseqCount::refGtf2matrix($rH_cfg, LoadConfig::getParam($rH_cfg, 'htseq', 'referenceGtf'), $readCountDir, $readcountExtension, $outputDir, $outputMatrix);
	my $matrixJobId = undef;
	if(defined($command) && length($command) > 0) {
		$matrixJobId = SubmitToCluster::printSubmitCmd($rH_cfg, "metrics", 'matrix', 'MATRIX', $countDependency, undef, $command, 'raw_counts/' , $workDirectory);
		$metricsJobId .= '$' .$matrixJobId .LoadConfig::getParam($rH_cfg, 'default', 'clusterDependencySep');
	}
	
	### to do outside of the wiggle function on time only
	print "mkdir -p tracks/bigWig/ tracks/output_jobs \n";
	my $wigFolder = 'tracks/bigWig/' ;
	my $wigArchive = 'tracks.zip' ;
	$command = Wiggle::zipWig($rH_cfg, $wigFolder, $wigArchive);
	my $wigZipJobId ;
	if(defined($command) && length($command) > 0) {
	    my $tmpJobId = SubmitToCluster::printSubmitCmd($rH_cfg, "metrics", undef, 'WIGZIP' , $wiggleDependency, undef, $command, 'tracks/' , $workDirectory);
	    $metricsJobId .= '$' .$tmpJobId .LoadConfig::getParam($rH_cfg, 'default', 'clusterDependencySep');
	}
	##RPKM and Saturation
	print "mkdir -p metrics/saturation\n";;
	my $countFile   = 'DGE/rawCountMatrix.csv';
	my $geneSizeFile     = LoadConfig::getParam($rH_cfg, 'saturation', 'geneSizeFile');
	my $rpkmDir = 'raw_counts';
	my $saturationDir = 'metrics/saturation';
	
	$command =  Metrics::saturation($rH_cfg, $countFile, $geneSizeFile, $rpkmDir, $saturationDir);
	my $saturationJobId = undef;
	if(defined($command) && length($command) > 0) {
		$saturationJobId = SubmitToCluster::printSubmitCmd($rH_cfg, "saturation", undef, 'RPKM', $countDependency, undef, $command, 'metrics/' , $workDirectory);
		$metricsJobId .= '$' .$saturationJobId .LoadConfig::getParam($rH_cfg, 'default', 'clusterDependencySep');
	}
	$metricsJobId = substr $metricsJobId, 0, -1 ;
	return $metricsJobId;
}

sub fpkm {
	my $depends = shift;
	my $rH_cfg = shift;
	my $sampleName = shift;
	my $rAoH_sampleLanes  = shift;
	my $rAoH_seqDictionary = shift;
	my $rH_jobIdPrefixe = shift;

	my $jobDependency = undef;
	if($depends > 0) {
		$jobDependency = $globalDep{'merging'}{$sampleName};
	}
	print "mkdir -p fpkm/known/$sampleName fpkm/denovo/$sampleName fpkm/$sampleName/output_jobs\n";
	my $inputBAM = 'alignment/' . $sampleName . '/' . $sampleName . '.merged.mdup.bam' ;
	my $outputKnown = 'fpkm/known/' . $sampleName;
	my $outputDeNovo = 'fpkm/denovo/' . $sampleName;
	my $gtfOption = '-G ' .LoadConfig::getParam($rH_cfg, 'fpkm','referenceGtf');
	
	
	## known FPKM
	my $fpkmJobId = undef;
	my $command = Cufflinks::fpkm($rH_cfg, $inputBAM, $outputKnown, $gtfOption);
	if(defined($command) && length($command) > 0) {
		my $fpkmKnownJobId=SubmitToCluster::printSubmitCmd($rH_cfg, "fpkm", "KNOWN", 'FPKMK' .$rH_jobIdPrefixe ->{$sampleName} .'FPKM', $jobDependency, $sampleName, $command, 'fpkm/' .$sampleName, $workDirectory);
		$fpkmJobId = '$' .$fpkmKnownJobId .LoadConfig::getParam($rH_cfg, 'default', 'clusterDependencySep');
	}
	## denovo FPKM
	$command = Cufflinks::fpkm($rH_cfg, $inputBAM, $outputDeNovo, undef);
	if(defined($command) && length($command) > 0) {
		my $fpkmDeNovoJobId=SubmitToCluster::printSubmitCmd($rH_cfg, "fpkm", "DENOVO", 'FPKMD' .$rH_jobIdPrefixe ->{$sampleName} , $jobDependency, $sampleName, $command, 'fpkm/' .$sampleName, $workDirectory);
		$fpkmJobId .= '$' .$fpkmDeNovoJobId  .LoadConfig::getParam($rH_cfg, 'default', 'clusterDependencySep');
	}
	if (defined($fpkmJobId)) {
		$fpkmJobId = substr $fpkmJobId, 0, -1 ;
	}
	return $fpkmJobId;
}


sub cuffdiff {
	my $depends = shift;
	my $rH_cfg = shift;
	my $rHoAoH_sampleInfo = shift;
	my $rHoAoA_designGroup  = shift;
	my $rAoH_seqDictionary = shift;
	my $rH_jobIdPrefixe = shift;
	
	my $jobDependency = undef;
	my $cuffJobID ;
	if($depends > 0 and values(%{$globalDep{'fpkm'}}) > 0) {
		$jobDependency = join(LoadConfig::getParam($rH_cfg, 'default', 'clusterDependencySep'),values(%{$globalDep{'fpkm'}}));
	}
	print "mkdir -p cuffdiff/known cuffdiff/denovo cuffdiff/output_jobs fpkm/output_jobs\n";
	## create the list of deNovo gtf to merge
	mkdir $workDirectory .'/fpkm';
	mkdir $workDirectory .'/fpkm/denovo/';
	my $mergeListFile = $workDirectory .'/fpkm/denovo/gtfMerge.list';
	my $compareList = " ";
	open(MERGEF, ">$mergeListFile") or  die ("Unable to open $mergeListFile for wrtting") ;
	##iterate over sample
	for my $sampleName (keys %{$rHoAoH_sampleInfo}) {
	    my $gtfFile = 'fpkm/denovo/' .$sampleName .'/transcripts.gtf' ;
	    $compareList .= 'fpkm/denovo/' .$sampleName .'/transcripts.gtf ' ;
 	    print MERGEF $gtfFile;
	    print MERGEF "\n";
	}
	close($mergeListFile);
	##merge denovo transcript in one  gtf file
 	my $outputPathDeNovo = 'fpkm/denovo/allSample' ;
 	my $command = Cufflinks::cuffcompare($rH_cfg, $compareList, $outputPathDeNovo, $mergeListFile);
 	my $cuffmergeJobId ;
 	if(defined($command) && length($command) > 0) {
 	    $cuffmergeJobId = SubmitToCluster::printSubmitCmd($rH_cfg, "cuffmerge", "MERGE", 'GTFMERGE', $jobDependency, undef, $command, 'fpkm/', $workDirectory);
 	    $cuffmergeJobId = '$' .$cuffmergeJobId 
 	}
 	my $gtfDnMerged = 'fpkm/denovo/merged.gtf';
 	my $gtfDnFormatMerged = 'fpkm/denovo/formated.merged.gtf';
 	$command = Cufflinks::mergeGtfFormat($rH_cfg, $gtfDnMerged, $gtfDnFormatMerged);
 	my $formatJobId;
 	if(defined($command) && length($command) > 0) {
 	    $formatJobId= SubmitToCluster::printSubmitCmd($rH_cfg, "default", "FORMAT", 'GTFFORMAT', $cuffmergeJobId, undef, $command, 'fpkm/', $workDirectory);
 	    $formatJobId= '$' .$formatJobId;
	    $cuffJobID = $formatJobId .LoadConfig::getParam($rH_cfg, 'default', 'clusterDependencySep');
 	}
	##iterate over design
	my $cuffddiffJobId;
	for my $design (keys %{$rHoAoA_designGroup}) {
		mkdir  $workDirectory ;
		mkdir  $workDirectory .'/cuffdiff';
		print "mkdir -p cuffdiff/$design/output_jobs\n";
		my $numberGroups = @{$rHoAoA_designGroup->{$design}} ;
		##iterate over group
		my @groupInuptFiles;
		for (my $i = 0;   $i < $numberGroups; $i++) {
			##iterate over samples in the design
			my $numberSample =  @{$rHoAoA_designGroup->{$design}->[$i]};
			my $bamfile = ' ';
			for (my $j = 0;   $j < $numberSample; $j++) {
				$bamfile .= 'alignment/' .$rHoAoA_designGroup->{$design}->[$i]->[$j] . '/' .$rHoAoA_designGroup->{$design}->[$i]->[$j] . '.merged.mdup.bam' .',' ;
			}
			$bamfile = substr $bamfile, 0, -1 ;
			push(@groupInuptFiles,$bamfile);
		}

		my $outputPathKnown = 'cuffdiff/known/' .$design;
		##cuffdiff known
		$command = Cufflinks::cuffdiff($rH_cfg,\@groupInuptFiles,$outputPathKnown,LoadConfig::getParam($rH_cfg, 'cuffdiff','referenceGtf'));
		if(defined($command) && length($command) > 0) {
<<<<<<< HEAD
			my $diffJobId = SubmitToCluster::printSubmitCmd($rH_cfg, "cuffdiff", "KNOWN",  'CUFFDIFFK' .$rH_jobIdPrefixe ->{$design} , $jobDependency, $design, $command, 'cuffdiff/' .$design, $workDirectory);
			$cuffddiffJobId .= '$' .$diffJobId .LoadConfig::getParam($rH_cfg, 'default', 'clusterDependencySep');
=======
			my $cuffDJobId = SubmitToCluster::printSubmitCmd($rH_cfg, "cuffdiff", "KNOWN",  'CUFFDIFFK' .$rH_jobIdPrefixe ->{$design} , $jobDependency, $design, $command, 'cuffdiff/' .$design, $workDirectory);
			$cuffDJobId = '$' .$cuffDJobId;
			$cuffddiffJobId .=  $cuffDJobId .LoadConfig::getParam($rH_cfg, 'default', 'clusterDependencySep');
>>>>>>> aeb1c37e
		}
	}
	if(defined($cuffddiffJobId) && length($cuffddiffJobId) > 0) {
		$cuffddiffJobId = substr $cuffddiffJobId, 0, -1 ;
	}
	$command = Cufflinks::mergeCuffdiffRes($rH_cfg,$designFilePath,'cuffdiff','fpkm');
	my $mergeCuffdiffResJobID;
	if(defined($command) && length($command) > 0) {
		$mergeCuffdiffResJobID = SubmitToCluster::printSubmitCmd($rH_cfg, "default", "MERGE_RES", 'CUFF_MERGE_RES', $cuffddiffJobId, undef, $command, 'cuffdiff/', $workDirectory);
		$mergeCuffdiffResJobID = '$' .$mergeCuffdiffResJobID;
		$cuffJobID .= $mergeCuffdiffResJobID .LoadConfig::getParam($rH_cfg, 'default', 'clusterDependencySep');
	}
	### mbourgey 29/07/2013 - filtering now included in the R script that merge cuffdiff res with fpkm - remove old filtering 
	if(defined($cuffJobID) && length($cuffJobID) > 0) {
	    $cuffJobID = substr $cuffJobID, 0, -1 ;
	}
	return $cuffJobID;
}


sub dge {
	my $depends = shift;
	my $rH_cfg = shift;
	my $rHoAoH_sampleInfo = shift;
	my $rHoAoA_designGroup  = shift;
	my $rAoH_seqDictionary = shift;
	my $rH_jobIdPrefixe = shift;

	my $jobDependency = undef;
	if($depends > 0) {
		$jobDependency = $globalDep{'rawCountsMetrics'}{'rawCountsMetrics'};
	}
	
	print "mkdir -p DGE/output_jobs\n";
	
	my $countMatrix = 'DGE/rawCountMatrix.csv';
	my $outputDir = 'DGE';
	
	## edgeR
	my $command = DiffExpression::edgerPortable($rH_cfg, $designFilePath, $countMatrix, $outputDir);
	my $edgerJobId = undef;
	if(defined($command) && length($command) > 0) {
		$edgerJobId = SubmitToCluster::printSubmitCmd($rH_cfg, "diffExpress", 'edger', 'EDGER', $jobDependency, undef, $command, 'DGE/' , $workDirectory);
		$edgerJobId = '$' .$edgerJobId;
	}
	
	## DESeq
	$command = DiffExpression::deseq($rH_cfg, $designFilePath, $countMatrix, $outputDir);
	my $deseqJobId = undef;
	if(defined($command) && length($command) > 0) {
		$deseqJobId = SubmitToCluster::printSubmitCmd($rH_cfg, "diffExpress", 'deseq', 'DESEQ', $edgerJobId, undef,$command, 'DGE/' , $workDirectory);
		$deseqJobId = '$' .$deseqJobId;
	}
	
	return $deseqJobId;
} 

sub goseq {
	my $depends = shift;
	my $rH_cfg = shift;
	my $rHoAoH_sampleInfo = shift;
	my $rHoAoA_designGroup  = shift;
	my $rAoH_seqDictionary = shift;
	my $rH_jobIdPrefixe = shift;

	
	my $cuffdiffDependency = undef;
	my $dgeDependency = undef;
	if($depends > 0) {
		$cuffdiffDependency = $globalDep{'cuffdiff'}{'cuffdiff'};
		$dgeDependency = $globalDep{'dge'}{'dge'};
	}

	my $columnsCuff = LoadConfig::getParam($rH_cfg, 'diffExpress', 'cuffRescolumns');
	my $columnsDge = LoadConfig::getParam($rH_cfg, 'diffExpress', 'dgeRescolumns');
	my $command;
	my $goseqJobId;
	for my $design (keys %{$rHoAoA_designGroup}) {
		## goseq for cuffdiff known results
		print "mkdir -p DGE/$design/output_jobs cuffdiff/$design/output_jobs\n";
		my $resultFileCuff = 'cuffdiff/known/' .$design .'/isoform_exp.diff' ;
		my $outputFileCuff = 'cuffdiff/known/' .$design .'/gene_ontology_results.csv';
		$command = DiffExpression::goseq($rH_cfg, $resultFileCuff, $outputFileCuff, $columnsCuff);
		my $goCuffJobId = undef;
		if(defined($command) && length($command) > 0) {
			$goCuffJobId = SubmitToCluster::printSubmitCmd($rH_cfg, "goseq","CUFFLINKS", 'GOCUFFDIFF' .$rH_jobIdPrefixe ->{$design} , $cuffdiffDependency, $design, $command, 'cuffdiff/' .$design, $workDirectory);
			$goseqJobId .= '$' .$goCuffJobId .LoadConfig::getParam($rH_cfg, 'default', 'clusterDependencySep');
		}
		## goseq for dge results
		my $resultFileDge = 'DGE/' .$design .'/dge_results.csv' ;
		my $outputFileDge = 'DGE/' .$design .'/gene_ontology_results.csv';
		$command = DiffExpression::goseq($rH_cfg, $resultFileDge, $outputFileDge, $columnsDge);
		my $goDgeJobId = undef;
		if(defined($command) && length($command) > 0) {
			$goDgeJobId = SubmitToCluster::printSubmitCmd($rH_cfg, "goseq", "DESEQ", 'GODGE' .$rH_jobIdPrefixe ->{$design} , $dgeDependency, $design, $command, 'DGE/' .$design, $workDirectory);
			$goseqJobId .= '$' .$goDgeJobId .LoadConfig::getParam($rH_cfg, 'default', 'clusterDependencySep');
		}
	}
	if(defined($goseqJobId) && length($goseqJobId) > 0) {
		$goseqJobId = substr $goseqJobId, 0, -1 ;
	}
	return $goseqJobId;
}

sub exploratory {
	my $depends = shift;
	my $rH_cfg = shift;
	my $rHoAoH_sampleInfo = shift;
	my $rHoAoA_designGroup  = shift;
	my $rAoH_seqDictionary = shift;
	my $rH_jobIdPrefixe = shift;

	my $jobDependency = undef;
	if($depends > 0 and values(%{$globalDep{'fpkm'}}) > 0) {
		$jobDependency   = join(LoadConfig::getParam($rH_cfg, 'default', 'clusterDependencySep'),values(%{$globalDep{'fpkm'}}));
		$jobDependency  .= LoadConfig::getParam($rH_cfg, 'default', 'clusterDependencySep') .$globalDep{'rawCountsMetrics'}{'rawCountsMetrics'} ;
	}

	print "mkdir -p exploratory/output_jobs\n";
	
	# Call gqSeqUtils::exploratoryAnalysis()
	# sub exploratoryRnaAnalysis{
	#         my $rH_cfg        = shift;
	#         my $readSetSheet  = shift;
	#         my $workDirectory = shift;
	#         my $configFile    = shift;
	#
	my $command = GqSeqUtils::exploratoryRnaAnalysis($rH_cfg, $readSetSheet, $workDirectory, $configFile) ;
	my $exploratoryJobId = undef;
	if(defined($command) && length($command) > 0) {
		$exploratoryJobId = SubmitToCluster::printSubmitCmd($rH_cfg, "exploratory", 'exploratoryAnalysis', 'exploratoryAnalysis' , $jobDependency ,undef, $command, 'exploratory', $workDirectory);
		$exploratoryJobId = '$' .$exploratoryJobId ;
	}
	
	return $exploratoryJobId;
} 

sub deliverable {
	my $depends = shift;
	my $rH_cfg = shift;
	my $rHoAoH_sampleInfo = shift;
	my $rHoAoA_designGroup   = shift;
	my $rAoH_seqDictionary = shift;
	my $rH_jobIdPrefixe = shift;

	my $jobDependency ;
	if($depends > 0) {
		my $goDependency = $globalDep{'goseq'}{'goseq'};
		if (defined($goDependency) && length($goDependency) > 0) {
			 $jobDependency .= $goDependency .LoadConfig::getParam($rH_cfg, 'default', 'clusterDependencySep');
		}
		my $trimDependency = $globalDep{'trimMetrics'}{'trimMetrics'};
                if (defined($trimDependency) && length($trimDependency) > 0) {
                         $jobDependency .= $trimDependency .LoadConfig::getParam($rH_cfg, 'default', 'clusterDependencySep');
                }
		my $alignDependency = $globalDep{'alignMetrics'}{'alignMetrics'};
		if (defined($alignDependency) && length($alignDependency) > 0) {
                         $jobDependency .= $alignDependency .LoadConfig::getParam($rH_cfg, 'default', 'clusterDependencySep');
                }
	}

	if (defined($jobDependency) && length($jobDependency) > 0) {
                 $jobDependency = substr $jobDependency, 0, -1 ;
        }

	my $command = GqSeqUtils::clientReport($rH_cfg,  $configFile, $workDirectory) ;

	my $deliverableJobId = undef;
        if(defined($command) && length($command) > 0) {
		print "mkdir -p deliverable/output_jobs\n";
                $deliverableJobId = SubmitToCluster::printSubmitCmd($rH_cfg, "deliverable", 'REPORT', 'RNAREPORT', $jobDependency , undef, $command, 'deliverable' , $workDirectory);
                $deliverableJobId = '$' .$deliverableJobId ;
        }

        return $deliverableJobId;
}
1;<|MERGE_RESOLUTION|>--- conflicted
+++ resolved
@@ -484,7 +484,7 @@
 	print "mkdir -p alignment/$sampleName/output_jobs tracks/$sampleName/output_jobs tracks/bigWig/\n";
 	if($strandSPecificityInfo ne "fr-unstranded") {
 	## strand specific 
-		@outputBAM = {'alignment/' . $sampleName . '/' . $sampleName . '.merged.mdup.forward.bam' ,  'alignment/' . $sampleName . '/' . $sampleName . '.merged.mdup.reverse.bam'};
+		@outputBAM = ('alignment/' . $sampleName . '/' . $sampleName . '.merged.mdup.forward.bam' ,  'alignment/' . $sampleName . '/' . $sampleName . '.merged.mdup.reverse.bam');
 		my $rA_command = Wiggle::strandBam($rH_cfg, $sampleName, $inputBAM, \@outputBAM);
 		if(defined($rA_command) && @{$rA_command} > 1) {
 			my $strandJobIdF = SubmitToCluster::printSubmitCmd($rH_cfg, "wiggle", 'FORWARD', 'FSTRANDSPEC' .$rH_jobIdPrefixe ->{$sampleName} , $jobDependency, $sampleName, $rA_command->[0], 'alignment/' .$sampleName, $workDirectory);
@@ -492,8 +492,8 @@
 			my $strandJobIdR = SubmitToCluster::printSubmitCmd($rH_cfg, "wiggle", 'REVERSE', 'RSTRANDSPEC' .$rH_jobIdPrefixe ->{$sampleName} , $jobDependency, $sampleName, $rA_command->[1], 'alignment/' .$sampleName, $workDirectory);
 			push(@strandJobId, '$'.$strandJobIdR );
 		}
-		@outputBedGraph = {'tracks/' . $sampleName . '/' . $sampleName . '.forward.bedGraph' ,  'tracks/' . $sampleName . '/' . $sampleName . '.reverse.bedGraph'};
-		@outputWiggle = {'tracks/bigWig/' . $sampleName . '.forward.bw' ,  'tracks/bigWig/' . $sampleName . '.reverse.bw'};
+		@outputBedGraph = ('tracks/' . $sampleName . '/' . $sampleName . '.forward.bedGraph' ,  'tracks/' . $sampleName . '/' . $sampleName . '.reverse.bedGraph');
+		@outputWiggle = ('tracks/bigWig/' . $sampleName . '.forward.bw' ,  'tracks/bigWig/' . $sampleName . '.reverse.bw');
 		@prefixJobName = { 'FORWARD', 'REVERSE'};
 	}
 	else {
@@ -723,14 +723,8 @@
 		##cuffdiff known
 		$command = Cufflinks::cuffdiff($rH_cfg,\@groupInuptFiles,$outputPathKnown,LoadConfig::getParam($rH_cfg, 'cuffdiff','referenceGtf'));
 		if(defined($command) && length($command) > 0) {
-<<<<<<< HEAD
 			my $diffJobId = SubmitToCluster::printSubmitCmd($rH_cfg, "cuffdiff", "KNOWN",  'CUFFDIFFK' .$rH_jobIdPrefixe ->{$design} , $jobDependency, $design, $command, 'cuffdiff/' .$design, $workDirectory);
 			$cuffddiffJobId .= '$' .$diffJobId .LoadConfig::getParam($rH_cfg, 'default', 'clusterDependencySep');
-=======
-			my $cuffDJobId = SubmitToCluster::printSubmitCmd($rH_cfg, "cuffdiff", "KNOWN",  'CUFFDIFFK' .$rH_jobIdPrefixe ->{$design} , $jobDependency, $design, $command, 'cuffdiff/' .$design, $workDirectory);
-			$cuffDJobId = '$' .$cuffDJobId;
-			$cuffddiffJobId .=  $cuffDJobId .LoadConfig::getParam($rH_cfg, 'default', 'clusterDependencySep');
->>>>>>> aeb1c37e
 		}
 	}
 	if(defined($cuffddiffJobId) && length($cuffddiffJobId) > 0) {
