--- conflicted
+++ resolved
@@ -561,6 +561,7 @@
             jobs.append(
                 concat_jobs(
                     [
+                        bash.mkdir(link_directory),
                         picard.mark_duplicates(
                             [alignment_file_prefix + "bam"],
                             alignment_file_prefix + "mdup.bam",
@@ -571,32 +572,20 @@
                         sambamba.index(
                             alignment_file_prefix + "mdup.bam",
                             alignment_file_prefix + "mdup.bam.bai"
-                        )
-                    ],
-                    name="mark_duplicates." + sample.name,
-                    samples=[sample]
-                )
-            )
-<<<<<<< HEAD
-
-            jobs.append(
-                    concat_jobs([
-                        bash.mkdir(link_directory),
-                        job,
+                        ),
                         bash.ln(
                             os.path.relpath(alignment_file_prefix + "mdup.metrics", link_directory),
                             os.path.join(link_directory, sample.name + ".sorted.mdup.metrics" ),
                             alignment_file_prefix + "mdup.metrics"
                             )
-                        ],
-                    name = "mark_duplicates." + sample.name,
-                    samples = [sample]
-                    )
-                )
+                    ],
+                    name="mark_duplicates." + sample.name,
+                    samples=[sample]
+                )
+            )
+
+            self.multiqc_inputs.append(alignment_file_prefix + "mdup.metrics")
         
-            self.multiqc_inputs.append(alignment_file_prefix + "mdup.metrics")
-=======
->>>>>>> 352863a1
         return jobs
 
     def picard_rna_metrics(self):
