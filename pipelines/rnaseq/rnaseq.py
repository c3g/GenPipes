#!/usr/bin/env python

# Python Standard Modules
import argparse
import collections
import logging
import os
import re
import sys

# Append mugqic_pipeline directory to Python library path
sys.path.append(os.path.dirname(os.path.dirname(os.path.dirname(os.path.abspath(sys.argv[0])))))

# MUGQIC Modules
from core.config import *
from core.job import *
from core.pipeline import *
from bfx.design import *
from bfx.readset import *

from bfx import bedtools
from bfx import cufflinks
from bfx import differential_expression
from bfx import gq_seq_utils
from bfx import htseq
from bfx import metrics
from bfx import picard
from bfx import samtools
from bfx import star
from pipelines import common
import utils

log = logging.getLogger(__name__)

class RnaSeq(common.Illumina):

    def __init__(self):
        # Add pipeline specific arguments
        self.argparser.add_argument("-d", "--design", help="design file", type=file)

        super(RnaSeq, self).__init__()

    def star(self):
        jobs = []
        project_index_directory = "reference.Merged"
        project_junction_file =  os.path.join("alignment_1stPass", "AllSample.SJ.out.tab")
        individual_junction_list=[]
        ######
        #pass 1 -alignment
        for readset in self.readsets:
            trim_file_prefix = os.path.join("trim", readset.sample.name, readset.name + ".trim.")
            alignment_1stPass_directory = os.path.join("alignment_1stPass", readset.sample.name)
            individual_junction_list.append(os.path.join(alignment_1stPass_directory,"SJ.out.tab"))

            if readset.run_type == "PAIRED_END":
                fastq1 = trim_file_prefix + "pair1.fastq.gz"
                fastq2 = trim_file_prefix + "pair2.fastq.gz"
            elif readset.run_type == "SINGLE_END":
                fastq1 = trim_file_prefix + "single.fastq.gz"
                fastq2 = None
            else:
                raise Exception("Error: run type \"" + readset.run_type +
                "\" is invalid for readset \"" + readset.name + "\" (should be PAIRED_END or SINGLE_END)!")

            rg_platform = config.param('star_align', 'platform', required=False)
            rg_center = config.param('star_align', 'sequencing_center', required=False)

            job = star.align(
                reads1=fastq1,
                reads2=fastq2,
                output_directory=alignment_1stPass_directory,
                genome_index_folder=None,
                rg_id=readset.name,
                rg_sample=readset.sample.name,
                rg_library=readset.library if readset.library else "",
                rg_platform_unit=readset.run + "_" + readset.lane if readset.run and readset.lane else "",
                rg_platform=rg_platform if rg_platform else "",
                rg_center=rg_center if rg_center else ""
            )
            job.name = "star_align1." + readset.name
            jobs.append(job)
        
        ######
        #pass 1 - contatenate junction
        job = star.concatenate_junction(
            input_junction_files_list=individual_junction_list,
            output_junction_file=project_junction_file
        )
        job.name = "star_concat.AllSample"
        jobs.append(job)
        
        ######
        #pass 1 - genome indexing
        job = star.index(
            genome_index_folder=project_index_directory,
            junction_file=project_junction_file
        )
        job.name = "star_index.AllSample"
        jobs.append(job)
        
        ######
        #Pass 2 - alignment
        for readset in self.readsets:
            trim_file_prefix = os.path.join("trim", readset.sample.name, readset.name + ".trim.")
            alignment_2ndPass_directory = os.path.join("alignment", readset.sample.name)

            if readset.run_type == "PAIRED_END":
                fastq1 = trim_file_prefix + "pair1.fastq.gz"
                fastq2 = trim_file_prefix + "pair2.fastq.gz"
            elif readset.run_type == "SINGLE_END":
                fastq1 = trim_file_prefix + "single.fastq.gz"
                fastq2 = None
            else:
                raise Exception("Error: run type \"" + readset.run_type +
                "\" is invalid for readset \"" + readset.name + "\" (should be PAIRED_END or SINGLE_END)!")

            rg_platform = config.param('star_align', 'platform', required=False)
            rg_center = config.param('star_align', 'sequencing_center', required=False)

            job = star.align(
                reads1=fastq1,
                reads2=fastq2,
                output_directory=alignment_2ndPass_directory,
                genome_index_folder=project_index_directory,
                rg_id=readset.name,
                rg_sample=readset.sample.name,
                rg_library=readset.library if readset.library else "",
                rg_platform_unit=readset.run + "_" + readset.lane if readset.run and readset.lane else "",
                rg_platform=rg_platform if rg_platform else "",
                rg_center=rg_center if rg_center else "",
                create_wiggle_track=True,
                search_chimeres=True,
                cuff_follow=True,
                sort_bam=True
            )
 
            # If this readset is unique for this sample, further BAM merging is not necessary.
            # Thus, create a sample BAM symlink to the readset BAM.
            # remove older symlink before otherwise it raise an error if the link already exist (in case of redo)
            if len(readset.sample.readsets) == 1:
                sample_bam = os.path.join("alignment",readset.sample.name ,readset.sample.name + ".sorted.bam")
                job.command += " && \\\n rm -f " + sample_bam + " && \\\n ln -s " + os.path.join(self.output_dir,"alignment",readset.name, "Aligned.sortedByCoord.out.bam") + " " + sample_bam
                job.output_files.append(os.path.join("alignment",readset.sample.name,sample_bam))

            job.name = "star_align2." + readset.name
            jobs.append(job)

        return jobs

    def picard_merge_sam_files(self):
        jobs = []
        for sample in self.samples:
            # Skip samples with one readset only, since symlink has been created at align step
            if len(sample.readsets) > 1:
                alignment_directory = os.path.join("alignment", sample.name)
                inputs = [os.path.join(alignment_directory, readset.name, "Aligned.sortedByCoord.out.bam") for readset in sample.readsets]
                output = os.path.join(alignment_directory, sample.name + ".sorted.bam")

                job = picard.merge_sam_files(inputs, output)
                job.name = "picard_merge_sam_files." + sample.name
                jobs.append(job)
        return jobs

    def picard_sort_sam(self):
        jobs = []
        for sample in self.samples:
            alignment_file_prefix = os.path.join("alignment", sample.name, sample.name)

            job = picard.sort_sam(
                alignment_file_prefix + ".sorted.bam",
                alignment_file_prefix + ".QueryNameSorted.bam",
                "queryname"
            )
            job.name = "picard_sort_sam." + sample.name
            jobs.append(job)
        return jobs

    def picard_mark_duplicates(self):
        jobs = []
        for sample in self.samples:
            alignment_file_prefix = os.path.join("alignment", sample.name, sample.name + ".sorted.")

            job = picard.mark_duplicates(
                [alignment_file_prefix + "bam"],
                alignment_file_prefix + "mdup.bam",
                alignment_file_prefix + "mdup.metrics"
            )
            job.name = "picard_mark_duplicates." + sample.name
            jobs.append(job)
        return jobs

    def rnaseqc(self):
        sample_file = os.path.join("alignment", "rnaseqc.samples.txt")
        sample_rows = [[sample.name, os.path.join("alignment", sample.name, sample.name + ".sorted.mdup.bam"), "RNAseq"] for sample in self.samples]
        input_bams = [sample_row[1] for sample_row in sample_rows]
        output_directory = os.path.join("metrics", "rnaseqRep")
        # Use GTF with transcript_id only otherwise RNASeQC fails
        gtf_transcript_id = config.param('rnaseqc', 'gtf_transcript_id', type='filepath')

        job = concat_jobs([
            Job(command="mkdir -p " + output_directory),
            Job(input_bams, [sample_file], command="""\
echo "Sample\tBamFile\tNote
{sample_rows}" \\
  > {sample_file}""".format(sample_rows="\n".join(["\t".join(sample_row) for sample_row in sample_rows]), sample_file=sample_file)),
            metrics.rnaseqc(sample_file, output_directory, self.run_type == "SINGLE_END", gtf_file=gtf_transcript_id),
            Job([], [output_directory + ".zip"], command="zip -r {output_directory}.zip {output_directory}".format(output_directory=output_directory))
        ], name="rnaseqc")

        return [job]

    def wiggle(self):
        jobs = []

        for sample in self.samples:
            bam_file_prefix = os.path.join("alignment", sample.name, sample.name + ".sorted.mdup.")
            input_bam = bam_file_prefix + "bam"
            bed_graph_prefix = os.path.join("tracks", sample.name, sample.name)
            big_wig_prefix = os.path.join("tracks", "bigWig", sample.name)

            if config.param('DEFAULT', 'strand_info') != 'fr-unstranded':
                input_bam_f1 = bam_file_prefix + "tmp1.forward.bam"
                input_bam_f2 = bam_file_prefix + "tmp2.forward.bam"
                input_bam_r1 = bam_file_prefix + "tmp1.reverse.bam"
                input_bam_r2 = bam_file_prefix + "tmp2.reverse.bam"
                output_bam_f = bam_file_prefix + "forward.bam"
                output_bam_r = bam_file_prefix + "reverse.bam"

                bam_f_job = concat_jobs([
                    samtools.view(input_bam, input_bam_f1, "-bh -F 256 -f 81"),
                    samtools.view(input_bam, input_bam_f2, "-bh -F 256 -f 161"),
                    picard.merge_sam_files([input_bam_f1, input_bam_f2], output_bam_f),
                    Job(command="rm " + input_bam_f1 + " " + input_bam_f2)
                ], name="wiggle." + sample.name + ".forward_strandspec")
                # Remove temporary-then-deleted files from job output files, otherwise job is never up to date
                bam_f_job.output_files.remove(input_bam_f1)
                bam_f_job.output_files.remove(input_bam_f2)

                bam_r_job = concat_jobs([
                    Job(command="mkdir -p " + os.path.join("tracks", sample.name) + " " + os.path.join("tracks", "bigWig")),
                    samtools.view(input_bam, input_bam_r1, "-bh -F 256 -f 97"),
                    samtools.view(input_bam, input_bam_r2, "-bh -F 256 -f 145"),
                    picard.merge_sam_files([input_bam_r1, input_bam_r2], output_bam_r),
                    Job(command="rm " + input_bam_r1 + " " + input_bam_r2)
                ], name="wiggle." + sample.name + ".reverse_strandspec")
                # Remove temporary-then-deleted files from job output files, otherwise job is never up to date
                bam_r_job.output_files.remove(input_bam_r1)
                bam_r_job.output_files.remove(input_bam_r2)

                jobs.extend([bam_f_job, bam_r_job])

                outputs = [
                    [bed_graph_prefix + ".forward.bedGraph", big_wig_prefix + ".forward.bw"],
                    [bed_graph_prefix + ".reverse.bedGraph", big_wig_prefix + ".reverse.bw"],
                ]
            else:
                outputs = [[bed_graph_prefix + ".bedGraph", big_wig_prefix + ".bw"]]

            for bed_graph_output, big_wig_output in outputs:
                job = concat_jobs([
                    Job(command="mkdir -p " + os.path.join("tracks", sample.name) + " " + os.path.join("tracks", "bigWig")),
                    bedtools.graph(input_bam, bed_graph_output, big_wig_output)
                ], name="wiggle." + re.sub(".bedGraph", "", os.path.basename(bed_graph_output)))
                jobs.append(job)

        return jobs

    def raw_counts(self):
        jobs = []

        for sample in self.samples:
            alignment_file_prefix = os.path.join("alignment", sample.name, sample.name)
            input_bam = alignment_file_prefix + ".QueryNameSorted.bam"

            # Count reads
            output_count = os.path.join("raw_counts", sample.name + ".readcounts.csv")
            stranded = "no" if config.param('DEFAULT', 'strand_info') == "fr-unstranded" else "reverse"
            job = concat_jobs([
                Job(command="mkdir -p raw_counts"),
                pipe_jobs([
                    samtools.view(input_bam),
                    htseq.htseq_count(
                        "/dev/stdin",
                        config.param('htseq', 'gtf', type='filepath'),
                        output_count,
                        config.param('htseq', 'options'),
                        stranded
                    )
                ])
            ], name="htseq_count." + sample.name)
            jobs.append(job)

        return jobs

    def raw_counts_metrics(self):
        jobs = []

        # Create raw count matrix
        output_directory = "DGE"
        read_count_files = [os.path.join("raw_counts", sample.name + ".readcounts.csv") for sample in self.samples]
        output_matrix = os.path.join(output_directory, "rawCountMatrix.csv")

        job = Job(read_count_files, [output_matrix], [['raw_counts_metrics', 'module_mugqic_tools']], name="metrics.matrix")

        job.command = """\
mkdir -p {output_directory} && \\
gtf2tmpMatrix.awk \\
  {reference_gtf} \\
  {output_directory}/tmpMatrix.txt && \\
HEAD='Gene\tSymbol' && \\
for read_count_file in \\
  {read_count_files}
do
  sort -k1,1 $read_count_file > {output_directory}/tmpSort.txt && \\
  join -1 1 -2 1 {output_directory}/tmpMatrix.txt {output_directory}/tmpSort.txt > {output_directory}/tmpMatrix.2.txt && \\
  mv {output_directory}/tmpMatrix.2.txt {output_directory}/tmpMatrix.txt && \\
  na=$(basename $read_count_file | cut -d. -f1) && \\
  HEAD="$HEAD\t$na"
done && \\
echo -e $HEAD | cat - {output_directory}/tmpMatrix.txt | tr ' ' '\t' > {output_matrix} && \\
rm {output_directory}/tmpSort.txt {output_directory}/tmpMatrix.txt""".format(
            reference_gtf=config.param('raw_counts_metrics', 'gtf', type='filepath'),
            output_directory=output_directory,
            read_count_files=" \\\n  ".join(read_count_files),
            output_matrix=output_matrix
        )
        jobs.append(job)

        # Create Wiggle tracks archive
        wiggle_directory = os.path.join("tracks", "bigWig")
        wiggle_archive = "tracks.zip"
        big_wig_prefix = os.path.join("tracks", "bigWig", sample.name)
        if config.param('DEFAULT', 'strand_info') != 'fr-unstranded':
            wiggle_files = []
            for sample in self.samples:
                wiggle_files.extend([os.path.join(wiggle_directory, sample.name) + ".forward.bw", os.path.join(wiggle_directory, sample.name) + ".reverse.bw"])
        else:
            wiggle_files = [os.path.join(wiggle_directory, sample.name + ".bw") for sample in self.samples]
        jobs.append(Job(wiggle_files, [wiggle_archive], name="metrics.wigzip", command="zip -r " + wiggle_archive + " " + wiggle_directory))

        # RPKM and Saturation
        count_file = os.path.join("DGE", "rawCountMatrix.csv")
        gene_size_file = config.param('saturation', 'gene_size', type='filepath')
        rpkm_directory = "raw_counts"
        saturation_directory = os.path.join("metrics", "saturation")

        job = concat_jobs([
            Job(command="mkdir -p " + saturation_directory),
            metrics.rpkm_saturation(count_file, gene_size_file, rpkm_directory, saturation_directory)
        ], name="saturation.rpkm")
        jobs.append(job)

        return jobs

    def cufflinks(self):
        jobs = []
        
        gtf = config.param('cufflinks','gtf', type='filepath')

        for sample in self.samples:
            input_bam = os.path.join("alignment", sample.name, sample.name + ".sorted.mdup.bam")
            output_directory = os.path.join("fpkm", sample.name)

            # De Novo FPKM
            job = cufflinks.cufflinks(input_bam, output_directory, gtf)
            job.name = "cufflinks."+sample.name
            jobs.append(job)

        return jobs
    
    def cuffmerge(self):
        
        output_directory = os.path.join("fpkm", "AllSample")
        sample_file = os.path.join("fpkm", "cuffmerge.samples.txt")
        input_gtfs = [os.path.join("fpkm", sample.name, "transcripts.gtf") for sample in self.samples]
        gtf = config.param('cuffmerge','gtf', type='filepath')
        
        
        job = concat_jobs([
            Job(command="mkdir -p " + output_directory),
            Job(input_gtfs, [sample_file], command="""\
{sample_rows} > {sample_file}""".format(sample_rows="\n".join(input_gtfs), sample_file=sample_file)),
            cufflinks.cuffmerge(sample_file, output_directory, gtf_file=gtf)],
            name="cuffmerge")
        
        return [job]
        
    def cuffquant(self):
        jobs = []
        
        gtf = os.path.join("fpkm", "AllSample","merged.gtf")
        
        for sample in self.samples:
            input_bam = os.path.join("alignment", sample.name, sample.name + ".sorted.mdup.bam")
            output_directory = os.path.join("fpkm", sample.name)

            #Quantification
            job = cufflinks.cuffquant(input_bam, output_directory, gtf)
            job.name = "cuffquant."+sample.name
            jobs.append(job)

        return jobs
    
    def cuffdiff(self):
        jobs = []

        fpkm_directory = "fpkm"
        gtf = os.path.join(fpkm_directory, "AllSample","merged.gtf")


        # Perform cuffdiff on each design contrast
        for contrast in self.contrasts:
            job = cufflinks.cuffdiff(
                # Cuffdiff input is a list of lists of replicate bams per control and per treatment
                [[os.path.join(fpkm_directory, sample.name, "abundances.cxb") for sample in group] for group in contrast.controls, contrast.treatments],
                gtf,
                os.path.join("cuffdiff", contrast.name)
            )
            job.name = "cuffdiff." + contrast.name
            jobs.append(job)

        return jobs
    
    def cuffnorm(self):
        jobs = []

        fpkm_directory = "fpkm"
        gtf = os.path.join(fpkm_directory, "AllSample","merged.gtf")


        # Perform cuffnorm using every samples
        job = cufflinks.cuffnorm([os.path.join(fpkm_directory, sample.name, "abundances.cxb") for sample in self.samples],
             gtf,
             "cuffnorm")
        job.name = "cuffnorm" 
        jobs.append(job)
        
        return jobs

    def differential_expression(self):
        # If --design <design_file> option is missing, self.contrasts call will raise an Exception
        if self.contrasts:
            design_file = os.path.relpath(self.args.design.name, self.output_dir)
        output_directory = "DGE"
        count_matrix = os.path.join(output_directory, "rawCountMatrix.csv")

        edger_job = differential_expression.edger(design_file, count_matrix, output_directory)
        edger_job.output_files = [os.path.join(output_directory, contrast.name, "edger_results.csv") for contrast in self.contrasts]

        deseq_job = differential_expression.deseq(design_file, count_matrix, output_directory)
        deseq_job.output_files = [os.path.join(output_directory, contrast.name, "deseq_results.csv") for contrast in self.contrasts]

        return [concat_jobs([
            Job(command="mkdir -p " + output_directory),
            edger_job,
            deseq_job
        ], name="differential_expression")]

    def differential_expression_goseq(self):
        jobs = []

        for contrast in self.contrasts:
            # goseq for cuffdiff known results
            job = differential_expression.goseq(
                os.path.join("cuffdiff", "known", contrast.name, "isoform_exp.diff"),
                config.param("differential_expression_goseq", "cuffdiff_input_columns"),
                os.path.join("cuffdiff", "known", contrast.name, "gene_ontology_results.csv")
            )
            job.name = "differential_expression_goseq.cuffdiff.known." + contrast.name
            jobs.append(job)

            # goseq for dge results
            job = differential_expression.goseq(
                os.path.join("DGE", contrast.name, "dge_results.csv"),
                config.param("differential_expression_goseq", "dge_input_columns"),
                os.path.join("DGE", contrast.name, "gene_ontology_results.csv")
            )
            job.name = "differential_expression_goseq.dge." + contrast.name
            jobs.append(job)

        return jobs

    def gq_seq_utils_exploratory_rnaseq(self):
        return [concat_jobs([
            Job(command="mkdir -p exploratory"),
            gq_seq_utils.exploratory_rnaseq(
                os.path.abspath(self.args.readsets.name),
                self.output_dir,
                [config_file.name for config_file in self.args.config]
            )
        ], name="gq_seq_utils_exploratory_rnaseq")]

    @property
    def steps(self):
        return [
            self.picard_sam_to_fastq,
            self.trimmomatic,
            self.merge_trimmomatic_stats,
            self.star,
            self.picard_merge_sam_files,
            self.picard_sort_sam,
            self.picard_mark_duplicates,
            self.rnaseqc,
            self.wiggle,
            self.raw_counts,
            self.raw_counts_metrics,
            self.cufflinks,
            self.cuffmerge,
            self.cuffquant,
            self.cuffdiff,
<<<<<<< HEAD
            self.gq_seq_utils_exploratory_rnaseq,
=======
            self.cuffnorm,
>>>>>>> f5f23ff0
            self.differential_expression,
            self.differential_expression_goseq
        ]

if __name__ == '__main__':
<<<<<<< HEAD
    RnaSeq()
=======
    pipRna=RnaSeq()
    #if pipRna.args.cleaning :
    #    pipRna.cleanning()
    #else:
    pipRna.submit_jobs()
>>>>>>> f5f23ff0
<|MERGE_RESOLUTION|>--- conflicted
+++ resolved
@@ -508,22 +508,11 @@
             self.cuffmerge,
             self.cuffquant,
             self.cuffdiff,
-<<<<<<< HEAD
+            self.cuffnorm,
             self.gq_seq_utils_exploratory_rnaseq,
-=======
-            self.cuffnorm,
->>>>>>> f5f23ff0
             self.differential_expression,
             self.differential_expression_goseq
         ]
 
 if __name__ == '__main__':
-<<<<<<< HEAD
-    RnaSeq()
-=======
-    pipRna=RnaSeq()
-    #if pipRna.args.cleaning :
-    #    pipRna.cleanning()
-    #else:
-    pipRna.submit_jobs()
->>>>>>> f5f23ff0
+    RnaSeq()