#!/usr/bin/env python

################################################################################
# Copyright (C) 2014, 2015 GenAP, McGill University and Genome Quebec Innovation Centre
#
# This file is part of MUGQIC Pipelines.
#
# MUGQIC Pipelines is free software: you can redistribute it and/or modify
# it under the terms of the GNU Lesser General Public License as published by
# the Free Software Foundation, either version 3 of the License, or
# (at your option) any later version.
#
# MUGQIC Pipelines is distributed in the hope that it will be useful,
# but WITHOUT ANY WARRANTY; without even the implied warranty of
# MERCHANTABILITY or FITNESS FOR A PARTICULAR PURPOSE.  See the
# GNU Lesser General Public License for more details.
#
# You should have received a copy of the GNU Lesser General Public License
# along with MUGQIC Pipelines.  If not, see <http://www.gnu.org/licenses/>.
################################################################################

# Python Standard Modules
import logging
import math
import os
import re
import sys

# Append mugqic_pipelines directory to Python library path
sys.path.append(os.path.dirname(os.path.dirname(os.path.dirname(os.path.abspath(sys.argv[0])))))

# MUGQIC Modules
from core.config import *
from core.job import *
from core.pipeline import *
from bfx.sample_tumor_pairs import *
from bfx.sequence_dictionary import *

from bfx import picard
from bfx import sambamba
from bfx import samtools
from bfx import vcflib
from bfx import htslib
from bfx import varscan
from bfx import bamreadcount
from bfx import bcftools
from bfx import gq_seq_utils
from bfx import gatk
from bfx import tools
from bfx import bed_file
from bfx import vardict
from bfx import bcbio_variation_recall
from bfx import vt
from bfx import snpeff
from bfx import gemini
from bfx import conpair
from pipelines.dnaseq import dnaseq

log = logging.getLogger(__name__)

class TumorPair(dnaseq.DnaSeq):
    """
    Tumor Pair Pipeline
    =================

    The Tumor Pair pipeline inherits the initial bam preparation steps of the DNA-Seq pipeline with the exception of the
    indel realignment (IR) step. In the tumor pipeline the IR step utilizes both the normal and tumor bam to further reduce
    false positives (FPs) in and around indels. The tumor pipeline deviates from the DNA-seq pipeline at the variant calling step. 
    At this point, a paired caller is used to call SNVs and Indels from the pairs given as input. Additional, muliple cancer callers 
    are utilized using an ensemble approach and SNVs and Indels seen in at least 2 different callers are retained for further 
    investigation.

    Example command:
    python tumor_pair.py -c a.ini b.base.ini -s x-y,z -r readset.tsv -p pairs.csv
    
    -c ini files: multiple can be specified e.g WGS or exome, or different clusters e.g. base (abacus) or guillimin

    -r readset: derived from GQ lims or made yourself. See : https://bitbucket.org/mugqic/mugqic_pipelines#markdown-header-readset-file

    -p pairs : format - patient_name,normal_sample_name,tumor_sample_name 
    """

    def __init__(self):
        # Add pipeline specific arguments
        self.argparser.add_argument("-p", "--pairs", help="pairs file", type=file)
        super(TumorPair, self).__init__()

    @property
    def tumor_pairs(self):
        if not hasattr(self, "_tumor_pairs"):
            self._tumor_pairs = parse_tumor_pair_file(self.args.pairs.name, self.samples)
        return self._tumor_pairs

    def sequence_dictionary_variant(self):
        if not hasattr(self, "_sequence_dictionary_variant"):
            self._sequence_dictionary_variant = parse_sequence_dictionary_file(config.param('DEFAULT', 'genome_dictionary', type='filepath'), variant=True)
        return self._sequence_dictionary_variant

    def generate_approximate_windows(self, nb_jobs):
        if nb_jobs <= len(self.sequence_dictionary_variant()):
            return [sequence['name'] + ":1-" + str(sequence['length']) for sequence in self.sequence_dictionary_variant()]
        else:
            total_length = sum([sequence['length'] for sequence in self.sequence_dictionary_variant()])
            approximate_window_size = int(math.floor(total_length / (nb_jobs - len(self.sequence_dictionary_variant()))))
            windows = []

            for sequence in self.sequence_dictionary_variant():
                for start, end in [[pos, min(pos + approximate_window_size - 1, sequence['length'])] for pos in range(1, sequence['length'] + 1, approximate_window_size)]:
                    windows.append(sequence['name'] + ":" + str(start) + "-" + str(end))
            return windows

    def sambamba_merge_sam_files(self):
        """
        BAM readset files are merged into one file per sample. Merge is done using [Picard](http://broadinstitute.github.io/picard/).

        This step takes as input files:

        1. Aligned and sorted BAM output files from previous bwa_mem_picard_sort_sam step if available
        2. Else, BAM files from the readset file
        """

        jobs = []
        for sample in self.samples:
            alignment_directory = os.path.join("alignment", sample.name)
            # Find input readset BAMs first from previous bwa_mem_picard_sort_sam job, then from original BAMs in the readset sheet.
            readset_bams = self.select_input_files([[os.path.join(alignment_directory, readset.name, readset.name + ".sorted.bam") for readset in sample.readsets], [readset.bam for readset in sample.readsets]])
            sample_bam = os.path.join(alignment_directory, sample.name + ".sorted.bam")

            mkdir_job = Job(command="mkdir -p " + os.path.dirname(sample_bam))

            # If this sample has one readset only, create a sample BAM symlink to the readset BAM, along with its index.
            if len(sample.readsets) == 1:
                readset_bam = readset_bams[0]
                if os.path.isabs(readset_bam):
                    target_readset_bam = readset_bam
                else:
                    target_readset_bam = os.path.relpath(readset_bam, alignment_directory)
                readset_index = re.sub("\.bam$", ".bai", readset_bam)
                target_readset_index = re.sub("\.bam$", ".bai", target_readset_bam)
                sample_index = re.sub("\.bam$", ".bai", sample_bam)

                job = concat_jobs([
                    mkdir_job,
                    Job([readset_bam], [sample_bam], command="ln -s -f " + target_readset_bam + " " + sample_bam, removable_files=[sample_bam]),
                    Job([readset_index], [sample_index], command="ln -s -f " + target_readset_index + " " + sample_index, removable_files=[sample_index])
                ], name="symlink_readset_sample_bam." + sample.name)

            elif len(sample.readsets) > 1:
                job = concat_jobs([
                    mkdir_job,
                    sambamba.merge(readset_bams, sample_bam)
                ])
                job.name = "sambamba_merge_sam_files." + sample.name

            jobs.append(job)

        return jobs


    def gatk_indel_realigner(self):
        """
        Insertion and deletion realignment is performed on regions where multiple base mismatches
        are preferred over indels by the aligner since it can appear to be less costly by the algorithm.
        Such regions will introduce false positive variant calls which may be filtered out by realigning
        those regions properly. Realignment is done using [GATK](https://www.broadinstitute.org/gatk/).
        The reference genome is divided by a number regions given by the `nb_jobs` parameter.

        Note: modified to use both normal and tumor bams to reduce FPs around indels

        """

        jobs = []

        nb_jobs = config.param('gatk_indel_realigner', 'nb_jobs', type='posint')
        if nb_jobs > 50:
            log.warning("Number of realign jobs is > 50. This is usually much. Anything beyond 20 can be problematic.")

        for tumor_pair in self.tumor_pairs.itervalues():
            normal_alignment_directory = os.path.join("alignment", tumor_pair.normal.name)
            normal_realign_directory = os.path.join(normal_alignment_directory, "realign")
            tumor_alignment_directory = os.path.join("alignment", tumor_pair.tumor.name)
            tumor_realign_directory = os.path.join(tumor_alignment_directory, "realign")
            
            input_normal = os.path.join(normal_alignment_directory, tumor_pair.normal.name + ".sorted.bam")
            input_tumor = os.path.join(tumor_alignment_directory, tumor_pair.tumor.name + ".sorted.bam")

            if nb_jobs == 1:
                realign_intervals = os.path.join(tumor_realign_directory, "all.intervals")
                bam_postfix = ".all.realigned.bam"
                normal_bam = os.path.join(tumor_pair.normal.name + ".sorted.all.realigned.bam")
                normal_index = re.sub("\.bam$", ".bai", normal_bam)
                normal_output_bam = os.path.join(normal_alignment_directory, tumor_pair.normal.name + ".realigned.qsorted.bam")
                normal_output_index = re.sub("\.bam$", ".bai", normal_output_bam)
                tumor_bam = os.path.join( tumor_pair.tumor.name + ".sorted.all.realigned.bam")
                tumor_index = re.sub("\.bam$", ".bai", tumor_bam)
                tumor_output_bam = os.path.join(tumor_alignment_directory, tumor_pair.tumor.name + ".realigned.qsorted.bam")
                tumor_output_index = re.sub("\.bam$", ".bai", tumor_output_bam)

                jobs.append(concat_jobs([
                    Job(command="mkdir -p " + normal_realign_directory, removable_files=[normal_realign_directory]),
                    Job(command="mkdir -p " + tumor_realign_directory, removable_files=[tumor_realign_directory]),
                    gatk.realigner_target_creator(input_normal, realign_intervals, input2=input_tumor),
                    gatk.indel_realigner(input_normal, input2=input_tumor, output_norm_dep=normal_output_bam, output_tum_dep=tumor_output_bam, target_intervals=realign_intervals, optional=bam_postfix),
                    # Move sample realign 
                    Job([input_normal], [normal_output_bam], command="mv " + normal_bam + " " + normal_output_bam + " && mv " + normal_index + " " + normal_output_index),
                    Job([input_tumor], [tumor_output_bam], command="mv " + tumor_bam + " " + tumor_output_bam + " && mv " + tumor_index + " " + tumor_output_index)
                ], name="gatk_indel_realigner." + tumor_pair.name))

            else:
                # The first sequences are the longest to process.
                # Each of them must be processed in a separate job.
                unique_sequences_per_job,unique_sequences_per_job_others = split_by_size(self.sequence_dictionary, nb_jobs - 1)

                # Create one separate job for each of the first sequences
                for idx,sequences in enumerate(unique_sequences_per_job):
                    realign_prefix = os.path.join(tumor_realign_directory, str(idx))
                    realign_intervals = realign_prefix + ".intervals"
                    intervals = sequences
                    if str(idx) == 0:
                        intervals.append("unmapped")
                    bam_postfix = ".realigned." + str(idx) + ".bam"
                    normal_bam = os.path.join(tumor_pair.normal.name + ".sorted.realigned." + str(idx)  + ".bam")
                    normal_index = re.sub("\.bam$", ".bai", normal_bam)
                    tumor_bam = os.path.join(tumor_pair.tumor.name + ".sorted.realigned." + str(idx)  + ".bam")
                    tumor_index = re.sub("\.bam$", ".bai", tumor_bam)
                    normal_output_bam = os.path.join(normal_realign_directory, tumor_pair.normal.name + ".sorted.realigned." + str(idx) + ".bam")
                    normal_output_index = re.sub("\.bam$", ".bai", normal_output_bam)
                    tumor_output_bam = os.path.join(tumor_realign_directory, tumor_pair.tumor.name + ".sorted.realigned." + str(idx) + ".bam")
                    tumor_output_index = re.sub("\.bam$", ".bai", tumor_output_bam)

                    jobs.append(concat_jobs([
                        # Create output directory since it is not done by default by GATK tools
                        Job(command="mkdir -p " + normal_realign_directory, removable_files=[normal_realign_directory]),
                        Job(command="mkdir -p " + tumor_realign_directory, removable_files=[tumor_realign_directory]),
                        gatk.realigner_target_creator(input_normal, realign_intervals, input2=input_tumor, intervals=intervals),
                        gatk.indel_realigner(input_normal, input2=input_tumor, output_norm_dep=normal_output_bam, output_tum_dep=tumor_output_bam, target_intervals=realign_intervals, intervals=intervals, optional=bam_postfix),
                        Job([input_normal], [normal_output_bam], command="mv " + normal_bam + " " + normal_output_bam + " && mv " + normal_index + " " + normal_output_index),
                        Job([input_tumor], [tumor_output_bam], command="mv " + tumor_bam + " " + tumor_output_bam + " && mv " + tumor_index + " " + tumor_output_index)
                    ], name="gatk_indel_realigner." + tumor_pair.name + "." + str(idx)))

                # Create one last job to process the last remaining sequences and 'others' sequences
                realign_prefix = os.path.join(tumor_realign_directory, "others")
                realign_intervals = realign_prefix + ".intervals"
                bam_postfix = ".realigned.others.bam"
                normal_bam = os.path.join(tumor_pair.normal.name + ".sorted.realigned.others.bam")
                normal_index = re.sub("\.bam$", ".bai", normal_bam)
                tumor_bam = os.path.join(tumor_pair.tumor.name + ".sorted.realigned.others.bam")
                tumor_index = re.sub("\.bam$", ".bai", tumor_bam)
                normal_output_bam = os.path.join(normal_realign_directory, tumor_pair.normal.name + ".sorted.realigned.others.bam")
                normal_output_index = re.sub("\.bam$", ".bai", normal_output_bam)
                tumor_output_bam = os.path.join(tumor_realign_directory, tumor_pair.tumor.name + ".sorted.realigned.others.bam")
                tumor_output_index = re.sub("\.bam$", ".bai", tumor_output_bam)

                jobs.append(concat_jobs([
                    # Create output directory since it is not done by default by GATK tools
                    Job(command="mkdir -p " + normal_realign_directory, removable_files=[normal_realign_directory]),
                    Job(command="mkdir -p " + tumor_realign_directory, removable_files=[tumor_realign_directory]),
                    gatk.realigner_target_creator(input_normal, realign_intervals, input2=input_tumor, exclude_intervals=unique_sequences_per_job_others),
                    gatk.indel_realigner(input_normal, input2=input_tumor, output_norm_dep=normal_output_bam, output_tum_dep=tumor_output_bam, target_intervals=realign_intervals, exclude_intervals=unique_sequences_per_job_others, optional=bam_postfix),
                    Job([input_normal], [normal_output_bam], command="mv " + normal_bam + " " + normal_output_bam + " && mv " + normal_index + " " + normal_output_index),
                    Job([input_tumor], [tumor_output_bam], command="mv " + tumor_bam + " " + tumor_output_bam + " && mv " + tumor_index + " " + tumor_output_index)
                ], name="gatk_indel_realigner." + tumor_pair.name + ".others"))

        return jobs

    def merge_realigned(self):
        """
        BAM files of regions of realigned reads are merged per sample using [Picard](http://broadinstitute.github.io/picard/).
        """

        jobs = []

        nb_jobs = config.param('gatk_indel_realigner', 'nb_jobs', type='posint')

        for sample in self.samples:
            alignment_directory = os.path.join("alignment", sample.name)
            realign_directory = os.path.join(alignment_directory, "realign")
            merged_realigned_bam = os.path.join(alignment_directory, sample.name + ".realigned.qsorted.bam")
              
            if nb_jobs > 1:
                unique_sequences_per_job,unique_sequences_per_job_others = split_by_size(self.sequence_dictionary, nb_jobs - 1)

                inputBAMs = []
                for idx,sequences in enumerate(unique_sequences_per_job):
                    inputBAMs.append(os.path.join(realign_directory, sample.name + ".sorted.realigned." + str(idx) + ".bam"))
                inputBAMs.append(os.path.join(realign_directory, sample.name + ".sorted.realigned.others.bam"))

                job = picard.merge_sam_files(inputBAMs, merged_realigned_bam)
                job.name = "merge_realigned." + sample.name
                jobs.append(job)

        report_file = os.path.join("report", "DnaSeq.gatk_indel_realigner.md")
        jobs.append(
            Job(
                [os.path.join("alignment", sample.name, sample.name + ".realigned.sorted.bam") for sample in self.samples],
                [report_file],
                command="""\
mkdir -p report && \\
cp \\
  {report_template_dir}/{basename_report_file} \\
  {report_file}""".format(
                    report_template_dir=self.report_template_dir,
                    basename_report_file=os.path.basename(report_file),
                    report_file=report_file
                ),
                report_files=[report_file],
                name="merge_realigned_report")
        )

        return jobs

    def sambamba_merge_realigned(self):
        """
        BAM files of regions of realigned reads are merged per sample using [Sambamba](http://lomereiter.github.io/sambamba/index.html).
        """

        jobs = []

        nb_jobs = config.param('gatk_indel_realigner', 'nb_jobs', type='posint')

        for sample in self.samples:
            alignment_directory = os.path.join("alignment", sample.name)
            realign_directory = os.path.join(alignment_directory, "realign")
            merged_realigned_bam = os.path.join(alignment_directory, sample.name + ".realigned.sorted.bam")

            # if nb_jobs == 1, symlink has been created in indel_realigner and merging is not necessary
            if nb_jobs > 1:
                unique_sequences_per_job,unique_sequences_per_job_others = split_by_size(self.sequence_dictionary, nb_jobs - 1)

                inputBAMs = []
                for idx,sequences in enumerate(unique_sequences_per_job):
                    inputBAMs.append(os.path.join(realign_directory, sample.name + ".sorted.realigned." + str(idx) + ".bam"))
                inputBAMs.append(os.path.join(realign_directory, sample.name + ".sorted.realigned.others.bam"))
                #realigned_bams = [os.path.join(realign_directory, sequence['name'] + ".bam") for sequence in self.sequence_dictionary[0:min(nb_jobs - 1, len(self.sequence_dictionary))]]
                #realigned_bams.append(os.path.join(realign_directory, "others.bam"))

                job = sambamba.merge(inputBAMs, merged_realigned_bam)
                job.name = "sambamba_merge_realigned." + sample.name
                jobs.append(job)

        report_file = os.path.join("report", "DnaSeq.gatk_indel_realigner.md")
        jobs.append(
            Job(
                [os.path.join("alignment", sample.name, sample.name + ".realigned.sorted.bam") for sample in self.samples],
                [report_file],
                command="""\
mkdir -p report && \\
cp \\
  {report_template_dir}/{basename_report_file} \\
  {report_file}""".format(
                    report_template_dir=self.report_template_dir,
                    basename_report_file=os.path.basename(report_file),
                    report_file=report_file
                ),
                report_files=[report_file],
                name="merge_realigned_report")
        )

        return jobs

    def sambamba_mark_duplicates(self):
        """
        Mark duplicates. Aligned reads per sample are duplicates if they have the same 5' alignment positions
        (for both mates in the case of paired-end reads). All but the best pair (based on alignment score)
        will be marked as a duplicate in the BAM file. Marking duplicates is done using [Picard](http://broadinstitute.github.io/picard/).
        """

        jobs = []
        for sample in self.samples:
            alignment_file_prefix = os.path.join("alignment", sample.name, sample.name + ".")
            input = alignment_file_prefix + "realigned.sorted.bam"
            output = alignment_file_prefix + "sorted.dup.bam"
            metrics_file = alignment_file_prefix + "sorted.dup.metrics"

            job = sambamba.markdup(input, output, os.path.join("alignment", sample.name, sample.name))
            job.name = "sambamba_mark_duplicates." + sample.name
            jobs.append(job)

        report_file = os.path.join("report", "DnaSeq.picard_mark_duplicates.md")
        jobs.append(
            Job(
                [os.path.join("alignment", sample.name, sample.name + ".sorted.dup.bam") for sample in self.samples],
                [report_file],
                command="""\
mkdir -p report && \\
cp \\
  {report_template_dir}/{basename_report_file} \\
  {report_file}""".format(
                    report_template_dir=self.report_template_dir,
                    basename_report_file=os.path.basename(report_file),
                    report_file=report_file
                ),
                report_files=[report_file],
                name="picard_mark_duplicates_report")
        )

        return jobs

    def conpair_concordance_contamination(self):
        """
        
        """

        jobs = []
        for tumor_pair in self.tumor_pairs.itervalues():
            metrics_directory = os.path.join("metrics")       
            input_normal = os.path.join("alignment", tumor_pair.normal.name, tumor_pair.normal.name + ".sorted.dup.bam")
            input_tumor = os.path.join("alignment", tumor_pair.tumor.name, tumor_pair.tumor.name + ".sorted.dup.bam")
            pileup_normal = os.path.join("alignment", tumor_pair.normal.name, tumor_pair.normal.name + ".gatkPileup")
            pileup_tumor = os.path.join("alignment", tumor_pair.tumor.name, tumor_pair.tumor.name + ".gatkPileup")

            concordance_out = os.path.join(metrics_directory, tumor_pair.name + ".concordance.tsv")
            contamination_out = os.path.join(metrics_directory, tumor_pair.name + ".contamination.tsv")

            jobs.append(concat_jobs([
                    conpair.pileup(input_normal, pileup_normal),
            ], name="conpair_concordance_contamination.pileup." + tumor_pair.normal.name))

            jobs.append(concat_jobs([
                    conpair.pileup(input_tumor, pileup_tumor),
            ], name="conpair_concordance_contamination.pileup." + tumor_pair.tumor.name))

            jobs.append(concat_jobs([
                    Job(command="mkdir -p " + metrics_directory),
                    conpair.concordance(pileup_normal, pileup_tumor, concordance_out),
                    conpair.contamination(pileup_normal, pileup_tumor, contamination_out)
            ], name="conpair_concordance_contamination." + tumor_pair.name))
            
        return jobs


    def rawmpileup_panel(self):
        """
        Full pileup (optional). A raw mpileup file is created using samtools mpileup and compressed in gz format.
        One packaged mpileup file is created per sample/chromosome.
        """

        jobs = []
        for tumor_pair in self.tumor_pairs.itervalues():
            pair_directory = os.path.join("pairedVariants", tumor_pair.name, "panel")
            varscan_directory = os.path.join(pair_directory, "rawVarscan2")

            bedfile=config.param('rawmpileup_panel', 'panel')

            for sequence in self.sequence_dictionary_variant():
                normal_output = os.path.join(varscan_directory, tumor_pair.normal.name + "." + sequence['name'] + ".mpileup")
                tumor_output = os.path.join(varscan_directory, tumor_pair.tumor.name + "." + sequence['name'] + ".mpileup")
                jobs.append(concat_jobs([
                    Job(command="mkdir -p " + varscan_directory, removable_files=[varscan_directory]),
                    samtools.mpileup([os.path.join("alignment", tumor_pair.normal.name, tumor_pair.normal.name + ".sorted.dup.bam")], normal_output, config.param('rawmpileup_panel', 'mpileup_other_options'), region=sequence['name'], regionFile=bedfile),
                    samtools.mpileup([os.path.join("alignment", tumor_pair.tumor.name, tumor_pair.tumor.name + ".sorted.dup.bam")], tumor_output, config.param('rawmpileup_panel', 'mpileup_other_options'), region=sequence['name'], regionFile=bedfile),
                ], name="rawmpileup_panel." + tumor_pair.name + "." + sequence['name']))

        return jobs

    def paired_varscan2_panel(self):
        """
        Variant calling and somatic mutation/CNV detection for next-generation sequencing data.
        Koboldt et al., 2012. VarScan 2: Somatic mutation and copy number alteration discovery in cancer by exome sequencing
        """

        jobs = []
        for tumor_pair in self.tumor_pairs.itervalues():
            pair_directory = os.path.join("pairedVariants", tumor_pair.name , "panel")
            varscan_directory = os.path.join(pair_directory, "rawVarscan2")

            for sequence in self.sequence_dictionary_variant():
                input_normal = os.path.join(varscan_directory, tumor_pair.normal.name + "." + sequence['name'] + ".mpileup")
                input_tumor = os.path.join(varscan_directory, tumor_pair.tumor.name + "." + sequence['name'] + ".mpileup")

                output = os.path.join(varscan_directory, tumor_pair.name + "." + sequence['name'])
                output_snp =  os.path.join(varscan_directory, tumor_pair.name + "." + sequence['name'] + ".snp.vcf")
                output_indel =  os.path.join(varscan_directory, tumor_pair.name + "." + sequence['name'] + ".indel.vcf")
                output_vcf_gz = os.path.join(varscan_directory, tumor_pair.name + ".varscan2." + sequence['name'] + ".vcf.gz")

                jobs.append(concat_jobs([
                    Job(command="mkdir -p " + varscan_directory, removable_files=[varscan_directory]),
                    varscan.somatic(input_normal, input_tumor, output, config.param('varscan2_somatic_panel', 'other_options'), output_vcf_dep=output_vcf_gz, output_snp_dep=output_snp, output_indel_dep=output_indel),
                    htslib.bgzip_tabix_vcf(output_snp, os.path.join(varscan_directory, tumor_pair.name + ".snp." + sequence['name'] + ".vcf.gz")),
                    htslib.bgzip_tabix_vcf(output_indel, os.path.join(varscan_directory, tumor_pair.name + ".indel." + sequence['name'] + ".vcf.gz")),
                    pipe_jobs([
                        bcftools.concat([os.path.join(varscan_directory, tumor_pair.name + ".snp." + sequence['name'] + ".vcf.gz"), os.path.join(varscan_directory, tumor_pair.name + ".indel." + sequence['name'] + ".vcf.gz")], None),
                        Job([None], [None], command="sed 's/TUMOR/"+ tumor_pair.tumor.name + "/g' | sed 's/NORMAL/"+ tumor_pair.normal.name + "/g' " ),
                        htslib.bgzip_tabix_vcf(None, output_vcf_gz),
                    ]),
                ], name = "varscan2_somatic_panel." + tumor_pair.name + "." + sequence['name'] ) )

        return jobs

    def merge_varscan2_panel(self):
        """
        Merge mpileup files per sample/chromosome into one compressed gzip file per sample.
        """

        jobs = []
        for tumor_pair in self.tumor_pairs.itervalues():
            pair_directory = os.path.join("pairedVariants", tumor_pair.name, "panel")
            varscan_directory = os.path.join(pair_directory, "rawVarscan2")

            all_inputs = [os.path.join(varscan_directory, tumor_pair.name + ".varscan2." + sequence['name'] + ".vcf.gz") for sequence in self.sequence_dictionary_variant()]

            all_output = os.path.join(pair_directory, tumor_pair.name + ".varscan2.vcf.gz")
            somatic_output = os.path.join(pair_directory, tumor_pair.name + ".varscan2.somatic.vcf.gz")
            germline_output = os.path.join(pair_directory, tumor_pair.name + ".varscan2.germline_loh.vcf.gz")

            jobs.append(concat_jobs([
                pipe_jobs([
                    bcftools.concat(all_inputs, None),
                    tools.fix_varscan_output(None, None),
                    Job([None], [None], command="awk -F$'\\t' -v OFS='\\t' '{if ($0 !~ /^#/) gsub(/[KMRYSWBVHDX]/, \"N\", $4) } {print}'"),
                    Job([None], [None], command="awk -F$'\\t' -v OFS='\\t' '{if ($0 !~ /^#/) gsub(/[KMRYSWBVHDX]/, \"N\", $5) } {print}'"),
                    Job([None], [None], command="awk -F$'\\t' -v OFS='\\t' '$1!~/^#/ && $4 == $5 {next} {print}'"),
                    htslib.bgzip_tabix_vcf(None, all_output),
                ]),
                pipe_jobs([
                    bcftools.view(all_output, None, config.param('merge_varscan2', 'somatic_filter_options')),
                    htslib.bgzip_tabix_vcf(None, somatic_output),
                ]),
                pipe_jobs([
                    bcftools.view(all_output, None, config.param('merge_varscan2', 'germline_loh_filter_options')),
                    htslib.bgzip_tabix_vcf(None, germline_output),
                ]),
            ], name = "merge_varscan2." + tumor_pair.name ))

        return jobs

    def preprocess_vcf_panel(self):
        """
        Preprocess vcf for loading into a annotation database - gemini : http://gemini.readthedocs.org/en/latest/index.html
        Processes include normalization and decomposition of MNPs by vt (http://genome.sph.umich.edu/wiki/Vt) and
        vcf FORMAT modification for correct loading into gemini
        """

        jobs = []

        for tumor_pair in self.tumor_pairs.itervalues():
            pair_directory = os.path.join("pairedVariants", tumor_pair.name, "panel")
            varscan_directory = os.path.join(pair_directory, "rawVarscan2")

            prefix = os.path.join(pair_directory, tumor_pair.name)
            outputPreprocess = prefix + ".prep.vt.vcf.gz"
            outputFix = prefix + ".varscan2.somatic.vt.vcf.gz"

            outputPrepGermline = prefix + ".germline_loh.prep.vt.vcf.gz"
            outputFixGermline = prefix + ".varscan2.germline_loh.vt.vcf.gz"

            jobs.append(concat_jobs([
                pipe_jobs([
                    vt.decompose_and_normalize_mnps( prefix + ".varscan2.somatic.vcf.gz" , None),
                    htslib.bgzip_tabix_vcf(None, prefix + ".prep.vt.vcf.gz"),
                ]),
                tools.preprocess_varscan( prefix + ".prep.vt.vcf.gz",  outputFix ),
                #Job([outputPreprocess], [outputFix], command="zcat " + outputPreprocess + " | grep -v 'ID=AD_O' | awk ' BEGIN {OFS=\"\\t\"; FS=\"\\t\"} {if (NF > 8) {for (i=9;i<=NF;i++) {x=split($i,na,\":\") ; if (x > 1) {tmp=na[1] ; for (j=2;j<x;j++){if (na[j] == \"AD_O\") {na[j]=\"AD\"} ; if (na[j] != \".\") {tmp=tmp\":\"na[j]}};$i=tmp}}};print $0} ' | bgzip -cf >  " + outputFix),
            ], name="preprocess_vcf_panel.somatic." + tumor_pair.name ))

            jobs.append(concat_jobs([
                pipe_jobs([
                    vt.decompose_and_normalize_mnps( prefix + ".varscan2.germline_loh.vcf.gz" , None),
                    htslib.bgzip_tabix_vcf(None,  prefix + ".germline_loh.prep.vt.vcf.gz"),
                ]),
                tools.preprocess_varscan( prefix + ".germline_loh.prep.vt.vcf.gz",  outputFixGermline ),
                #Job([outputPrepGermline], [outputFixGermline], command="zcat " + outputPrepGermline + " | grep -v 'ID=AD_O' | awk ' BEGIN {OFS=\"\\t\"; FS=\"\\t\"} {if (NF > 8) {for (i=9;i<=NF;i++) {x=split($i,na,\":\") ; if (x > 1) {tmp=na[1] ; for (j=2;j<x;j++){if (na[j] == \"AD_O\") {na[j]=\"AD\"} ; if (na[j] != \".\") {tmp=tmp\":\"na[j]}};$i=tmp}}};print $0} ' | bgzip -cf >  " + outputFixGermline),
            ], name="preprocess_vcf_panel.germline." + tumor_pair.name ))

            
        return jobs

    def snp_effect_panel(self):
        """
        Variant effect annotation. The .vcf files are annotated for variant effects using the SnpEff software.
        SnpEff annotates and predicts the effects of variants on genes (such as amino acid changes).
        """

        jobs = []

        for tumor_pair in self.tumor_pairs.itervalues():
            pair_directory = os.path.join("pairedVariants", tumor_pair.name, "panel")
            varscan_directory = os.path.join(pair_directory, "rawVarscan2")

            if not os.path.exists(varscan_directory):
                os.makedirs(varscan_directory)

            input_somatic = os.path.join(pair_directory, tumor_pair.name + ".varscan2.somatic.vt.vcf.gz")
            output_somatic = os.path.join(pair_directory, tumor_pair.name + ".varscan2.somatic.vt.snpeff.vcf")
            output_somatic_gz = os.path.join(pair_directory, tumor_pair.name + ".varscan2.somatic.vt.snpeff.vcf.gz")

            input_germline = os.path.join(pair_directory, tumor_pair.name + ".varscan2.germline_loh.vt.vcf.gz")
            output_germline = os.path.join(pair_directory, tumor_pair.name + ".varscan2.germline_loh.vt.snpeff.vcf")
            output_germline_gz = os.path.join(pair_directory, tumor_pair.name + ".varscan2.germline_loh.vt.snpeff.vcf.gz")

            cancer_pair_filename = os.path.join(varscan_directory, tumor_pair.name + '.tsv')
            cancer_pair = open(cancer_pair_filename, 'w')
            cancer_pair.write( tumor_pair.normal.name + "\t" + tumor_pair.tumor.name + "\n" )

            jobs.append(concat_jobs([
                snpeff.compute_effects(input_somatic, output_somatic, cancer_sample_file=cancer_pair_filename, options=config.param('compute_cancer_effects_somatic', 'options')),
                htslib.bgzip_tabix_vcf(output_somatic, output_somatic_gz),
            ],name = "compute_cancer_effects_somatic." + tumor_pair.name))

            jobs.append(concat_jobs([
                snpeff.compute_effects(input_germline, output_germline, cancer_sample_file=cancer_pair_filename, options=config.param('compute_cancer_effects_germline', 'options')),
                htslib.bgzip_tabix_vcf(output_germline, output_germline_gz),
            ],name = "compute_cancer_effects_germline." + tumor_pair.name))

        return jobs

    def gemini_annotations_panel(self):
        """
        Load functionally annotated vcf file into a mysql lite annotation database : http://gemini.readthedocs.org/en/latest/index.html
        """

        jobs = []

        gemini_module=config.param("DEFAULT", 'module_gemini').split(".")
        gemini_version = ".".join([gemini_module[-2],gemini_module[-1]])

        for tumor_pair in self.tumor_pairs.itervalues():
            pair_directory = os.path.join("pairedVariants", tumor_pair.name, "panel")
            varscan_directory = os.path.join(pair_directory, "rawVarscan2")

            if not os.path.exists(varscan_directory):
                os.makedirs(varscan_directory)

            temp_dir = os.path.join(os.getcwd(), pair_directory)
            gemini_prefix = os.path.join(pair_directory, tumor_pair.name)

            jobs.append(concat_jobs([
                gemini.gemini_annotations( gemini_prefix + ".varscan2.somatic.vt.snpeff.vcf.gz", gemini_prefix + ".somatic.gemini." + gemini_version + ".db", temp_dir)
            ], name="gemini_annotations.somatic." + tumor_pair.name))

            jobs.append(concat_jobs([
                gemini.gemini_annotations( gemini_prefix + ".varscan2.germline_loh.vt.snpeff.vcf.gz", gemini_prefix + ".germline_loh.gemini." + gemini_version + ".db", temp_dir)
            ], name="gemini_annotations.germline." + tumor_pair.name))

        return jobs


    def rawmpileup(self):
        """
        Full pileup (optional). A raw mpileup file is created using samtools mpileup and compressed in gz format.
        One packaged mpileup file is created per sample/chromosome.
        """

        jobs = []
        for tumor_pair in self.tumor_pairs.itervalues():
            pair_directory = os.path.join("pairedVariants", tumor_pair.name)
            varscan_directory = os.path.join(pair_directory, "rawVarscan2")

            for sequence in self.sequence_dictionary_variant():
                normal_output = os.path.join(varscan_directory, tumor_pair.normal.name + "." + sequence['name'] + ".mpileup")
                tumor_output = os.path.join(varscan_directory, tumor_pair.tumor.name + "." + sequence['name'] + ".mpileup")
                jobs.append(concat_jobs([
                    Job(command="mkdir -p " + varscan_directory, removable_files=[varscan_directory]),
                    samtools.mpileup([os.path.join("alignment", tumor_pair.normal.name, tumor_pair.normal.name + ".sorted.dup.recal.bam")], normal_output, config.param('rawmpileup', 'mpileup_other_options'), sequence['name']),
                    samtools.mpileup([os.path.join("alignment", tumor_pair.tumor.name, tumor_pair.tumor.name + ".sorted.dup.recal.bam")], tumor_output, config.param('rawmpileup', 'mpileup_other_options'), sequence['name']),
                ], name="rawmpileup." + tumor_pair.name + "." + sequence['name']))

        return jobs

    def rawmpileup_cat(self):
        """
        Merge mpileup files per sample/chromosome into one compressed gzip file per sample.
        """

        jobs = []
        for tumor_pair in self.tumor_pairs.itervalues():
            pair_directory = os.path.join("pairedVariants", tumor_pair.name)
            varscan_directory = os.path.join(pair_directory, "rawVarscan2")

            mpileup_normal_file_prefix = os.path.join(varscan_directory, tumor_pair.normal.name + ".")
            mpileup_normal_inputs = [mpileup_normal_file_prefix + sequence['name'] + ".mpileup" for sequence in self.sequence_dictionary_variant()]

            mpileup_tumor_file_prefix = os.path.join(varscan_directory, tumor_pair.tumor.name + ".")
            mpileup_tumor_inputs = [mpileup_tumor_file_prefix + sequence['name'] + ".mpileup" for sequence in self.sequence_dictionary_variant()]

            normal_output = mpileup_normal_file_prefix + "mpileup"
            tumor_output = mpileup_tumor_file_prefix + "mpileup"

            jobs.append(concat_jobs([
                Job(command="mkdir -p " + varscan_directory, removable_files=[varscan_directory]),
                Job(mpileup_normal_inputs, [normal_output], command = "cat \\\n  " + " \\\n  ".join(mpileup_normal_inputs) + " \\\n  > " + normal_output),
                Job(mpileup_tumor_inputs, [tumor_output], command = "cat \\\n  " + " \\\n  ".join(mpileup_tumor_inputs) + " \\\n  > " + tumor_output)
            ], name = "rawmpileup_cat." + tumor_pair.name ))
          
        return jobs

    

    def paired_varscan2(self):
        """
        Variant calling and somatic mutation/CNV detection for next-generation sequencing data. 
        Koboldt et al., 2012. VarScan 2: Somatic mutation and copy number alteration discovery in cancer by exome sequencing
        Varscan2 thresholds based on DREAM3 results generated by author see: https://github.com/dkoboldt/varscan/releases
        SSC INFO field remove to prevent collison with Samtools output during ensemble                     
        """

        jobs = []
        for tumor_pair in self.tumor_pairs.itervalues():
            pair_directory = os.path.join("pairedVariants", tumor_pair.name)
            varscan_directory = os.path.join(pair_directory, "rawVarscan2")

            for sequence in self.sequence_dictionary_variant():
                input_normal = os.path.join(varscan_directory, tumor_pair.normal.name + "." + sequence['name'] + ".mpileup")
                input_tumor = os.path.join(varscan_directory, tumor_pair.tumor.name + "." + sequence['name'] + ".mpileup")

                output = os.path.join(varscan_directory, tumor_pair.name + "." + sequence['name'])
                output_snp =  os.path.join(varscan_directory, tumor_pair.name + "." + sequence['name'] + ".snp.vcf")
                output_indel =  os.path.join(varscan_directory, tumor_pair.name + "." + sequence['name'] + ".indel.vcf")
                output_vcf = os.path.join(varscan_directory, tumor_pair.name + "." + sequence['name'] + ".varscan2.vcf")
                output_vcf_gz = os.path.join(varscan_directory, tumor_pair.name + "." + sequence['name'] + ".varscan2.vcf.gz")
           
                jobs.append(concat_jobs([
                    Job(command="mkdir -p " + varscan_directory, removable_files=[varscan_directory]),
                    varscan.somatic(input_normal, input_tumor, output, config.param('varscan2_somatic', 'other_options'), output_vcf_dep=output_vcf, output_snp_dep=output_snp, output_indel_dep=output_indel),
                    htslib.bgzip_tabix_vcf(output_snp, os.path.join(varscan_directory, tumor_pair.name + "." + sequence['name'] + ".snp.vcf.gz")),
                    htslib.bgzip_tabix_vcf(output_indel, os.path.join(varscan_directory, tumor_pair.name + "." + sequence['name'] + ".indel.vcf.gz")),
                    pipe_jobs([
                        bcftools.concat([os.path.join(varscan_directory, tumor_pair.name + "." + sequence['name'] + ".snp.vcf.gz"), os.path.join(varscan_directory, tumor_pair.name + "." + sequence['name'] + ".indel.vcf.gz")], None),
                        Job([None], [output_vcf], command="sed 's/TUMOR/"+ tumor_pair.tumor.name + "/g' | sed 's/NORMAL/"+ tumor_pair.normal.name + "/g' | grep -v \"INFO=<ID=SSC\" | sed -E \"s/SSC=(.*);//g\" > " + output_vcf),
                    ]),
                    htslib.bgzip_tabix_vcf(output_vcf, output_vcf_gz),
                ], name = "varscan2_somatic." + tumor_pair.name + "." + sequence['name'] ) )

        return jobs

    def varscan2_fpfilter(self):
        """
        Variant calling and somatic mutation/CNV detection for next-generation sequencing data.
        Koboldt et al., 2012. VarScan 2: Somatic mutation and copy number alteration discovery in cancer by exome sequencing
        Varscan2 filtering thresholds based on DREAM3 results generated by author see: https://github.com/dkoboldt/varscan/releases
        Somatic and germline calls are filter using bam-readcount info from tumor and normal bam, respectively. 
        Variants denoted as PASS and somatic (SS=1) or germline (SS=2) and loh (SS=3) are retained for further analysis.
        """

        jobs = []
        for tumor_pair in self.tumor_pairs.itervalues():
            pair_directory = os.path.join("pairedVariants", tumor_pair.name)
            varscan_directory = os.path.join(pair_directory, "rawVarscan2")
        
            inputNormal = os.path.join("alignment", tumor_pair.normal.name, tumor_pair.normal.name + ".sorted.dup.recal.bam")
            inputTumor = os.path.join("alignment", tumor_pair.tumor.name, tumor_pair.tumor.name + ".sorted.dup.recal.bam")    

            for sequence in self.sequence_dictionary_variant():
                input_vcf =  os.path.join(varscan_directory, tumor_pair.name + "." + sequence['name'] + ".varscan2.vcf")
                output_bed = os.path.join(varscan_directory, tumor_pair.name + "." + sequence['name'] + ".varscan2.bed")
                output_normal_readcount = os.path.join(varscan_directory, tumor_pair.name + "." + sequence['name'] + ".normal.readcount")
                output_tumor_readcount =  os.path.join(varscan_directory, tumor_pair.name + "." + sequence['name'] + ".tumor.readcount")

                output_fpfilter_somatic =  os.path.join(varscan_directory, tumor_pair.name + "." + sequence['name'] + ".varscan2.fpfilter.somatic.vcf")
                output_fpfilter_somatic_gz =  os.path.join(varscan_directory, tumor_pair.name + "." + sequence['name'] + ".varscan2.fpfilter.somatic.vcf.gz")
                output_fpfilter_germline =  os.path.join(varscan_directory, tumor_pair.name + "." + sequence['name'] + ".varscan2.fpfilter.germline_loh.vcf")
                output_fpfilter_germline_gz =  os.path.join(varscan_directory, tumor_pair.name + "." + sequence['name'] + ".varscan2.fpfilter.germline_loh.vcf.gz") 
                output_vcf_somatic_gz = os.path.join(varscan_directory, tumor_pair.name + "." + sequence['name'] + ".varscan2.somatic.vcf.gz")            
                output_vcf_germline_loh_gz = os.path.join(varscan_directory, tumor_pair.name + "." + sequence['name'] + ".varscan2.germline_loh.vcf.gz")

                jobs.append(concat_jobs([
                    Job(command="mkdir -p " + varscan_directory, removable_files=[varscan_directory,output_fpfilter_somatic,output_fpfilter_germline]),
                    tools.vcf2bed(input_vcf, output_bed),
                    bamreadcount.readcount(inputNormal, output_bed, output_normal_readcount),
                    bamreadcount.readcount(inputTumor, output_bed, output_tumor_readcount),
                    varscan.fpfilter_somatic(input_vcf, output_tumor_readcount, output_fpfilter_somatic),
                    htslib.bgzip_tabix_vcf(output_fpfilter_somatic, output_fpfilter_somatic_gz),
                    pipe_jobs([
                        bcftools.view(output_fpfilter_somatic_gz, None, config.param('varscan2_readcount_fpfilter', 'somatic_filter_options')),
                        vcflib.vcfstreamsort(None, None),
                        htslib.bgzip_tabix_vcf(None, output_vcf_somatic_gz),
                    ]),
                    varscan.fpfilter_somatic(input_vcf, output_normal_readcount, output_fpfilter_germline),
                    htslib.bgzip_tabix_vcf(output_fpfilter_germline, output_fpfilter_germline_gz),
                    pipe_jobs([
                        bcftools.view(output_fpfilter_germline_gz, None, config.param('varscan2_readcount_fpfilter', 'germline_loh_filter_options')),
                        vcflib.vcfstreamsort(None, None),
                        htslib.bgzip_tabix_vcf(None, output_vcf_germline_loh_gz),
                    ]),             
                ], name = "varscan2_readcount_fpfilter." + tumor_pair.name + "." + sequence['name'] ) )

        return jobs

    def merge_varscan2(self):
        """
        Merge mpileup files per sample/chromosome into one compressed gzip file per sample.
        """

        jobs = []
        for tumor_pair in self.tumor_pairs.itervalues():
            pair_directory = os.path.join("pairedVariants", tumor_pair.name)
            varscan_directory = os.path.join(pair_directory, "rawVarscan2")

            all_inputs = [os.path.join(varscan_directory, tumor_pair.name + "." + sequence['name'] + ".varscan2.vcf.gz") for sequence in self.sequence_dictionary_variant()]    
        
            #somatic_inputs = [os.path.join(varscan_directory, tumor_pair.name + "." + sequence['name'] + ".varscan2.somatic.vcf.gz") for sequence in self.sequence_dictionary_variant()]

            #germline_inputs = [os.path.join(varscan_directory, tumor_pair.name + "." + sequence['name'] + ".varscan2.germline_loh.vcf.gz") for sequence in self.sequence_dictionary_variant()]

            all_output = os.path.join(pair_directory, tumor_pair.name + ".varscan2.vcf.gz")
            all_output_vt = os.path.join(pair_directory, tumor_pair.name + ".varscan2.vt.vcf.gz")
            #somtic_output = os.path.join(pair_directory, tumor_pair.name + ".varscan2.somatic.vcf.gz")
            somtic_output_vt = os.path.join(pair_directory, tumor_pair.name + ".varscan2.somatic.vt.vcf.gz")
            #germline_output = os.path.join(pair_directory, tumor_pair.name + ".varscan2.germline_loh.vcf.gz")
            germline_output_vt = os.path.join(pair_directory, tumor_pair.name + ".varscan2.germline_loh.vt.vcf.gz")

            jobs.append(concat_jobs([
                pipe_jobs([
                    bcftools.concat(all_inputs, None),
                    tools.fix_varscan_output(None, None),
                    Job([None], [None], command="awk -F$'\\t' -v OFS='\\t' '{if ($0 !~ /^#/) gsub(/[KMRYSWBVHDX]/, \"N\", $4) } {print}'"),
                    Job([None], [None], command="awk -F$'\\t' -v OFS='\\t' '{if ($0 !~ /^#/) gsub(/[KMRYSWBVHDX]/, \"N\", $5) } {print}'"),
                    Job([None], [None], command="awk -F$'\\t' -v OFS='\\t' '$1!~/^#/ && $4 == $5 {next} {print}'"),                   
                    htslib.bgzip_tabix_vcf(None, all_output),
                ]),
                pipe_jobs([
                    vt.decompose_and_normalize_mnps( all_output , None),
                    vcflib.vcfstreamsort(None, None),
                    htslib.bgzip_tabix_vcf(None,  all_output_vt),
                ]),
                pipe_jobs([
                    bcftools.view(all_output_vt, None, config.param('varscan2_readcount_fpfilter', 'somatic_filter_options')),
                    htslib.bgzip_tabix_vcf(None, somtic_output_vt),
                ]),
                pipe_jobs([
                    bcftools.view(all_output_vt, None, config.param('varscan2_readcount_fpfilter', 'germline_loh_filter_options')),
                    htslib.bgzip_tabix_vcf(None, germline_output_vt),
                ]),
            ], name = "merge_varscan2." + tumor_pair.name ))

        return jobs


    def paired_mutect2(self):
        """
        GATK MuTect2 caller for SNVs and Indels.
        """

        jobs = []

        nb_jobs = config.param('gatk_mutect2', 'nb_jobs', type='posint')
        if nb_jobs > 50:
            log.warning("Number of mutect jobs is > 50. This is usually much. Anything beyond 20 can be problematic.")

        for tumor_pair in self.tumor_pairs.itervalues():
            pair_directory = os.path.join("pairedVariants", tumor_pair.name)
            mutect_directory = os.path.join(pair_directory, "rawMuTect2")
            inputNormal = os.path.join("alignment",tumor_pair.normal.name, tumor_pair.normal.name + ".sorted.dup.recal.bam")
            inputTumor = os.path.join("alignment",tumor_pair.tumor.name, tumor_pair.tumor.name + ".sorted.dup.recal.bam")

            mkdir_job = Job(command="mkdir -p " + mutect_directory, removable_files=[mutect_directory])
            if nb_jobs == 1:
                jobs.append(concat_jobs([
                    # Create output directory since it is not done by default by GATK tools
                    mkdir_job,
                    gatk.mutect2(inputNormal, inputTumor, os.path.join(mutect_directory, tumor_pair.name + ".mutect2.vcf.gz"))
                ], name="gatk_mutect2." + tumor_pair.name))

            else:
                unique_sequences_per_job,unique_sequences_per_job_others = split_by_size(self.sequence_dictionary_variant(), nb_jobs - 1)

                # Create one separate job for each of the first sequences
                for idx,sequences in enumerate(unique_sequences_per_job):
                    outPrefix =  tumor_pair.name + "." + str(idx) + ".mutect2"
                    jobs.append(concat_jobs([
                        # Create output directory since it is not done by default by GATK tools
                        mkdir_job,
                        gatk.mutect2(inputNormal, inputTumor, os.path.join(mutect_directory, outPrefix + ".vcf.gz"), intervals=sequences)               
                    ], name="gatk_mutect2." + tumor_pair.name + "." + str(idx)))

                # Create one last job to process the last remaining sequences and 'others' sequences
                jobs.append(concat_jobs([
                    # Create output directory since it is not done by default by GATK tools
                    mkdir_job,
                    gatk.mutect2(inputNormal, inputTumor, os.path.join(mutect_directory, tumor_pair.name + ".others.mutect2.vcf.gz"), exclude_intervals=unique_sequences_per_job_others)
                ], name="gatk_mutect2." + tumor_pair.name + ".others"))

        return jobs

    def merge_mutect2(self):
        """
        Merge SNVs and indels for mutect2
        Replace TUMOR and NORMAL sample names in vcf to the exact tumor/normal sample names
        Generate a somatic vcf containing only PASS variants        
        """

        jobs = []

        nb_jobs = config.param('gatk_mutect2', 'nb_jobs', type='posint')

        for tumor_pair in self.tumor_pairs.itervalues():
            pair_directory = os.path.join("pairedVariants", tumor_pair.name)
            mutect_directory = os.path.join(pair_directory, "rawMuTect2")
            # If this sample has one readset only, create a sample BAM symlink to the readset BAM, along with its index.
            output_gz = os.path.join(pair_directory, tumor_pair.name + ".mutect2.vcf.gz")
            output_vt_gz = os.path.join(pair_directory, tumor_pair.name + ".mutect2.vt.vcf.gz")
            output_somatic_vt = os.path.join(pair_directory, tumor_pair.name + ".mutect2.somatic.vt.vcf.gz")
            
            if nb_jobs == 1:
                input = os.path.join(mutect_directory, tumor_pair.name + ".mutect2.vcf.gz")
                jobs.append(concat_jobs([
                    Job([input], [output_gz], command="ln -s -f " + input + " " + output), 
                    pipe_jobs([
                        vt.decompose_and_normalize_mnps(output_gz, None),
                        htslib.bgzip_tabix_vcf(None, output_vt_gz),
                    ]),
                    pipe_jobs([
                        Job([output_vt_gz], [None], command="zcat " + output + " | sed 's/TUMOR/"+ tumor_pair.tumor.name + "/g' | sed 's/NORMAL/"+ tumor_pair.normal.name + "/g' | sed 's/Number=R/Number=./g' "),
                        bcftools.view(None, None, config.param('merge_filter_mutect2', 'filter_options')),
                        htslib.bgzip_tabix_vcf(None, output_somatic),
                    ]),
                     pipe_jobs([
                        vt.decompose_and_normalize_mnps(output_somatic, None),
                        vcflib.vcfstreamsort(None, None),
                        htslib.bgzip_tabix_vcf(None, output_somatic_vt),
                    ]),
                ], name="symlink_mutect_vcf." + tumor_pair.name))
    
            elif nb_jobs > 1:
                unique_sequences_per_job,unique_sequences_per_job_others = split_by_size(self.sequence_dictionary_variant(), nb_jobs - 1)

                # Create one separate job for each of the first sequences
                inputVCFs = []
                for idx,sequences in enumerate(unique_sequences_per_job):
                    inputVCFs.append(os.path.join(mutect_directory, tumor_pair.name + "." + str(idx) + ".mutect2.vcf.gz"))
                inputVCFs.append(os.path.join(mutect_directory, tumor_pair.name + ".others.mutect2.vcf.gz"))

                jobs.append(concat_jobs([
                    pipe_jobs([ 
                        bcftools.concat(inputVCFs, None, config.param('merge_filter_mutect2', 'bcftools_options')),
                        Job([None], [None], command="sed 's/TUMOR/"+ tumor_pair.tumor.name + "/g' | sed 's/NORMAL/"+ tumor_pair.normal.name + "/g' | sed 's/Number=R/Number=./g' " ),
                        htslib.bgzip_tabix_vcf(None, output_gz),
                    ]),
                    pipe_jobs([
                        vt.decompose_and_normalize_mnps(output_gz, None),
                        vcflib.vcfstreamsort(None, None),
                        htslib.bgzip_tabix_vcf(None, output_vt_gz),
                    ]),
                    pipe_jobs([
                        bcftools.view(output_vt_gz, None, config.param('merge_filter_mutect2', 'filter_options')),
                        htslib.bgzip_tabix_vcf(None, output_somatic_vt),
                     ]),
                 ], name = "merge_filter_mutect2." + tumor_pair.name))

        return jobs

    def samtools_paired(self):
        """
        Samtools caller for SNVs and Indels using verison 0.1.19.
        """

        jobs = []

        nb_jobs = config.param('samtools_paired', 'nb_jobs', type='posint')
        if nb_jobs > 50:
            log.warning("Number of mutect jobs is > 50. This is usually much. Anything beyond 20 can be problematic.")

        for tumor_pair in self.tumor_pairs.itervalues():
            pair_directory = os.path.join("pairedVariants", tumor_pair.name)
            samtools_directory = os.path.join(pair_directory, "rawSamtools")
            inputNormal = os.path.join("alignment", tumor_pair.normal.name, tumor_pair.normal.name + ".sorted.dup.recal.bam")
            inputTumor = os.path.join("alignment", tumor_pair.tumor.name, tumor_pair.tumor.name + ".sorted.dup.recal.bam")
 
            paired_sample = [inputNormal,inputTumor]
           
            if nb_jobs == 1:
                jobs.append(concat_jobs([
                    Job(command="mkdir -p " + samtools_directory, removable_files=[samtools_directory]),
                    pipe_jobs([
                        samtools.mpileup(paired_sample, None, config.param('samtools_paired', 'mpileup_other_options')),
                        samtools.bcftools_view("-", os.path.join(samtools_directory,  tumor_pair.name + ".bcf"), config.param('samtools_paired', 'bcftools_view_options'), pair_calling=True),
                    ]),
                ], name="samtools_paired." + tumor_pair.name))

            else:
                for region in self.generate_approximate_windows(nb_jobs): #for idx,sequences in enumerate(unique_sequences_per_job):
                    jobs.append(concat_jobs([
                        Job(command="mkdir -p " + samtools_directory, removable_files=[samtools_directory]),
                        pipe_jobs([
                            samtools.mpileup(paired_sample, None, config.param('samtools_paired', 'mpileup_other_options'), region),
                            samtools.bcftools_view("-", os.path.join(samtools_directory,  tumor_pair.name + "." + region + ".bcf"), config.param('samtools_paired', 'bcftools_view_options'), pair_calling=True),
                        ]),
                ], name="samtools_paired." + tumor_pair.name + "." + region))

        return jobs

    def merge_filter_paired_samtools(self):
        """
        bcftools is used to merge the raw binary variants files created in the snpAndIndelBCF step.
        The output of bcftools is fed to varfilter, which does an additional filtering of the variants
        and transforms the output into the VCF (.vcf) format. One vcf file contain the SNP/INDEL calls
        for all samples in the experiment.
        Additional somatic filters are performed to reduce the number of FPs: 
        1. vcflibs vcfsamplediff tags each variant with <tag>={germline,somatic,loh} to specify the type 
        of variant given the genotype difference between the two samples.
        2. bcftools filter is used to retain only variants with CLR>=15 and have STATUS=somatic from 
        vcfsamplediff
        3. bcftools filter is used to retain only variants that have STATUS=germline or STATUS=loh from
        vcfsamplediff
        """

        jobs = []
        nb_jobs = config.param('merge_filter_paired_samtools', 'approximate_nb_jobs', type='posint')

        for tumor_pair in self.tumor_pairs.itervalues():
            pair_directory = os.path.join("pairedVariants", tumor_pair.name)
            samtools_directory = os.path.join(pair_directory, "rawSamtools")
            output = os.path.join(samtools_directory,  tumor_pair.name + ".samtools.bcf")
            output_vcf = os.path.join(pair_directory,  tumor_pair.name + ".samtools.vcf.gz")
            output_vcf_vt = os.path.join(pair_directory,  tumor_pair.name + ".samtools.vt.vcf.gz")
            output_somatics = os.path.join(pair_directory,  tumor_pair.name + ".samtools.somatic.vt.vcf.gz")
            output_germline_loh = os.path.join(pair_directory,  tumor_pair.name + ".samtools.germline_loh.vt.vcf.gz")

            if nb_jobs == 1:
                inputs = os.path.join(samtools_directory,  tumor_pair.name + ".bcf") 
                jobs.append(concat_jobs([
                    samtools.bcftools_cat(inputs, output),
                    pipe_jobs([
                        samtools.bcftools_view(output, None),
                        vcflib.vcfsamplediff(tumor_pair.normal.name, tumor_pair.tumor.name, None, None),
                        Job([None], [None], command="awk -F$'\\t' -v OFS='\\t' '{if ($0 !~ /^#/) gsub(/[KMRYSWBVHDX]/, \"N\", $4) } {print}'"),
                        Job([None], [None], command="awk -F$'\\t' -v OFS='\\t' '{if ($0 !~ /^#/) gsub(/[KMRYSWBVHDX]/, \"N\", $5) } {print}'"),
                        Job([None], [None], command="awk -F$'\\t' -v OFS='\\t' '$1!~/^#/ && $4 == $5 {next} {print}'"),
                        htslib.bgzip_tabix_vcf(None, output_vcf),
                    ]),
                    pipe_jobs([
                        vt.decompose_and_normalize_mnps(output_vcf, None),
                        vcflib.vcfstreamsort(None, None),
                        htslib.bgzip_tabix_vcf(None, output_vcf_vt),
                    ]),
                    pipe_jobs([
                        bcftools.filter(output_vcf_vt, None, config.param('merge_filter_paired_samtools', 'somatic_filter_options')),
                        vcflib.vcffilter(None, None, config.param('merge_filter_paired_samtools', 'somatic_vcffilter_options')),
                        htslib.bgzip_tabix_vcf(None, output_somatics),
                    ]),
                    pipe_jobs([
                        bcftools.filter(output_vcf_vt, None, config.param('merge_filter_paired_samtools', 'germline_loh_filter_options')),
                        htslib.bgzip_tabix_vcf(None, output_germline_loh),
                    ]),
                ], name = "merge_filter_paired_samtools." + tumor_pair.name))

            else:
                inputs = [os.path.join(samtools_directory,  tumor_pair.name + "." + region + ".bcf") for region in self.generate_approximate_windows(nb_jobs)] #for idx,sequences in enumerate(unique_sequences_per_job):
                jobs.append(concat_jobs([
                    samtools.bcftools_cat(inputs, output),
                    pipe_jobs([
                        samtools.bcftools_view(output, None),
                        vcflib.vcfsamplediff(tumor_pair.normal.name, tumor_pair.tumor.name, None, None),
                        Job([None], [None], command="awk -F$'\\t' -v OFS='\\t' '{if ($0 !~ /^#/) gsub(/[KMRYSWBVHDX]/, \"N\", $4) } {print}'"),
                        Job([None], [None], command="awk -F$'\\t' -v OFS='\\t' '{if ($0 !~ /^#/) gsub(/[KMRYSWBVHDX]/, \"N\", $5) } {print}'"),
                        Job([None], [None], command="awk -F$'\\t' -v OFS='\\t' '$1!~/^#/ && $4 == $5 {next} {print}'"),
                        htslib.bgzip_tabix_vcf(None, output_vcf),
                    ]),
                    pipe_jobs([
                        vt.decompose_and_normalize_mnps(output_vcf, None),
                        vcflib.vcfstreamsort(None, None),
                        htslib.bgzip_tabix_vcf(None, output_vcf_vt),
                    ]),
                    pipe_jobs([
                        bcftools.filter(output_vcf_vt, None, config.param('merge_filter_paired_samtools', 'somatic_filter_options')),
                        #vcflib.vcffilter(None, None, config.param('merge_filter_paired_samtools', 'somatic_vcffilter_options')),
                        htslib.bgzip_tabix_vcf(None, output_somatics),   
                    ]),
                     pipe_jobs([
                        bcftools.filter(output_vcf_vt, None, config.param('merge_filter_paired_samtools', 'germline_loh_filter_options')),
                        htslib.bgzip_tabix_vcf(None, output_germline_loh),
                    ]),
                ], name = "merge_filter_paired_samtools." + tumor_pair.name))                    
        
        report_file = os.path.join("report", "DnaSeq.merge_filter_bcf.md")
        jobs.append(
            Job(
                [output_vcf],
                [report_file],
                command="""\
mkdir -p report && \\
cp \\
  {report_template_dir}/{basename_report_file} \\
  {report_template_dir}/HumanVCFformatDescriptor.tsv \\
  report/ && \\
sed 's/\t/|/g' report/HumanVCFformatDescriptor.tsv | sed '2i-----|-----' >> {report_file}""".format(
                    report_template_dir=self.report_template_dir,
                    basename_report_file=os.path.basename(report_file),
                    report_file=report_file
                ),
                report_files=[report_file],
                name="merge_filter_bcf_report")
        )

        return jobs

    def vardict_paired(self):
        """
        vardict caller for SNVs and Indels.
        Note: variants are filtered to remove instantance where REF == ALT and REF modified to 'N' when REF is AUPAC nomenclature 
        """

        ##TO DO - the BED system needs to be revisted !! 
        jobs = []

        nb_jobs = config.param('vardict_paired', 'nb_jobs', type='posint')
        if nb_jobs > 50:
            log.warning("Number of vardict jobs is > 50. This is usually much. Anything beyond 20 can be problematic.")

        use_bed = config.param('vardict_paired', 'use_bed', type='boolean', required=True)
        genome_dictionary = config.param('DEFAULT', 'genome_dictionary', type='filepath')
        if use_bed :
            bed = self.samples[0].readsets[0].beds[0]
            bed_intervals, interval_size = bed_file.parse_bed_file(bed)
            if not os.path.exists('vardict.tmp.0.bed'):
                bed_file_list = bed_file.split_by_size(bed_intervals, interval_size, nb_jobs, output="./vardict.tmp")
            else:
                bed_file_list = []
                for idx in range(nb_jobs):
                    bed_file_list.append(os.path.join("vardict.tmp." + str(idx) + ".bed"))
            

        for tumor_pair in self.tumor_pairs.itervalues():
            pair_directory = os.path.join("pairedVariants", tumor_pair.name)
            vardict_directory = os.path.join(pair_directory, "rawVardict")
            inputNormal = os.path.join("alignment", tumor_pair.normal.name, tumor_pair.normal.name + ".sorted.dup.recal.bam")
            inputTumor = os.path.join("alignment", tumor_pair.tumor.name, tumor_pair.tumor.name + ".sorted.dup.recal.bam")

            mkdir_job = Job(command="mkdir -p " + vardict_directory, removable_files=[vardict_directory])

            if use_bed :
                idx = 0
                for bf in bed_file_list:
                    output=os.path.join(vardict_directory, tumor_pair.name + "." + str(idx) + ".vardict.vcf.gz")
                    jobs.append(concat_jobs([
                        mkdir_job,
                        pipe_jobs([
                            vardict.paired_java(inputNormal, inputTumor, tumor_pair.name, None, bf),
                            vardict.testsomatic(None,None),
                            vardict.var2vcf(None, tumor_pair.normal.name, tumor_pair.tumor.name, None ),
                            htslib.bgzip_tabix_vcf(None, output),
                        ]),
                    ], name="vardict_paired." + tumor_pair.name + "." + str(idx) ))
                    idx += 1
            else:
                beds = []
                for idx in range(nb_jobs):
                    beds.append(os.path.join(vardict_directory, "chr." + str(idx) + ".bed"))
                if nb_jobs == 1:
                    bedJob = vardict.dict2beds(genome_dictionary, beds)
                    output =os.path.join(vardict_directory, tumor_pair.name + ".0.vardict.vcf.gz")
                    jobs.append(concat_jobs([
                        mkdir_job,
                        bedJob,
                        pipe_jobs([
                            vardict.paired_java(inputNormal, inputTumor, tumor_pair.name, None, beds.pop()),
                            vardict.testsomatic(None,None),
                            vardict.var2vcf(None, tumor_pair.normal.name, tumor_pair.tumor.name, None ),                            
                            htslib.bgzip_tabix_vcf(None, output),
                        ]),
                     ], name="vardict_paired." + tumor_pair.name + ".0"))
                else:
                    bedJob = vardict.dict2beds(genome_dictionary, beds)
                    jobs.append(concat_jobs([mkdir_job,bedJob], name="vardict.genome.beds." + tumor_pair.name))

                    for idx in range(nb_jobs):
                        output = os.path.join(vardict_directory, tumor_pair.name + "." + str(idx) + ".vardict.vcf.gz")
                        jobs.append(concat_jobs([
                            mkdir_job,
                            pipe_jobs([
                                vardict.paired_java(inputNormal, inputTumor, tumor_pair.name, None, beds[idx]),
                                vardict.testsomatic(None, None),
                                vardict.var2vcf(None, tumor_pair.normal.name, tumor_pair.tumor.name, None),
                                htslib.bgzip_tabix_vcf(None, output), 
                            ]),
                        ], name="vardict_paired." + tumor_pair.name + "." + str(idx) ))                        
        return jobs

    def merge_filter_paired_vardict(self):
        """
        The fully merged vcf is filtered using following steps:
        1. Retain only variants designated as somatic by VarDict: either StrongSomatic or LikelySomatic
        2. Somatics identified in step 1 must have PASS filter
        """

        jobs = []
        nb_jobs = config.param('vardict_paired', 'nb_jobs', type='posint')

        for tumor_pair in self.tumor_pairs.itervalues():
            pair_directory = os.path.join("pairedVariants", tumor_pair.name)
            vardict_directory = os.path.join(pair_directory, "rawVardict")
            output_tmp = os.path.join(pair_directory,  tumor_pair.name + ".vardict.tmp.vcf.gz")
            output = os.path.join(pair_directory,  tumor_pair.name + ".vardict.vcf.gz")
            output_vt = os.path.join(pair_directory,  tumor_pair.name + ".vardict.vt.vcf.gz")
            output_somatic = os.path.join(pair_directory,  tumor_pair.name + ".vardict.somatic.vt.vcf.gz")
            output_germline_loh = os.path.join(pair_directory,  tumor_pair.name + ".vardict.germline_loh.vt.vcf.gz")

            if nb_jobs == 1:
                inputs = os.path.join(vardict_directory,  tumor_pair.name + ".0.vardict.vcf.gz")
                jobs.append(concat_jobs([
                    Job([input], [output_tmp], command="ln -s -f " + input + " " + output_tmp),
                    pipe_jobs([
                        Job([output_tmp], [None], command="zcat {output} | awk -F$'\\t' -v OFS='\\t' '{if ($0 !~ /^#/) gsub(/[KMRYSWBVHDX]/, \"N\", $4) } {print}'"),
                        Job([None], [None], command="awk -F$'\\t' -v OFS='\\t' '{if ($0 !~ /^#/) gsub(/[KMRYSWBVHDX]/, \"N\", $5) } {print}'"),
                        Job([None], [None], command="awk -F$'\\t' -v OFS='\\t' '$1!~/^#/ && $4 == $5 {next} {print}'"),
                        htslib.bgzip_tabix_vcf(None, output)
                    ]),
                    pipe_jobs([
                        vt.decompose_and_normalize_mnps(output, None),
                        vcflib.vcfstreamsort(None, None),
                        htslib.bgzip_tabix_vcf(None, output_vt),
                    ]),
                    pipe_jobs([
                       bcftools.view(output_vt, None, config.param('merge_filter_paired_vardict', 'somatic_filter_options')),
                       htslib.bgzip_tabix_vcf(None, output_somatics),
                    ]),
                    pipe_jobs([
                       bcftools.view(output_vt, None, config.param('merge_filter_paired_vardict', 'germline_loh_filter_options')),
                       htslib.bgzip_tabix_vcf(None, output_germline_loh),
                    ]),
                ], removable_files=[output], name="symlink_vardict_vcf." + tumor_pair.name ))
            else:
                inputVCFs = []
                for idx in range(nb_jobs):
                    inputVCFs.append(os.path.join(vardict_directory,  tumor_pair.name + "." + str(idx) + ".vardict.vcf.gz"))
                
                jobs.append(concat_jobs([
                    pipe_jobs([
                        bcftools.concat(inputVCFs, None),
                        Job([None], [None], command="awk -F$'\\t' -v OFS='\\t' '{if ($0 !~ /^#/) gsub(/[KMRYSWBVHDX]/, \"N\", $4) } {print}'"),
                        Job([None], [None], command="awk -F$'\\t' -v OFS='\\t' '{if ($0 !~ /^#/) gsub(/[KMRYSWBVHDX]/, \"N\", $5) } {print}'"),
                        Job([None], [None], command="awk -F$'\\t' -v OFS='\\t' '$1!~/^#/ && $4 == $5 {next} {print}'"),
                        htslib.bgzip_tabix_vcf(None, output),
                    ]),
                    pipe_jobs([
                        vt.decompose_and_normalize_mnps(output, None),
                        vcflib.vcfstreamsort(None, None),
                        htslib.bgzip_tabix_vcf(None, output_vt),
                    ]),
                    pipe_jobs([
                       bcftools.view(output_vt, None, config.param('merge_filter_paired_vardict', 'somatic_filter_options')),
                       htslib.bgzip_tabix_vcf(None, output_somatic),
                    ]),
                    pipe_jobs([
                       bcftools.view(output_vt, None, config.param('merge_filter_paired_vardict', 'germline_loh_filter_options')),
                       htslib.bgzip_tabix_vcf(None, output_germline_loh),
                    ]),
                ], name = "merge_filter_paired_vardict." + tumor_pair.name ))

        return jobs


    def ensemble_somatic(self):
        """
        Apply Bcbio.variations ensemble approach for mutect2, Vardict, Samtools and VarScan2 calls
        Filter ensemble calls to retain only calls overlapping 2 or more callers
        """

        jobs = []
        ensemble_directory = os.path.join("pairedVariants", "ensemble")

        for tumor_pair in self.tumor_pairs.itervalues():
            paired_ensemble_directory = os.path.join(ensemble_directory, tumor_pair.name)
            input_directory = os.path.join("pairedVariants", tumor_pair.name)

<<<<<<< HEAD
            input_mutect2 = os.path.join(input_directory, tumor_pair.name + ".mutect2.somatic.vcf.gz")
            input_vardict = os.path.join(input_directory, tumor_pair.name + ".vardict.somatic.vcf.gz")
            input_samtools = os.path.join(input_directory, tumor_pair.name + ".samtools.somatic.vcf.gz")
            input_varscan2 = self.select_input_files([[os.path.join(input_directory, tumor_pair.name + ".varscan2.fpfilter.somatic.vcf.gz")],[os.path.join(input_directory, tumor_pair.name + ".varscan2.somatic.vcf.gz")]])        
            inputSomaticVCFs = [input_mutect2, input_vardict, input_samtools, input_varscan2[0]]
=======
            input_mutect2 = os.path.join(input_directory, tumor_pair.name + ".mutect2.vt.vcf.gz")
            input_vardict = os.path.join(input_directory, tumor_pair.name + ".vardict.somatic.vt.vcf.gz")
            input_samtools = os.path.join(input_directory, tumor_pair.name + ".samtools.somatic.vt.vcf.gz")
            input_varscan2 = os.path.join(input_directory, tumor_pair.name + ".varscan2.somatic.vt.vcf.gz")        
            inputSomaticVCFs = [input_mutect2, input_vardict, input_samtools, input_varscan2]                       
>>>>>>> 3349a818
        
            output_ensemble = os.path.join(paired_ensemble_directory, tumor_pair.name + ".ensemble.somatic.vt.vcf.gz")
            output_flt = os.path.join(paired_ensemble_directory, tumor_pair.name + ".ensemble.somatic.flt.vcf.gz")

            mkdir_job = Job(command="mkdir -p " + paired_ensemble_directory, removable_files=[os.path.join(paired_ensemble_directory, tumor_pair.name + ".ensemble.somatic-work"), output_ensemble] )   
       
            jobs.append(concat_jobs([
                    # Create output directory since it is not done by default by GATK tools
                    mkdir_job,
                    bcbio_variation_recall.ensemble(inputSomaticVCFs, output_ensemble, config.param('bcbio_ensemble_somatic', 'options')),
                ], name="bcbio_ensemble_somatic." + tumor_pair.name))

        return jobs


    def ensemble_germline_loh(self):
        """
        Apply Bcbio.variations ensemble approach for Vardict, Samtools and VarScan2 calls
        Filter ensemble calls to retain only calls overlapping 2 or more callers
        """

        jobs = []
        ensemble_directory = os.path.join("pairedVariants", "ensemble")

        for tumor_pair in self.tumor_pairs.itervalues():
            paired_ensemble_directory = os.path.join(ensemble_directory, tumor_pair.name)
            input_directory = os.path.join("pairedVariants", tumor_pair.name)

<<<<<<< HEAD
            input_vardict = os.path.join(input_directory, tumor_pair.name + ".vardict.germline_loh.vcf.gz")
            input_samtools = os.path.join(input_directory, tumor_pair.name + ".samtools.germline_loh.vcf.gz")
            input_varscan2 =  self.select_input_files([[os.path.join(input_directory, tumor_pair.name + ".varscan2.fpfilter.germline_loh.vcf.gz")],[os.path.join(input_directory, tumor_pair.name + ".varscan2.germline_loh.vcf.gz")]])
            inputGermlineVCFs = [input_vardict, input_samtools, input_varscan2[0]]
=======
            input_vardict = os.path.join(input_directory, tumor_pair.name + ".vardict.germline_loh.vt.vcf.gz")
            input_samtools = os.path.join(input_directory, tumor_pair.name + ".samtools.germline_loh.vt.vcf.gz")
            input_varscan2 = os.path.join(input_directory, tumor_pair.name + ".varscan2.germline_loh.vt.vcf.gz")
            inputGermlineVCFs = [input_vardict, input_samtools, input_varscan2]
>>>>>>> 3349a818

            output_ensemble = os.path.join(paired_ensemble_directory, tumor_pair.name + ".ensemble.germline_loh.vt.vcf.gz")

            mkdir_job = Job(command="mkdir -p " + paired_ensemble_directory, removable_files=[os.path.join(paired_ensemble_directory, tumor_pair.name + ".ensemble.germline_loh-work"), output_ensemble])

            jobs.append(concat_jobs([
                    # Create output directory since it is not done by default by GATK tools
                    mkdir_job,
                    bcbio_variation_recall.ensemble(inputGermlineVCFs, output_ensemble, config.param('bcbio_ensemble_germline_loh', 'options')),
                ], name="bcbio_ensemble_germline_loh." + tumor_pair.name))

        return jobs

    def gatk_variant_annotator_somatic(self):
        """
        Add vcf annotations to ensemble vcf: Standard and Somatic annotations
        """

        jobs = []

        ensemble_directory = os.path.join("pairedVariants", "ensemble")

        for tumor_pair in self.tumor_pairs.itervalues():
            inputNormal = os.path.join("alignment",tumor_pair.normal.name, tumor_pair.normal.name + ".sorted.dup.recal.bam")
            inputTumor = os.path.join("alignment",tumor_pair.tumor.name, tumor_pair.tumor.name + ".sorted.dup.recal.bam")
            input_somatic_variants = os.path.join(ensemble_directory, tumor_pair.name, tumor_pair.name + ".ensemble.somatic.vt.vcf.gz")

            for sequence in self.sequence_dictionary_variant():
                output_somatic_variants = os.path.join(ensemble_directory, tumor_pair.name, tumor_pair.name + ".ensemble.somatic.vt.annot." + sequence['name'] + ".vcf.gz")

                mkdir_job = Job(command="mkdir -p " + ensemble_directory, removable_files=[output_somatic_variants])

                jobs.append(concat_jobs([
                    mkdir_job,
                    gatk.variant_annotator( inputNormal, inputTumor, input_somatic_variants, output_somatic_variants, intervals=[sequence['name']] ),
                ], name = "gatk_variant_annotator.somatic." + sequence['name'] + "." + tumor_pair.name))            
        
        return jobs

    def gatk_variant_annotator_germline(self):
        """
        Add vcf annotations to ensemble vcf: most importantly the AD field
        """

        jobs = []

        ensemble_directory = os.path.join("pairedVariants", "ensemble")

        for tumor_pair in self.tumor_pairs.itervalues():
            inputNormal = os.path.join("alignment",tumor_pair.normal.name, tumor_pair.normal.name + ".sorted.dup.recal.bam")
            inputTumor = os.path.join("alignment",tumor_pair.tumor.name, tumor_pair.tumor.name + ".sorted.dup.recal.bam")
            input_germline_loh_variants = os.path.join(ensemble_directory, tumor_pair.name, tumor_pair.name + ".ensemble.germline_loh.vt.vcf.gz")

            for sequence in self.sequence_dictionary_variant():
                output_germline_loh_variants = os.path.join(ensemble_directory, tumor_pair.name, tumor_pair.name + ".ensemble.germline_loh.vt.annot." + sequence['name'] + ".vcf.gz")

                mkdir_job = Job(command="mkdir -p " + ensemble_directory, removable_files=[output_germline_loh_variants])

                jobs.append(concat_jobs([
                    mkdir_job,
                    gatk.variant_annotator( inputNormal, inputTumor, input_germline_loh_variants, output_germline_loh_variants, intervals=[sequence['name']] ),
                ], name = "gatk_variant_annotator.germline." + sequence['name'] + "." + tumor_pair.name))

        return jobs
    

    def merge_gatk_variant_annotator_somatic(self):
        """
        Merge annotated somatic vcfs
        """
        jobs = []

        ensemble_directory = os.path.join("pairedVariants", "ensemble")

        for tumor_pair in self.tumor_pairs.itervalues():

            somatic_inputs = [os.path.join(ensemble_directory, tumor_pair.name, tumor_pair.name + ".ensemble.somatic.vt.annot." + sequence['name'] + ".vcf.gz") for sequence in self.sequence_dictionary_variant()]
            somatic_output = os.path.join(ensemble_directory, tumor_pair.name, tumor_pair.name + ".ensemble.somatic.vt.annot.vcf.gz")

            jobs.append(concat_jobs([
                pipe_jobs([
                    bcftools.concat(somatic_inputs, None),
                    htslib.bgzip_tabix_vcf(None, somatic_output),
                ]),
            ], name = "merge_gatk_variant_annotator.somatic." + tumor_pair.name))

        return jobs

    def merge_gatk_variant_annotator_germline(self):
        """
        Merge annotated germline and LOH vcfs
        """
        jobs = []

        ensemble_directory = os.path.join("pairedVariants", "ensemble")

        for tumor_pair in self.tumor_pairs.itervalues():

            germline_inputs = [os.path.join(ensemble_directory, tumor_pair.name, tumor_pair.name + ".ensemble.germline_loh.vt.annot." + sequence['name'] + ".vcf.gz") for sequence in self.sequence_dictionary_variant()]
            germline_output = os.path.join(ensemble_directory, tumor_pair.name, tumor_pair.name + ".ensemble.germline_loh.vt.annot.vcf.gz")

            jobs.append(concat_jobs([
                pipe_jobs([
                    bcftools.concat(germline_inputs, None),
                    htslib.bgzip_tabix_vcf(None, germline_output),
                ]),
            ], name = "merge_gatk_variant_annotator.germline." + tumor_pair.name))

        return jobs

    def compute_cancer_effects_somatic(self):
        """
        Variant effect annotation. The .vcf files are annotated for variant effects using the SnpEff software.
        SnpEff annotates and predicts the effects of variants on genes (such as amino acid changes).
        Modified arguments to consider paired cancer data.
        """

        jobs = []

        ensemble_directory = os.path.join("pairedVariants", "ensemble")
        if not os.path.exists(ensemble_directory):
            os.makedirs(ensemble_directory)

        for tumor_pair in self.tumor_pairs.itervalues():
            paired_directory = os.path.join(ensemble_directory, tumor_pair.name)
            if not os.path.exists(paired_directory):
                os.makedirs(paired_directory)

            input_somatic = os.path.join(paired_directory, tumor_pair.name + ".ensemble.somatic.vt.annot.vcf.gz")
            output_somatic = os.path.join(paired_directory, tumor_pair.name + ".ensemble.somatic.vt.annot.snpeff.vcf")         
            output_somatic_gz = os.path.join(paired_directory, tumor_pair.name + ".ensemble.somatic.vt.annot.snpeff.vcf.gz")              

            cancer_pair_filename = os.path.join(paired_directory, tumor_pair.name + '.tsv')
            cancer_pair = open(cancer_pair_filename, 'w')
            cancer_pair.write( tumor_pair.normal.name + "\t" + tumor_pair.tumor.name + "\n" )
            
            mkdir_job = Job(command="mkdir -p " + paired_directory, removable_files=[output_somatic])

            jobs.append(concat_jobs([
                mkdir_job,           
                snpeff.compute_effects(input_somatic, output_somatic, cancer_sample_file=cancer_pair_filename, options=config.param('compute_cancer_effects_somatic', 'options')),
                htslib.bgzip_tabix_vcf(output_somatic, output_somatic_gz),
            ],name = "compute_cancer_effects_somatic." + tumor_pair.name))

        return jobs

    def compute_cancer_effects_germline(self):
        """
        Variant effect annotation. The .vcf files are annotated for variant effects using the SnpEff software.
        SnpEff annotates and predicts the effects of variants on genes (such as amino acid changes).
        Modified arguments to consider paired cancer data.
        """

        jobs = []

        ensemble_directory = os.path.join("pairedVariants", "ensemble")

        for tumor_pair in self.tumor_pairs.itervalues():
            paired_directory = os.path.join(ensemble_directory, tumor_pair.name)

            input_germline = os.path.join(paired_directory, tumor_pair.name + ".ensemble.germline_loh.vt.annot.vcf.gz")
            output_germline = os.path.join(paired_directory, tumor_pair.name + ".ensemble.germline_loh.vt.annot.snpeff.vcf")
            output_germline_gz = os.path.join(paired_directory, tumor_pair.name + ".ensemble.germline_loh.vt.annot.snpeff.vcf.gz")

            cancer_pair_filename = os.path.join(paired_directory, tumor_pair.name + '.tsv')
            cancer_pair = open(cancer_pair_filename, 'w')
            cancer_pair.write( tumor_pair.normal.name + "\t" + tumor_pair.tumor.name + "\n" )

            mkdir_job = Job(command="mkdir -p " + paired_directory, removable_files=[output_germline])

            jobs.append(concat_jobs([
                mkdir_job,
                snpeff.compute_effects(input_germline, output_germline, options=config.param('compute_cancer_effects_germline', 'options')),
                htslib.bgzip_tabix_vcf(output_germline, output_germline_gz),
            ],name = "compute_cancer_effects_germline." + tumor_pair.name))

        return jobs

    def combine_tumor_pairs_somatic(self):
        """
        Combine numerous ensemble vcfs into one vcf for gemini annotations
        """

        jobs = []
        
        ensemble_directory = os.path.join("pairedVariants", "ensemble")
        input_merged_vcfs = [os.path.join(ensemble_directory, tumor_pair.name , tumor_pair.name + ".ensemble.somatic.vt.annot.vcf.gz") for tumor_pair in self.tumor_pairs.itervalues()]
        output = os.path.join(ensemble_directory, "allPairs.ensemble.somatic.vt.annot.vcf.gz")

        mkdir_job = Job(command="mkdir -p " + ensemble_directory, removable_files=[output])

        if len(input_merged_vcfs) == 1:
            jobs.append(concat_jobs([
                mkdir_job,
                Job([input_merged_vcfs[0]], [output], command="ln -s -f " + os.path.abspath(input_merged_vcfs[0]) + " " + output)
            ],name="gatk_combine_variants.somatic.allPairs"))
 
        else:
            
            jobs.append(concat_jobs([
                mkdir_job,
                gatk.combine_variants(input_merged_vcfs, output)
            ], name="gatk_combine_variants.somatic.allPairs"))

        return jobs

    def combine_tumor_pairs_germline(self):
        """
        Combine numerous ensemble vcfs into one vcf for gemini annotations
        """

        jobs = []

        ensemble_directory = os.path.join("pairedVariants", "ensemble")
        input_merged_vcfs = [os.path.join(ensemble_directory, tumor_pair.name , tumor_pair.name + ".ensemble.germline_loh.vt.annot.vcf.gz") for tumor_pair in self.tumor_pairs.itervalues()]
        output = os.path.join(ensemble_directory, "allPairs.ensemble.germline_loh.vt.annot.vcf.gz")

        mkdir_job = Job(command="mkdir -p " + ensemble_directory, removable_files=[output])

        if len(input_merged_vcfs) == 1:
            jobs.append(concat_jobs([
                mkdir_job,
                Job([input_merged_vcfs[0]], [output], command="ln -s -f " + os.path.abspath(input_merged_vcfs[0]) + " " + output)
            ],name="gatk_combine_variants.germline_loh.allPairs"))

        else:

            jobs.append(concat_jobs([
                mkdir_job,
                gatk.combine_variants(input_merged_vcfs, output)
            ], name="gatk_combine_variants.germline_loh.allPairs"))

        return jobs

    def decompose_and_normalize_mnps_somatic(self):
        """
        Processes include normalization and decomposition of MNPs by vt (http://genome.sph.umich.edu/wiki/Vt)
        """

        jobs = []

        ensemble_directory = os.path.join("pairedVariants", "ensemble")
        input = os.path.join(ensemble_directory, "allPairs.ensemble.somatic.annot.vcf.gz")
        output = os.path.join(ensemble_directory, "allPairs.ensemble.somatic.vt.annot.vcf.gz")

        mkdir_job = Job(command="mkdir -p " + ensemble_directory, removable_files=[output])
    
        jobs.append(concat_jobs([
            mkdir_job,
            vt.decompose_and_normalize_mnps(input, output)
        ],name = "decompose_and_normalize_mnps.somatic.allPairs"))

        return jobs

    def decompose_and_normalize_mnps_germline(self):
        """
        Processes include normalization and decomposition of MNPs by vt (http://genome.sph.umich.edu/wiki/Vt)
        """

        jobs = []

        ensemble_directory = os.path.join("pairedVariants", "ensemble")
        input = os.path.join(ensemble_directory, "allPairs.ensemble.germline_loh.annot.vcf.gz")
        output = os.path.join(ensemble_directory, "allPairs.ensemble.germline_loh.vt.annot.vcf.gz")

        job = vt.decompose_and_normalize_mnps(input, output)
        job.name = "decompose_and_normalize_mnps.germline.allPairs"

        mkdir_job = Job(command="mkdir -p " + ensemble_directory, removable_files=[output])

        jobs.append(concat_jobs([
            mkdir_job,
            vt.decompose_and_normalize_mnps(input, output)
        ],name = "decompose_and_normalize_mnps.somatic.allPairs"))

        return jobs

    def all_pairs_compute_effects_somatic(self):
        """
        Variant effect annotation. The .vcf files are annotated for variant effects using the SnpEff software.
        SnpEff annotates and predicts the effects of variants on genes (such as amino acid changes).
        Modified arguments to consider paired cancer data.
        Applied to all tumor pairs.
        """

        jobs = []

        ensemble_directory = os.path.join("pairedVariants", "ensemble")
        input =  os.path.join(ensemble_directory, "allPairs.ensemble.somatic.vt.annot.vcf.gz")
        output = os.path.join(ensemble_directory, "allPairs.ensemble.somatic.vt.annot.snpeff.vcf")
        output_gz = os.path.join(ensemble_directory, "allPairs.ensemble.somatic.vt.annot.snpeff.vcf.gz")

        cancer_pair_filename = os.path.join('cancer_snpeff.tsv')
        cancer_pair = open(cancer_pair_filename, 'w')

        for tumor_pair in self.tumor_pairs.itervalues():
            cancer_pair.write(tumor_pair.normal.name + "\t" + tumor_pair.tumor.name + "\n")
        
        mkdir_job = Job(command="mkdir -p " + ensemble_directory, removable_files=[output])
    
        jobs.append(concat_jobs([
            mkdir_job,
            snpeff.compute_effects(input, output, cancer_sample_file=cancer_pair_filename,options=config.param('compute_cancer_effects_somatic', 'options')),
            htslib.bgzip_tabix_vcf(output, output_gz),
        ],name = "compute_effects.somatic.allPairs"))

        return jobs

    def all_pairs_compute_effects_germline(self):
        """
        Variant effect annotation. The .vcf files are annotated for variant effects using the SnpEff software.
        SnpEff annotates and predicts the effects of variants on genes (such as amino acid changes).
        Modified arguments to consider paired cancer data.
        Applied to all tumor pairs.
        """

        jobs = []

        ensemble_directory = os.path.join("pairedVariants", "ensemble")
        input =  os.path.join(ensemble_directory, "allPairs.ensemble.germline_loh.vt.annot.vcf.gz")
        output = os.path.join(ensemble_directory, "allPairs.ensemble.germline_loh.vt.annot.snpeff.vcf")
        output_gz = os.path.join(ensemble_directory, "allPairs.ensemble.germline_loh.vt.annot.snpeff.vcf.gz")      

        mkdir_job = Job(command="mkdir -p " + ensemble_directory, removable_files=[output])

        jobs.append(concat_jobs([
            mkdir_job,
            snpeff.compute_effects(input, output, options=config.param('compute_cancer_effects_germline', 'options')),
            htslib.bgzip_tabix_vcf(output, output_gz),
        ],name = "compute_effects.germline.allPair"))

        return jobs

    def gemini_annotations_somatic(self):
        """
        Load functionally annotated vcf file into a mysql lite annotation database : http://gemini.readthedocs.org/en/latest/index.html
        """

        jobs = []
        
        ensemble_directory = os.path.join("pairedVariants", "ensemble")        
        temp_dir = os.path.join(os.getcwd(), ensemble_directory)
        gemini_prefix = os.path.join(ensemble_directory, "allPairs")
        gemini_module=config.param("DEFAULT", 'module_gemini').split(".")
        gemini_version = ".".join([gemini_module[-2],gemini_module[-1]])

        jobs.append(concat_jobs([
            Job(command="mkdir -p " + ensemble_directory),
            gemini.gemini_annotations( gemini_prefix + ".ensemble.somatic.vt.annot.snpeff.vcf.gz", gemini_prefix + ".somatic.gemini." + gemini_version + ".db", temp_dir)
        ], name="gemini_annotations.somatic.allPairs"))

        return jobs

    def gemini_annotations_germline(self):
        """
        Load functionally annotated vcf file into a mysql lite annotation database : http://gemini.readthedocs.org/en/latest/index.html
        """

        jobs = []

        ensemble_directory = os.path.join("pairedVariants", "ensemble")
        temp_dir = os.path.join(os.getcwd(), ensemble_directory)
        gemini_prefix = os.path.join(ensemble_directory, "allPairs")
        gemini_module=config.param("DEFAULT", 'module_gemini').split(".")
        gemini_version = ".".join([gemini_module[-2],gemini_module[-1]])

        jobs.append(concat_jobs([
            Job(command="mkdir -p " + ensemble_directory),
            gemini.gemini_annotations( gemini_prefix + ".ensemble.germline_loh.vt.annot.snpeff.vcf.gz", gemini_prefix + ".germline_loh.gemini." + gemini_version + ".db", temp_dir)
        ], name="gemini_annotations.germline.allPairs"))

        return jobs

    @property
    def steps(self):
        return [
            self.picard_sam_to_fastq,
            self.trimmomatic,
            self.merge_trimmomatic_stats,
            self.bwa_mem_picard_sort_sam,
            self.sambamba_merge_sam_files,
            self.gatk_indel_realigner,
            self.sambamba_merge_realigned,
            #self.fix_mate_by_coordinate,
            self.sambamba_mark_duplicates,
            self.recalibration,
            self.conpair_concordance_contamination,
            self.rawmpileup_panel,
            self.paired_varscan2_panel,
            self.merge_varscan2_panel,
            self.preprocess_vcf_panel,
            self.snp_effect_panel,
            self.gemini_annotations_panel,
            self.metrics,
            self.picard_calculate_hs_metrics,
            self.gatk_callable_loci,
            self.extract_common_snp_freq,
            self.baf_plot,
            self.rawmpileup,
            #self.rawmpileup_cat,
            self.paired_varscan2,
            #self.varscan2_fpfilter,
            self.merge_varscan2,
            self.paired_mutect2,
            self.merge_mutect2,
            self.samtools_paired,
            self.merge_filter_paired_samtools,
            self.vardict_paired,
            self.merge_filter_paired_vardict,
            self.ensemble_somatic,
            self.gatk_variant_annotator_somatic,
            self.merge_gatk_variant_annotator_somatic,
            self.compute_cancer_effects_somatic,
            self.combine_tumor_pairs_somatic,
            #self.decompose_and_normalize_mnps_somatic,
            self.all_pairs_compute_effects_somatic,
            self.gemini_annotations_somatic,
            self.ensemble_germline_loh,
            self.gatk_variant_annotator_germline,
            self.merge_gatk_variant_annotator_germline,
            self.compute_cancer_effects_germline,
            self.combine_tumor_pairs_germline,
            #self.decompose_and_normalize_mnps_germline,
            self.all_pairs_compute_effects_germline,
            self.gemini_annotations_germline
        ]

if __name__ == '__main__': 
    TumorPair()<|MERGE_RESOLUTION|>--- conflicted
+++ resolved
@@ -1253,19 +1253,11 @@
             paired_ensemble_directory = os.path.join(ensemble_directory, tumor_pair.name)
             input_directory = os.path.join("pairedVariants", tumor_pair.name)
 
-<<<<<<< HEAD
-            input_mutect2 = os.path.join(input_directory, tumor_pair.name + ".mutect2.somatic.vcf.gz")
-            input_vardict = os.path.join(input_directory, tumor_pair.name + ".vardict.somatic.vcf.gz")
-            input_samtools = os.path.join(input_directory, tumor_pair.name + ".samtools.somatic.vcf.gz")
-            input_varscan2 = self.select_input_files([[os.path.join(input_directory, tumor_pair.name + ".varscan2.fpfilter.somatic.vcf.gz")],[os.path.join(input_directory, tumor_pair.name + ".varscan2.somatic.vcf.gz")]])        
-            inputSomaticVCFs = [input_mutect2, input_vardict, input_samtools, input_varscan2[0]]
-=======
             input_mutect2 = os.path.join(input_directory, tumor_pair.name + ".mutect2.vt.vcf.gz")
             input_vardict = os.path.join(input_directory, tumor_pair.name + ".vardict.somatic.vt.vcf.gz")
             input_samtools = os.path.join(input_directory, tumor_pair.name + ".samtools.somatic.vt.vcf.gz")
             input_varscan2 = os.path.join(input_directory, tumor_pair.name + ".varscan2.somatic.vt.vcf.gz")        
             inputSomaticVCFs = [input_mutect2, input_vardict, input_samtools, input_varscan2]                       
->>>>>>> 3349a818
         
             output_ensemble = os.path.join(paired_ensemble_directory, tumor_pair.name + ".ensemble.somatic.vt.vcf.gz")
             output_flt = os.path.join(paired_ensemble_directory, tumor_pair.name + ".ensemble.somatic.flt.vcf.gz")
@@ -1294,17 +1286,10 @@
             paired_ensemble_directory = os.path.join(ensemble_directory, tumor_pair.name)
             input_directory = os.path.join("pairedVariants", tumor_pair.name)
 
-<<<<<<< HEAD
-            input_vardict = os.path.join(input_directory, tumor_pair.name + ".vardict.germline_loh.vcf.gz")
-            input_samtools = os.path.join(input_directory, tumor_pair.name + ".samtools.germline_loh.vcf.gz")
-            input_varscan2 =  self.select_input_files([[os.path.join(input_directory, tumor_pair.name + ".varscan2.fpfilter.germline_loh.vcf.gz")],[os.path.join(input_directory, tumor_pair.name + ".varscan2.germline_loh.vcf.gz")]])
-            inputGermlineVCFs = [input_vardict, input_samtools, input_varscan2[0]]
-=======
             input_vardict = os.path.join(input_directory, tumor_pair.name + ".vardict.germline_loh.vt.vcf.gz")
             input_samtools = os.path.join(input_directory, tumor_pair.name + ".samtools.germline_loh.vt.vcf.gz")
             input_varscan2 = os.path.join(input_directory, tumor_pair.name + ".varscan2.germline_loh.vt.vcf.gz")
             inputGermlineVCFs = [input_vardict, input_samtools, input_varscan2]
->>>>>>> 3349a818
 
             output_ensemble = os.path.join(paired_ensemble_directory, tumor_pair.name + ".ensemble.germline_loh.vt.vcf.gz")
 
