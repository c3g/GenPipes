--- conflicted
+++ resolved
@@ -209,7 +209,6 @@
                         _raise(SanitycheckError("Error: run type \"" + readset.run_type +
                         "\" is invalid for readset \"" + readset.name + "\" (should be PAIRED_END or SINGLE_END)!"))
 
-<<<<<<< HEAD
                     mkdir_job = bash.mkdir(rawReadsDirectory)
                     jobs.append(
                         concat_jobs([
@@ -221,13 +220,7 @@
                             )
                         ], name="picard_sam_to_fastq."+readset.name, samples=[readset.sample])
                     )
-=======
-                    job = picard.sam_to_fastq(bam, fastq1, fastq2)
-                    job.name = "picard_sam_to_fastq." + readset.name
-                    job.samples = [readset.sample]
-                    jobs.append(job)
-
->>>>>>> 1e5e8af1
+
                 else:
                     _raise(SanitycheckError("Error: BAM file not available for readset \"" + readset.name + "\"!"))
         return jobs
@@ -479,7 +472,6 @@
             )
         )
 
-<<<<<<< HEAD
         return jobs
 
     def cram_output(self):
@@ -522,6 +514,4 @@
             job.removable_files = input_bam
 
             jobs.append(job)
-=======
->>>>>>> 1e5e8af1
         return jobs