--- conflicted
+++ resolved
@@ -91,12 +91,7 @@
         self.argparser.add_argument("-t", "--type", help = "Hi-C experiment type", choices = ["hic", "capture"], default="hic", required=True)
         super(HicSeq, self).__init__()
 
-<<<<<<< HEAD
-    #protocolType = config.param('DEFAULT', "protocol")
-    protocolType = "capture"
-=======
-    #protocolType = "hic"
->>>>>>> 554f8ad4
+    protocolType = "hic"
     
     @property
     def enzyme(self):
@@ -665,8 +660,6 @@
             jobs.append(job)
 
         return jobs
-
-<<<<<<< HEAD
 
     @property
     def steps(self):
@@ -712,60 +705,5 @@
 
 
 
-    # @property
-    # def steps(self):
-    #     return [
-    #         self.samtools_bam_sort,
-    #         self.picard_sam_to_fastq,
-    #         self.trimmomatic,
-    #         self.merge_trimmomatic_stats,
-    #         self.fastq_readName_Edit,
-    #         self.hicup_align,
-    #         self.samtools_merge_bams,
-    #         self.homer_tag_directory,
-    #         self.interaction_matrices_Chr,
-    #         self.interaction_matrices_genome,
-    #         self.identify_compartments,
-    #         self.identify_TADs,
-    #         self.identify_peaks,
-    #         self.create_hic_file,
-    #         self.multiqc_report
-    #     ]
-=======
-    @property
-    def steps(self):
-        #print self.protocol
-        return [
-            [self.samtools_bam_sort,
-            self.picard_sam_to_fastq,
-            self.trimmomatic,
-            self.merge_trimmomatic_stats,
-            self.fastq_readName_Edit,
-            self.hicup_align,
-            self.samtools_merge_bams,
-            self.homer_tag_directory,
-            self.interaction_matrices_Chr,
-            self.interaction_matrices_genome,
-            self.identify_compartments,
-            self.identify_TADs,
-            self.identify_peaks,
-            self.create_hic_file,
-            self.multiqc_report],
-            [self.samtools_bam_sort,
-            self.picard_sam_to_fastq,
-            self.trimmomatic,
-            self.merge_trimmomatic_stats,
-            self.fastq_readName_Edit,
-            self.hicup_align,
-            self.samtools_merge_bams,
-            self.create_rmap_file,
-            self.create_baitmap_file,
-            self.create_design_files,
-            self.create_input_files,
-            self.multiqc_report]
-        ]
->>>>>>> 554f8ad4
-
-
 if __name__ == '__main__':
     HicSeq(protocol=['hic','capture'])