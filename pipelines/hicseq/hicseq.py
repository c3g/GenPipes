#!/usr/bin/env python

################################################################################
# Copyright (C) 2014, 2015 GenAP, McGill University and Genome Quebec Innovation Centre
#
# This file is part of MUGQIC Pipelines.
#
# MUGQIC Pipelines is free software: you can redistribute it and/or modify
# it under the terms of the GNU Lesser General Public License as published by
# the Free Software Foundation, either version 3 of the License, or
# (at your option) any later version.
#
# MUGQIC Pipelines is distributed in the hope that it will be useful,
# but WITHOUT ANY WARRANTY; without even the implied warranty of
# MERCHANTABILITY or FITNESS FOR A PARTICULAR PURPOSE.  See the
# GNU Lesser General Public License for more details.
#
# You should have received a copy of the GNU Lesser General Public License
# along with MUGQIC Pipelines.  If not, see <http://www.gnu.org/licenses/>.
################################################################################

# Python Standard Modules
import logging
import math
import os
import re
import sys
import itertools
import commands
import gzip
import subprocess
import pysam

# Append mugqic_pipelines directory to Python library path
sys.path.append(os.path.dirname(os.path.dirname(os.path.dirname(os.path.abspath(sys.argv[0])))))

# MUGQIC Modules
from core.config import config, SanitycheckError, _raise
from core.job import Job, concat_jobs, pipe_jobs
from pipelines import common

from bfx import picard
from bfx import samtools
from bfx import hicup
from bfx import hicplotter
from bfx import homer
from bfx import multiqc
from bfx import genome
from bfx import bedtools
from bfx import chicago
from bfx import bedops
from bfx import tools
from bfx import topdom
from bfx import robustad
from bfx import hic
from bfx import hicrep
from bfx import quasar_qc

log = logging.getLogger(__name__)

class HicSeq(common.Illumina):
    """
    Hi-C Pipeline
    ==============

    Hi-C experiments allow researchers to understand chromosomal folding and structure using proximity ligation techniques.
    This pipeline analyzes both Hi-C experimental data (-t hic) and capture Hi-C data (-t capture).
    The Hi-C pipeline, selected using the "-t hic" parameter, starts by trimming adaptors and low quality bases.
    It then maps the reads to a reference genome using HiCUP.
    HiCUP first truncates chimeric reads, maps reads to the genome, then it filters Hi-C artifacts and removes read duplicates.
    Samples from different lanes are merged and a tag directory is created by Homer, which is also used to produce the interaction
    matrices and compartments. TopDom is used to predict topologically associating domains (TADs) and homer is used to identify
    significant interactions.

    The capture Hi-C pipeline, selected using the "-t capture" parameter, starts by trimming adaptors and low quality bases.
    It then maps the reads to a reference genome using HiCUP.
    HiCUP first truncates chimeric reads, maps reads to the genome, then it filters Hi-C artifacts and removes read duplicates.
    Samples from different lanes are merged and CHiCAGO is then used to filter capture-specific artifacts and call significant
    interactions. This pipeline also identifies enrichement of regulatory features when provided with ChIP-Seq marks. It can also
    return bed interctions with significant baits (bait_intersect step) or with captured interactions (capture_intersect step).

    An example of the Hi-C report for an analysis on public data (GM12878 Rao. et al.) is available for illustration purpose only:
    [Hi-C report](<url>).

    [Here](<url>) is more information about Hi-C pipeline that you may find interesting.
    """

    def __init__(self, protocol='hic'):
        self._protocol=protocol
        self.argparser.add_argument("-e", "--enzyme", help = "Restriction Enzyme used to generate Hi-C library (default DpnII)", choices = ["DpnII", "HindIII", "NcoI", "MboI", "Arima"], required=True, default="DpnII")
        self.argparser.add_argument("-t", "--type", help = "Hi-C experiment type (default hic)", choices = ["hic", "capture"], default="hic")
        super(HicSeq, self).__init__(protocol)

    @property
    def output_dirs(self):
        dirs = {'hicup_output_directory': 'alignment',
                'homer_output_directory': 'homer_tag_directory',
                'bams_output_directory': 'alignment',
                'matrices_output_directory': 'interaction_matrices',
                'cmpt_output_directory': 'compartments',
                'TAD_output_directory': 'TADs',
                'peaks_output_directory': 'peaks',
                'hicfiles_output_directory': 'hicFiles',
                'chicago_input_files': 'input_files',
                'chicago_output_directory': 'chicago',
                'intersect_ouput_directory': 'bed_intersect',
                'reproducible_score_output_directory': 'reproducibility_scores',
                'quality_score_output_directory': 'quality_scores'
                }
        return dirs

    @property
    def enzyme(self):
        return self.args.enzyme

    @property
    def restriction_site(self):
        """ sets the restriction enzyme recogntition site and genome digest location based on enzyme"""
        # Used only for Homer tag directory for QC of read location. For Arima, Homer doesn't accept multiple enzymes, use DpnII site
        if (self.enzyme == "DpnII") or (self.enzyme == "MboI") or (self.enzyme == "Arima"):
            restriction_site = "GATC"
        elif self.enzyme == "HindIII":
            restriction_site = "AAGCTT"
        elif self.enzyme == "NcoI":
            restriction_site = "CCATGG"
        else:
            _raise(SanitycheckError("Error: Selected Enzyme is not yet available for Hi-C analysis!"))
        return restriction_site

    @property
    def genome(self):
        genome_source = config.param('DEFAULT', 'source')
        if genome_source == "UCSC":
            genome = config.param('DEFAULT', 'assembly')
        else:
            genome = config.param('DEFAULT', 'assembly_synonyms')
        return genome

    @property
    def genome_digest(self):
        genome_digest = os.path.expandvars(config.param('hicup_align', "genome_digest_" + self.enzyme))
        return genome_digest

    def fastq_readName_Edit(self):
        """
        Removes the added /1 and /2 by picard's sam_to_fastq transformation to avoid issues with downstream software like HOMER
        """
        jobs=[]

        for readset in self.readsets:
            trim_file_prefix = os.path.join("trim", readset.sample.name, readset.name + ".trim.")

            if readset.run_type != "PAIRED_END":
                _raise(SanitycheckError("Error: run type \"" + readset.run_type +
                "\" is invalid for readset \"" + readset.name + "\" (should be PAIRED_END for Hi-C analysis)!"))

            candidate_input_files = [[trim_file_prefix + "pair1.fastq.gz", trim_file_prefix + "pair2.fastq.gz"]]
            if readset.fastq1 and readset.fastq2:
                candidate_input_files.append([readset.fastq1, readset.fastq2])
            if readset.bam:
                candidate_input_files.append([re.sub("\.bam$", ".pair1.fastq.gz", readset.bam), re.sub("\.bam$", ".pair2.fastq.gz", readset.bam.strip())])
            [fastq1, fastq2] = self.select_input_files(candidate_input_files)

            job_fastq1 = tools.sh_fastq_readname_edit(fastq1, "fastq_readName_Edit.fq1." + readset.name)
            job_fastq1.samples = [readset.sample]

            job_fastq2 = tools.sh_fastq_readname_edit(fastq2, "fastq_readName_Edit.fq2." + readset.name)
            job_fastq2.samples = [readset.sample]

            jobs.extend([job_fastq1, job_fastq2])

        return jobs

    def hicup_align(self):
        """
        Paired-end Hi-C reads are truncated, mapped and filtered using HiCUP. The resulting bam file is filtered for Hi-C artifacts and
        duplicated reads. It is ready for use as input for downstream analysis.

        For more detailed information about the HICUP process visit: [HiCUP] (https://www.bioinformatics.babraham.ac.uk/projects/hicup/overview/)
        """

        jobs = []

        for readset in self.readsets:
            sample_output_dir = os.path.join(self.output_dirs['hicup_output_directory'], readset.sample.name, readset.name)
            trim_file_prefix = os.path.join("trim", readset.sample.name, readset.name + ".trim.")

            if readset.run_type != "PAIRED_END":
                _raise(SanitycheckError("Error: run type \"" + readset.run_type +
                "\" is invalid for readset \"" + readset.name + "\" (should be PAIRED_END for Hi-C analysis)!"))

            candidate_input_files = [[trim_file_prefix + "pair1.fastq.gz", trim_file_prefix + "pair2.fastq.gz"]]
            if readset.fastq1 and readset.fastq2:
                candidate_input_files.append([readset.fastq1, readset.fastq2])
            if readset.bam:
                candidate_input_files.append([re.sub("\.bam$", ".pair1.fastq.gz", readset.bam), re.sub("\.bam$", ".pair2.fastq.gz", readset.bam)])
            [fastq1, fastq2] = self.select_input_files(candidate_input_files)

            job_confFile = hicup.create_hicup_conf(readset.name, fastq1, fastq2, sample_output_dir, self.genome_digest)

            job_hicup = hicup.hicup_run(readset.name, "hicup_align." + readset.name + ".conf", sample_output_dir, fastq1, fastq2)

            job = concat_jobs([
                    job_confFile, job_hicup
                ],
                name = "hicup_align." + readset.name,
                samples = [readset.sample]
            )

            jobs.append(job)

        return jobs

    def samtools_merge_bams(self):
        """
        BAM readset files are merged into one file per sample. Merge is done using [samtools](http://samtools.sourceforge.net/).

        This step takes as input files the aligned bams/sams from the hicup_align step
        """

        jobs = []
        for sample in self.samples:
            sample_output = os.path.join(self.output_dirs['bams_output_directory'], sample.name, sample.name + ".merged.bam")
            readset_bams = [os.path.join(self.output_dirs['hicup_output_directory'], readset.sample.name, readset.name, readset.name + ".trim.pair1_2.fastq.gz.edited.hicup.bam") for readset in sample.readsets]

            mkdir_job = Job(command="mkdir -p " + self.output_dirs['bams_output_directory'])

            # If this sample has one readset only, create a sample BAM symlink to the readset BAM.
            if len(sample.readsets) == 1:
                readset_bam = readset_bams[0]
                if os.path.isabs(readset_bam):
                    target_readset_bam = readset_bam
                else:
                    target_readset_bam = os.path.relpath(readset_bam, os.path.dirname(sample_output))

                job = concat_jobs([
                    mkdir_job,
                    Job(
                        readset_bams,
                        [sample_output],
                        command="ln -s -f " + target_readset_bam + " " + sample_output
                    )
                ], name="symlink_readset_sample_bam." + sample.name)

            elif len(sample.readsets) > 1:

                samtools_merge = samtools.merge(sample_output, readset_bams)

                job = concat_jobs([
                    mkdir_job,
                    samtools_merge
                ])
                job.name = "samtools_merge_bams." + sample.name

            job.samples = [sample]
            jobs.append(job)

        return jobs

    def homer_tag_directory(self):
        """
        The bam file produced by HiCUP is used to create a tag directory using HOMER for further analysis that includes interaction matrix generation,
        compartments and identifying significant interactions.

        For more detailed information about the HOMER process visit: [HOMER] (http://homer.ucsd.edu/homer/interactions/index.html)
        """

        jobs = []

        makeDirTag_hic_other_options=config.param('homer_tag_directory', 'other_options', required=False)
        PEflag = eval(config.param('homer_tag_directory', 'illuminaPE'))

        for sample in self.samples:
            tagDirName = "_".join(("HTD", sample.name, self.enzyme))
            sample_output_dir = os.path.join(self.output_dirs['homer_output_directory'], tagDirName)
            hicup_file_output = os.path.join(self.output_dirs['bams_output_directory'], sample.name, sample.name + ".merged.bam")
            input_bam = ",".join([hicup_file_output, hicup_file_output])

            tagDir_job = homer.makeTagDir(sample_output_dir, input_bam, self.genome, self.restriction_site, PEflag, makeDirTag_hic_other_options)
            QcPlots_job = homer.hic_tagDirQcPlots(sample.name, sample_output_dir)
            archive_job = homer.archive_contigs(sample_output_dir)

            job = concat_jobs([tagDir_job, QcPlots_job, archive_job])
            job.name = "homer_tag_directory." + sample.name
            job.samples = [sample]

            jobs.append(job)
        return jobs

    def interaction_matrices_Chr(self):
        """
        IntraChromosomal interaction matrices are produced by Homer at resolutions defined in the ini config file and plotted by HiCPlotter.
        For more detailed information about the HOMER matrices visit: [HOMER matrices] (http://homer.ucsd.edu/homer/interactions/HiCmatrices.html)
        For more detailed information about HiCPlotter visit: [HiCPlotter] (https://github.com/kcakdemir/HiCPlotter)
        """

        jobs = []

        chrs = config.param('interaction_matrices_Chr', 'chromosomes')
        res_chr = config.param('interaction_matrices_Chr', 'resolution_chr').split(",")

        if chrs == "All":
            genome_dict = os.path.expandvars(config.param('DEFAULT', 'genome_dictionary', type='filepath'))
            chrs = genome.chr_names_conv(genome_dict)
        else:
            chrs = chrs.split(",")

        for sample in self.samples:
            tagDirName = "_".join(("HTD", sample.name, self.enzyme))
            homer_output_dir = os.path.join(self.output_dirs['homer_output_directory'], tagDirName)
            sample_output_dir_chr = os.path.join(self.output_dirs['matrices_output_directory'], sample.name, "chromosomeMatrices")

            # loop over chrs and res:
            for res in res_chr:
                for chr in chrs:

                    fileName = os.path.join(sample_output_dir_chr, "_".join((tagDirName, chr, res, "raw.txt")))
                    fileNameRN = os.path.join(sample_output_dir_chr, "_".join((tagDirName, chr, res, "rawRN.txt")))
                    fileNamePlot = os.path.join(sample_output_dir_chr, "".join((tagDirName,"_", chr,"_", res, "_raw-", chr, "\'.ofBins(0-\'*\')\'.", str(int(res)/1000), "K.jpeg")))
                    newFileNamePlot = os.path.join(sample_output_dir_chr, "".join((tagDirName,"_", chr,"_", res, "_raw-", chr, ".all.", str(int(res)/1000), "K.jpeg")))

                    jobMatrix = homer.hic_interactionMatrix_chr(sample.name, sample_output_dir_chr, homer_output_dir, res, chr, fileName, fileNameRN)
                    jobMatrix.samples = [sample]

                    jobPlot = hicplotter.intra_chrom_matrix_plot(
                        fileNameRN,
                        sample.name,
                        chr,
                        res,
                        os.path.join(sample_output_dir_chr, "_".join((tagDirName, chr, res, "raw"))),
                        fileNamePlot,
                        newFileNamePlot
                    )
                    jobPlot.samples = [sample]
                    jobs.extend([jobMatrix, jobPlot])

        return jobs

    def reproducibility_scores(self):

        """
        hic-rep is a R package for calculate the inter-chromosmal reproducibility score.
        Pairwise reproducibility scores for each chromosome pair in each sample pair are calculated using
        hic-rep at resolutions (bin size) defined in interaction_matrices_Chr step
        and other parameters defined in reproducibility_scores step of ini config file. All the scores are finally merged
        together and output a csv file with parameters used in analysis with chromosome number, reproducibility scores,
        standard deviation and smoothing value used for the analysis (in order to compare samples smoothing value
        and the sequencing depth should be similar across samples.
        Down-sampling of samples can be performed using the down_sampling parameter in the ini config file.
        Correlation matrices and weight matrices can be saved using  corr=TRUE and weights=TRUE in ini config file
        for more information visit: [https://bioconductor.org/packages/release/bioc/html/hicrep.html]
        """

        jobs = []

        #Get defined chromosomes, resolution and other paramters from the config (.ini) file
        chrs = config.param('interaction_matrices_Chr', 'chromosomes')
        res_chr = config.param('interaction_matrices_Chr', 'resolution_chr').split(",")
        bound_width = config.param('reproducibility_scores', 'boundary_width')
        weights = config.param('reproducibility_scores', 'weights')
        down_sampling = config.param('reproducibility_scores', 'down_sampling')
        smooth = config.param('reproducibility_scores', 'h')
        corr = config.param('reproducibility_scores', 'corr')

<<<<<<< HEAD

=======
>>>>>>> b45e44d6
        #Get the pairwise combinations of each sample (return an object list)
        pairwise_sample_combination = list(itertools.combinations(self.samples, 2))

        #run a loop for each resolution type and for each sample pair
        #compare each chromosome in the selected sample pair
        if chrs == "All":
            genome_dict = os.path.expandvars(config.param('DEFAULT', 'genome_dictionary', type='filepath'))
            chrs = genome.chr_names_conv(genome_dict)
        else:
            chrs = chrs.split(",")
        #chrs = ["chr5"]

        input_files_for_merging=[]
        tsv_files_for_merging=[]
<<<<<<< HEAD

        #If there is only one sample, an step will skip by giving a warning
        if len(self.samples) > 1:

            output_dir = self.output_dirs['reproducible_score_output_directory']
            temp_dir = "temp"
=======
        #If there is only one sample, an step will skip by giving a warning
        if len(self.samples) > 1:

            output_dir = "reproducibility_scores"
>>>>>>> b45e44d6
            for res in res_chr:
                for sample in pairwise_sample_combination:
                    #create a job list inorder to create a concat jobs (create one job for all chrms for one sample pair
                    #comparison
                    job_all_chr = []
                    for chromosome in chrs:

                        #get sample names with relative file path
                        #since pairwise_sample_combination is a list with two elements, in each index, 0 and 1 have been
                        #used to call the each sample
                        input_sample1_file_path = os.path.join(self.output_dirs['matrices_output_directory'], sample[0].name,
                                                    "chromosomeMatrices",
<<<<<<< HEAD
                                                    "_".join(("HTD", sample[0].name, self.enzyme, chromosome, res, "rawRN.txt")))

                        input_sample2_file_path = os.path.join(self.output_dirs['matrices_output_directory'], sample[1].name,
                                                    "chromosomeMatrices",
                                                    "_".join(("HTD", sample[1].name, self.enzyme, chromosome, res, "rawRN.txt")))
                        out_dir = os.path.join(output_dir, temp_dir,
=======
                                                    "_".join(("HTD", sample[0].name, self.enzyme, chromosome, res, "rawRN.txt.MatA")))

                        input_sample2_file_path = os.path.join(self.output_dirs['matrices_output_directory'], sample[1].name,
                                                    "chromosomeMatrices",
                                                    "_".join(("HTD", sample[1].name, self.enzyme, chromosome, res, "rawRN.txt.MatA")))
                        out_dir = os.path.join(output_dir,
>>>>>>> b45e44d6
                                                   "_".join(( sample[0].name, "vs",  sample[1].name)))

                        job_chr = hicrep.calculate_reproducible_score( out_dir, sample[0].name, sample[1].name,
                                                                      input_sample1_file_path, input_sample2_file_path,
                                                                       chromosome, res, bound_width, weights, corr,
                                                                       down_sampling,smooth)
                        output_file = "".join(
                                (out_dir, "_".join(("/hicrep", sample[0].name, "vs", sample[1].name, chromosome, res,
                                                    "res",  smooth, bound_width,down_sampling)), ".tmp"))
                        job_chr.samples = sample

                        input_files_for_merging.append(output_file)
                        job_all_chr.append(job_chr)
                        job = concat_jobs(job_all_chr)
                        job.name = "_".join(("reproducibility_scores.hicrep", sample[0].name, "vs",
                                                 sample[1].name, res, bound_width, weights,
                                                 corr, down_sampling, smooth))

                    jobs.append(job)
<<<<<<< HEAD
                    tsv_output = os.path.join( output_dir, temp_dir, ".".join(("_".join((sample[0].name,"vs",sample[1].name, "res", res, smooth, bound_width,
=======
                    tsv_output = os.path.join( output_dir, ".".join(("_".join((sample[0].name,"vs",sample[1].name, "res", res, smooth, bound_width,
>>>>>>> b45e44d6
                                                     down_sampling)), "tsv")))
                    #Storing output files for next step in a list
                    tsv_files_for_merging.append(tsv_output)
                #create a job for merginh .tsv file with individual reproducibnility score for each pairwise comparison
<<<<<<< HEAD
                job_merge = hicrep.merge_tmp_files( input_files_for_merging, tsv_files_for_merging, output_dir, res, smooth, bound_width, down_sampling, temp_dir)
=======
                job_merge = hicrep.merge_tmp_files( input_files_for_merging, tsv_files_for_merging, output_dir, res, smooth, bound_width, down_sampling)
>>>>>>> b45e44d6
                job_merge.samples = self.samples
                job_merge.name = "".join(("merge_hicrep_scores." + res))
                jobs.append(job_merge)

            #finally all the .tsv files are merged and create a one file (.csv) with all the values
<<<<<<< HEAD
            output_csv_file = "hicrep_combined_reproducibility_scores.csv"
            job_tsv_merge = hicrep.merge_tsv(tsv_files_for_merging, output_dir, output_csv_file, temp_dir)
            job_tsv_merge.name = "merge_hicrep_scores"
            job_tsv_merge.samples = self.samples
            job_tsv_merge.removable_files = [os.path.join(output_dir, temp_dir)]
=======
            job_tsv_merge = hicrep.merge_tsv(tsv_files_for_merging, output_dir)
            job_tsv_merge.name = "merge_hicrep_scores"
            job_tsv_merge.samples = self.samples
>>>>>>> b45e44d6
            jobs.append(job_tsv_merge)
        else:
            log.info("You need to provide at least two samples to generate a reproducible score... skipping")

        return jobs

    def quality_scores(self):

        """
<<<<<<< HEAD
        #     Quality score per chromosome for each sample is calculated using QUSAR-QC at all resolutions
=======
        #     Quality score per chromosome for each sample is calculated using QUSAR-QC at resolutions
>>>>>>> b45e44d6
        #     and sequencing depths (coverages) and down_sampling value (coverage) defined in quality_scores step of ini config file
        #     QUSAR-QC is a part of the hifive hic-seq analysis suit
        #     for more information visit: [http://hifive.docs.taylorlab.org/en/latest/quasar_scoring.html]
        # """
        jobs = []

        # Get defined chromosomes and resolution from the config (.ini) file
        chrs = config.param('interaction_matrices_Chr', 'chromosomes')
        res_chr = config.param('interaction_matrices_Chr', 'resolution_chr').split(",")
        assembly_dir = config.param('DEFAULT', 'assembly_dir')
        scientific_name = config.param('DEFAULT', 'scientific_name')
        assembly = config.param('DEFAULT', 'assembly')
        chrom_lengths = os.path.join(assembly_dir, "genome", ".".join((scientific_name, assembly,"fa", "fai")))
<<<<<<< HEAD
        output_dir = self.output_dirs['quality_score_output_directory']
        temp_dir="temp"
        output_fend_file=""
        for res in res_chr:
            #First of all, a fend object should be created and this can be used with all the other samples.
            # Create fend object using chromosome lengths. only input file is chromosome lengths for respective genome
            output_fend_file = os.path.join(output_dir, temp_dir, ".".join(("binned_by_chr_length", res, "fends")))
            job_fend = quasar_qc.create_fend_object(chrom_lengths, output_fend_file, output_dir, res, temp_dir)
=======
        output_dir = "quality_scores"
        output_fend_file=""
        for res in res_chr:
            #First of all, a fend object should be created and this can be used with all the other samples.
            # Create fend object using chromosome lengths. only input file is chromosome lenghts for respective genome
            output_fend_file = os.path.join(output_dir, ".".join(("binned_by_chr_length", res, "fends")))
            job_fend = quasar_qc.create_fend_object(chrom_lengths, output_fend_file, output_dir, res)
>>>>>>> b45e44d6
            job_fend.samples = self.samples
            job_fend.name = "quality_scores_quasar_fend"
            jobs.append(job_fend)

        if chrs == "All":
            genome_dict = os.path.expandvars(config.param('DEFAULT', 'genome_dictionary', type='filepath'))
            chrs = genome.chr_names_conv(genome_dict)
        else:
            chrs = chrs.split(",")

        #Restrutcturing interaction matrices suitable for QUASAR-QC input
        #First need to add a lable as (chr_number:bin_start - bin_end) and set it as the row name (first column)
        #Remove the exisiting column headers and first 3 columns
        #loop through all the samples and chromsomes
        #these files will be used in next steps
        quasr_temp_files = []
        quasr_temp_files.append(output_fend_file)
        for sample in self.samples:
            job_restructure = []
<<<<<<< HEAD
            for res in res_chr:
                for chromosome in chrs:

                    input_file_path = os.path.join(self.output_dirs['matrices_output_directory'],
                                                          sample.name,
                                                          "chromosomeMatrices",
                                                          "_".join((
                                                              "HTD", sample.name, self.enzyme, chromosome, res,
                                                              "rawRN.txt")))
                    output_file_path = os.path.join(output_dir, temp_dir, "_".join((
                                                              "HTD", sample.name, self.enzyme, chromosome, res,
                                                              "rawRN.txt.temp")))
                    quasr_temp_files.append(output_file_path)
                    job_matrix_restucture = quasar_qc.restructure_matrix( input_file_path, output_file_path,  output_dir, res, temp_dir)

                    job_matrix_restucture.samples = [sample]
                    job_restructure.append(job_matrix_restucture)
                    job = concat_jobs(job_restructure)
                    job.name = "_".join(("quality_scores.quasar", "restructuring",sample.name, res, self.enzyme))
=======
            for chromosome in chrs:

                input_file_path = os.path.join(self.output_dirs['matrices_output_directory'],
                                                      sample.name,
                                                      "chromosomeMatrices",
                                                      "_".join((
                                                          "HTD", sample.name, self.enzyme, chromosome, res,
                                                          "rawRN.txt.MatA")))
                output_file_path = os.path.join(output_dir, "temp", "_".join((
                                                          "HTD", sample.name, self.enzyme, chromosome, res,
                                                          "rawRN.txt.MatA.temp")))
                quasr_temp_files.append(output_file_path)
                job_matrix_restucture = quasar_qc.restructure_matrix( input_file_path, output_file_path,  output_dir)

                job_matrix_restucture.samples = [sample]
                job_restructure.append(job_matrix_restucture)
                job = concat_jobs(job_restructure)
                job.name = "_".join(("quality_scores.quasar", "restructuring",sample.name, res, self.enzyme))
>>>>>>> b45e44d6

            jobs.append(job)


        #Perform the QUSAR-QC analysis using the generated temp files
        #loop through each sample with same enzyme and one or many resolutions user has specified.
        #user can specify the downsampling value too. If needed the full coverage (all reads), use 0 as the downsampling value

        quasr_res = config.param('quality_scores', 'resolution_chr')
        quasr_coverage = config.param('quality_scores', 'down_sampling')

<<<<<<< HEAD
        quasr_report_files = []
        quasr_prefix = "quasarqc_res"

        for sample in self.samples:
            for res in res_chr:
                input_files = os.path.join(output_dir, temp_dir, "_".join((
                                                          "HTD", sample.name, self.enzyme, "*", res,
                                                          "rawRN.txt.temp")))

                output_file_path = os.path.join(output_dir, temp_dir, "_".join((
                    sample.name, quasr_prefix ,res, self.enzyme)))
                output_report_file = "_".join((output_file_path, "report.txt"))
                quasr_report_files.append(output_report_file)
                job_qusarqc = quasar_qc.quality_analysis(quasr_temp_files, input_files, output_file_path, output_dir, output_fend_file, quasr_res, quasr_coverage, output_report_file)
=======
        for sample in self.samples:
            for res in res_chr:
                input_files = os.path.join(output_dir, "temp", "_".join((
                                                          "HTD", sample.name, self.enzyme, "*", res,
                                                          "rawRN.txt.MatA.temp")))

                output_file_path = os.path.join(output_dir, "_".join((
                    sample.name, res, self.enzyme)))
                job_qusarqc = quasar_qc.quality_analysis(quasr_temp_files, input_files, output_file_path, output_dir, output_fend_file, quasr_res, quasr_coverage)
>>>>>>> b45e44d6

                job_qusarqc.samples = [sample]
                job_qusarqc.name = "_".join(("quality_scores.quasarqc",sample.name, res, self.enzyme))
                jobs.append(job_qusarqc)

<<<<<<< HEAD
#to edit
        for res in res_chr:
            for q_res in quasr_res.split(","):
                q_res = int(q_res)/1000
                q_res = "".join((str(q_res) , "Kb" ))
                input_files = [s for s in quasr_report_files if "_".join((quasr_prefix, res, self.enzyme)) in s]
                output_file = ".".join((os.path.join(output_dir, "_".join((
                    "quasar_qc_final_report_res", res, "quasarqc_res", q_res, self.enzyme))), "tsv"))
                job_qusarqc_final_report = quasar_qc.merge_all_reports(output_dir, input_files, output_file, res, self.enzyme, quasr_prefix, temp_dir, q_res)
                job_qusarqc_final_report.samples = self.samples
                job_qusarqc_final_report.name ="_".join(("quality_scores_merge.quasarqc_final_report","res", res, "quasar_res", q_res))
                job_qusarqc_final_report.removable_files = [os.path.join(output_dir,temp_dir)]
                jobs.append(job_qusarqc_final_report)

=======
>>>>>>> b45e44d6
        return jobs


    def interaction_matrices_genome(self):
        """
        Genomewide interaction matrices are produced by Homer at resolutions defined in the ini config file
        For more detailed information about the HOMER matrices visit: [HOMER matrices] (http://homer.ucsd.edu/homer/interactions/HiCmatrices.html)
        For more detailed information about HiCPlotter visit: [HiCPlotter] (https://github.com/kcakdemir/HiCPlotter)
        """

        jobs = []

        res_genome = config.param('interaction_matrices_genome', 'resolution_genome').split(",")

        for sample in self.samples:
            tagDirName = "_".join(("HTD", sample.name, self.enzyme))
            homer_output_dir = os.path.join(self.output_dirs['homer_output_directory'], tagDirName)
            sample_output_dir_genome = os.path.join(self.output_dirs['matrices_output_directory'], sample.name, "genomewideMatrices")

            for res in res_genome:
                fileName = os.path.join(sample_output_dir_genome, "_".join((tagDirName, "genomewide_Res", res,"raw.txt")))
                fileNameRN = os.path.join(sample_output_dir_genome, "_".join((tagDirName, "genomewide_Res", res,"rawRN.txt")))

                jobMatrix = homer.hic_interactionMatrix_genome (sample.name, sample_output_dir_genome, homer_output_dir, res, fileName, fileNameRN)
                jobMatrix.samples = [sample]

                jobPlot = hicplotter.genome_wide_matrix_plot(
                    fileNameRN,
                    sample.name,
                    res,
                    os.path.join(sample_output_dir_genome, "_".join((tagDirName, "genomewide", "raw"))),
                    os.path.join(sample_output_dir_genome, tagDirName + "_genomewide_raw-WholeGenome-" + str(int(res)/1000) + "K.jpeg")
                )
                jobPlot.samples = [sample]

                jobs.extend([jobMatrix, jobPlot])

        return jobs

    def identify_compartments(self):
        """
        Genomic compartments are identified using Homer at resolutions defined in the ini config file
        For more detailed information about the HOMER compartments visit: [HOMER compartments] (http://homer.ucsd.edu/homer/interactions/HiCpca.html)
        """

        jobs = []

        res = config.param('identify_compartments', 'resolution_cmpt')

        for sample in self.samples:
            tagDirName = "_".join(("HTD", sample.name, self.enzyme))
            homer_output_dir = os.path.join(self.output_dirs['homer_output_directory'], tagDirName)
            sample_output_dir = os.path.join(self.output_dirs['cmpt_output_directory'], sample.name)
            fileName = os.path.join(sample_output_dir, sample.name + "_homerPCA_Res" + res)
            fileName_PC1 = os.path.join(sample_output_dir, sample.name + "_homerPCA_Res" + res + ".PC1.txt")
            fileName_Comp = os.path.join(sample_output_dir, sample.name + "_homerPCA_Res" + res + "_compartments")

            job = homer.hic_compartments (sample.name, sample_output_dir, fileName, homer_output_dir, res, self.genome, fileName_PC1, fileName_Comp, 3)
            job.samples = [sample]

            jobs.append(job)

        return jobs

    def identify_TADs_TopDom(self):
        """
        Topological associating Domains (TADs) are identified using TopDom at resolutions defined in the ini config file.
        For more detailed information about the TopDom visit: [TopDom] (https://www.ncbi.nlm.nih.gov/pubmed/26704975)
        """

        jobs = []

        chrs = config.param('identify_TADs', 'chromosomes')
        res_chr = config.param('identify_TADs', 'resolution_TADs').split(",")

        if chrs == "All":
            genome_dict = os.path.expandvars(config.param('DEFAULT', 'genome_dictionary', type='filepath'))
            chrs = genome.chr_names_conv(genome_dict)
        else:
            chrs = chrs.split(",")

        for sample in self.samples:
            sample_output_dir = os.path.join(self.output_dirs['TAD_output_directory'], sample.name, "TopDom")

            for res in res_chr:
                for chr in chrs:

                    input_matrix = os.path.join(self.output_dirs['matrices_output_directory'], sample.name, "chromosomeMatrices", "_".join(("HTD", sample.name, self.enzyme, chr, res, "rawRN.txt")))
                    tmp_matrix = input_matrix + ".MatA"
                    output_matrix = os.path.join(sample_output_dir, "_".join(("HTD", sample.name, self.enzyme, chr, res, "rawRN.MatA.TopDom")))
                    output_script = "identify_TADs_TopDom." + sample.name + "_" + chr + "_res" + res + ".R"

                    job_inputFile = concat_jobs(
                        [
                            Job(command="mkdir -p " + sample_output_dir),
                            topdom.create_input(input_matrix, tmp_matrix, output_matrix, output_script, res)
                        ],
                        name="identify_TADs.TopDom_create_input." + sample.name + "_" + chr + "_res" + res,
                        samples=[sample]
                    )

                    job_TADs = topdom.call_TADs(tmp_matrix, output_matrix, output_script)
                    job_TADs.name = "identify_TADs.TopDom_call_TADs." + sample.name + "_" + chr + "_res" + res
                    job_TADs.samples = [sample]

                    jobs.extend([
                        job_inputFile,
                        job_TADs
                    ])

        return jobs

    def identify_TADs_RobusTAD(self):
        """
        Topological associating Domain (TAD) scores are calculated using RobusTAD for every bin in the genome.
        RobusTAD is resolution-independant and will use the first resolution in "resolution_TADs"  under [identify_TADs] in the ini file.
        For more detailed information about the RobusTAD visit: [RobusTAD] (https://github.com/rdali/RobusTAD)
        """

        jobs = []

        chrs = config.param('identify_TADs', 'chromosomes')
        res = config.param('identify_TADs', 'resolution_TADs').split(",")[0]

        if chrs == "All":
            genome_dict = os.path.expandvars(config.param('DEFAULT', 'genome_dictionary', type='filepath'))
            chrs = genome.chr_names_conv(genome_dict)
        else:
            chrs = chrs.split(",")

        for sample in self.samples:
            sample_output_dir = os.path.join(self.output_dirs['TAD_output_directory'], sample.name, "RobusTAD")

            for chr in chrs:

                input_matrix = os.path.join(self.output_dirs['matrices_output_directory'], sample.name, "chromosomeMatrices", "_".join(("HTD", sample.name, self.enzyme, chr, res, "rawRN.txt")))
                prefix = os.path.splitext(os.path.basename(input_matrix))[0]
                output_Scores = os.path.join(sample_output_dir, "".join(("BoundaryScores_", prefix, "_binSize" , str(int(res)/1000) ,"_minW250_maxW500_minRatio1.5.txt")))
                output_calls = os.path.join(sample_output_dir, "".join(("TADBoundaryCalls_", prefix, "_binSize" , str(int(res)/1000) ,"_minW250_maxW500_minRatio1.5_threshold0.2.txt")))

                job = concat_jobs([
                    Job(command="mkdir -p " + sample_output_dir),
                    robustad.call_TADs(input_matrix, sample_output_dir, res)
                ])
                job.name = "identify_TADs.RobusTAD." + sample.name + "_" + chr
                job.samples = [sample]

                jobs.append(job)

        return jobs

    def identify_peaks(self):
        """
        Significant intraChromosomal interactions (peaks) are identified using Homer.
        For more detailed information about the Homer peaks visit: [Homer peaks] (http://homer.ucsd.edu/homer/interactions/HiCinteractions.html)
        """

        jobs = []

        res = config.param('identify_peaks', 'resolution_pks')

        for sample in self.samples:
            tagDirName = "_".join(("HTD", sample.name, self.enzyme))
            homer_output_dir = os.path.join(self.output_dirs['homer_output_directory'], tagDirName)
            sample_output_dir = os.path.join(self.output_dirs['peaks_output_directory'], sample.name)
            fileName = os.path.join(sample_output_dir, sample.name + "IntraChrInteractionsRes" + res + ".txt")
            fileName_anno = os.path.join(sample_output_dir, sample.name + "IntraChrInteractionsRes" + res + "_Annotated")

            job = homer.hic_peaks(sample.name, sample_output_dir, homer_output_dir, res, self.genome, fileName, fileName_anno, 3)
            job.samples = [sample]

            jobs.append(job)

        return jobs

    def create_hic_file(self):
        """
        A .hic file is created per sample in order to visualize in JuiceBox, WashU epigenome browser or as input for other tools.
        For more detailed information about the JuiceBox visit: [JuiceBox] (http://www.aidenlab.org/software.html)
        """

        jobs = []

        for sample in self.samples:
            sample_input = os.path.join(self.output_dirs['bams_output_directory'], sample.name, sample.name + ".merged.bam")
            sortedBamPrefix = re.sub("\.merged.bam", ".merged.sorted", sample_input.strip())
            sortedBam = sortedBamPrefix + ".bam"
            hic_output = os.path.join(self.output_dirs['hicfiles_output_directory'], sample.name + ".hic")

            job = concat_jobs([
                Job(command="mkdir -p " + self.output_dirs['hicfiles_output_directory']),
                samtools.sort(sample_input, sortedBamPrefix, sort_by_name=True),
                hic.create_input(sortedBam, sample.name),
                hic.create_hic(sample.name + ".juicebox.input.sorted", hic_output, self.genome)
            ])
            job.name = "create_hic_file." + sample.name
            job.samples = [sample]

            jobs.append(job)

        return jobs

    def multiqc_report(self):
        """
        A quality control report for all samples is generated.
        For more detailed information about the MultiQc visit: [MultiQc] (http://multiqc.info/)
        """
        ## set multiQc config file so we can customize one for every pipeline:

        jobs = []

        yamlFile = os.path.expandvars(config.param('multiqc_report', 'MULTIQC_CONFIG_PATH'))
        input_files = [os.path.join(self.output_dirs['bams_output_directory'], sample.name, sample.name + ".merged.bam") for sample in self.samples]
        job = multiqc.mutliqc_run(yamlFile, input_files)
        job.samples = self.samples

        jobs.append(job)

        return jobs

        ## capture HiC methods:

    def create_rmap_file(self):
        """
        rmap file for Chicago capture analysis is created using the hicup digestion file.
        """
        ## return 1 rmap per enzyme

        output = os.path.join(self.output_dirs['chicago_input_files'], self.enzyme + ".Initialrmap")
        sorted_output = re.sub("\.Initialrmap", ".sorted.rmap", output)
        input_file = self.genome_digest

        job = concat_jobs([
            Job(command="mkdir -p " + self.output_dirs['chicago_input_files']),
            tools.sh_create_rmap(input_file, output, "create_rmap_file." + self.enzyme),
            bedops.sort_bed(output, sorted_output)
        ])
        job.name = "create_rmap_file." + os.path.basename(input_file)
        job.samples = self.samples

        return [job]

    def create_baitmap_file(self):
        """
        baitmap file for Chicago capture analysis is created using the created rmap file and the probe capture bed file.
        """
        ## return 1 baitmap per enzyme/capture array combination

        input_rmap = os.path.join(self.output_dirs['chicago_input_files'], self.enzyme + ".sorted.rmap")
        input_bait = config.param('create_baitmap_file', "baitBed")
        sorted_input_bait = re.sub("\.bed", ".sorted.bed", input_bait)
        output_file_name = re.sub("\.bed", "", os.path.basename(input_bait)) + "_" + self.enzyme + ".baitmap"
        output_file = os.path.join(self.output_dirs['chicago_input_files'], output_file_name)
        annotation = config.param('create_baitmap_file', "annotation")

        job = concat_jobs([
            bedops.sort_bed(input_bait, sorted_input_bait),
            bedtools.intersect_beds(input_rmap, sorted_input_bait, output_file + ".tmp", "-wa -u"),
            tools.sh_create_baitmap(input_bait, sorted_input_bait, annotation, output_file)
        ])
        job.name = "create_baitmap_file." + output_file_name
        job.samples = self.samples

        return [job]

    def create_design_files(self):
        """
        design files (nperbin file (.npb), nbaitsperbin file (.nbpb), proxOE file (.poe)) for Chicago capture analysis are created using the rmap file and the baitmap file.
        """

        rmapfile = os.path.join(self.output_dirs['chicago_input_files'], self.enzyme + ".sorted.rmap")
        baitmapfile = os.path.join(self.output_dirs['chicago_input_files'], os.path.basename(re.sub("\.bed$", "", config.param('create_baitmap_file', "baitBed")) + "_" + self.enzyme + ".baitmap"))
        other_options = config.param('create_design_files', 'other_options', required = False)
        designDir = self.output_dirs['chicago_input_files']
        outfilePrefix = os.path.join(self.output_dirs['chicago_input_files'], os.path.basename(re.sub("\.bed$", "", config.param('create_baitmap_file', "baitBed")) + "_" + self.enzyme))
        job = chicago.makeDesignFiles(rmapfile, baitmapfile, outfilePrefix, designDir, other_options)
        job.samples = self.samples

        return [job]

    def create_input_files(self):
        """
        input file (sample.chinput) for Chicago capture analysis is created using the rmap file, the baitmap file and the hicup aligned bam.
        """

        jobs = []
        rmapfile = os.path.join(self.output_dirs['chicago_input_files'], self.enzyme + ".sorted.rmap")
        baitmapfile = os.path.join(self.output_dirs['chicago_input_files'], os.path.basename(re.sub("\.bed$", "", config.param('create_baitmap_file', "baitBed")) + "_" + self.enzyme + ".baitmap"))
        other_options = config.param('create_input_files', 'other_options', required = False)

        for sample in self.samples:
            name = os.path.join(self.output_dirs['chicago_input_files'], sample.name)
            bam = os.path.join(self.output_dirs['bams_output_directory'], sample.name, sample.name + ".merged.bam")
            job = chicago.bam2chicago(bam, baitmapfile, rmapfile, name, other_options)
            job.samples = [sample]

            jobs.append(job)

        return jobs

    def runChicago(self):
        """
        Chicago is run on capture data. Chicago will filter capture hic artifacts and identify significant interactions. It will output data as a bed file and will also output SeqMonk and WashU tracks.
        For more detailed information about the Chicago, including how to interpret the plots, please visit: [Chicago] https://bioconductor.org/packages/release/bioc/vignettes/Chicago/inst/doc/Chicago.html
        """

        jobs = []
        design_dir = self.output_dirs['chicago_input_files']
        output_dir = self.output_dirs['chicago_output_directory']
        design_file_prefix = os.path.basename(re.sub("\.bed$", "", config.param('create_baitmap_file', "baitBed"))
                                              + "_" + self.enzyme)
        other_options = config.param('runChicago', 'other_options', required=False)

        for sample in self.samples:
            job = chicago.runChicago(design_dir, sample.name, output_dir, design_file_prefix, other_options)
            job.samples = [sample]

            jobs.append(job)

        return jobs

    def runChicago_featureOverlap(self):
        """
        Runs the feature enrichement of chicago significant interactions.
        For more detailed information about the Chicago, including how to interpret the plots, please visit: [Chicago] https://bioconductor.org/packages/release/bioc/vignettes/Chicago/inst/doc/Chicago.html
        """

        jobs = []
        design_dir = self.output_dirs['chicago_input_files']
        output_dir = self.output_dirs['chicago_output_directory']
        design_file_prefix = os.path.basename(re.sub("\.bed$", "", config.param('create_baitmap_file', "baitBed")) + "_" + self.enzyme)
        other_options = config.param('runChicago_featureOverlap', 'other_options', required = False)
        features_file = config.param('runChicago_featureOverlap', 'features_file', required = True)

        if features_file != "None":
            for sample in self.samples:
                job = chicago.runChicago_featureOverlap(features_file, sample.name, output_dir, design_file_prefix, other_options)
                job.samples = [sample]

                jobs.append(job)

        return jobs

    def bait_intersect(self):
        """
        provided with a bed file, for example a bed of GWAS snps or features of interest, this method returns the lines in the bed file that intersect with the baits that have significant interactions.
        Input bed must have 4 columns (<chr> <start> <end> <annotation>) and must be tab separated.
        """

        jobs = []
        chicago_output_dir = self.output_dirs['chicago_output_directory']
        intersect_output_dir = self.output_dirs['intersect_ouput_directory']
        other_options = config.param('bait_intersect', 'other_options', required = False)
        features_file = config.param('bait_intersect', 'features_file', required = True)

        sorted_features_file = os.path.splitext(features_file)[0] + ".sorted.bed"
        output_dir = os.path.join(chicago_output_dir, intersect_output_dir)

        if features_file != "None":

            job_create_dir = Job(command = "mkdir -p {output_dir}".format(output_dir = output_dir))
            job_sort_features_file = bedops.sort_bed(features_file, sorted_features_file)

            job = concat_jobs([
                job_create_dir,
                job_sort_features_file
            ])
            job.name = "bait_intersect.sort_feature." + os.path.basename(sorted_features_file)
            job.removable_files = [sorted_features_file]
            job.samples = self.samples

            jobs.append(job)

            for sample in self.samples:
                sample_output_dir = os.path.join(chicago_output_dir, sample.name, "data")
                ibed_file = os.path.join(sample_output_dir, sample.name + ".ibed")
                sorted_ibed_file = re.sub("\.ibed$", ".bait.sorted.bed", ibed_file)

                output_file_prefix = os.path.join(output_dir, os.path.splitext(os.path.basename(features_file))[0] + "_" + os.path.splitext(os.path.basename(ibed_file))[0])

                job_extract_bait_bed = tools.sh_extract_bait_bed(ibed_file, sample.name)
                job_sort_ibed = bedops.sort_bed(ibed_file + ".bait", sorted_ibed_file)
                job_intersect = bedtools.intersect_beds(sorted_features_file, sorted_ibed_file, output_file_prefix + ".tmp", "-wa -u")
                job_bedopsMap = bedops.bedmap_echoMapId(output_file_prefix + ".tmp", sorted_ibed_file, output_file_prefix + ".bait_intersect.bed")

                job = concat_jobs([
                    job_extract_bait_bed,
                    job_sort_ibed,
                    job_intersect,
                    job_bedopsMap
                ])
                job.name = "bait_intersect." + sample.name
                job.removable_files = [sorted_ibed_file, sorted_features_file, output_file_prefix + ".tmp", ibed_file + ".bait"]
                job.samples = [sample]

                jobs.append(job)

        return jobs

    def capture_intersect(self):
        """
        provided with a bed file, for example a bed of GWAS snps or features of interest, this method returns the lines in the bed file that intersect with the captured ends ("Other Ends") that have significant interactions.
        Input bed must have 4 columns (<chr> <start> <end> <annotation>) and must be tab separated.
        """

        jobs = []
        chicago_output_dir = self.output_dirs['chicago_output_directory']
        intersect_output_dir = self.output_dirs['intersect_ouput_directory']
        other_options = config.param('capture_intersect', 'other_options', required = False)
        features_file = config.param('capture_intersect', 'features_file', required = True)

        sorted_features_file = os.path.splitext(features_file)[0] + ".sorted.bed"
        output_dir = os.path.join(chicago_output_dir, intersect_output_dir)

        if features_file != "None":
            job_create_dir = Job(command = "mkdir -p {output_dir}".format(output_dir = output_dir))
            job_sort_features_file = bedops.sort_bed(features_file, sorted_features_file)

            job = concat_jobs([job_create_dir, job_sort_features_file])
            job.name = "capture_intersect.sort_feature." + os.path.basename(sorted_features_file)
            job.removable_files = [sorted_features_file]
            job.samples = self.samples

            jobs.append(job)

            for sample in self.samples:
                sample_output_dir = os.path.join(chicago_output_dir, sample.name, "data")
                ibed_file = os.path.join(sample_output_dir, sample.name + ".ibed")
                sorted_ibed_file = re.sub("\.ibed$", ".capture.sorted.bed", ibed_file)

                output_file_prefix = os.path.join(output_dir, os.path.splitext(os.path.basename(features_file))[0] + "_" + os.path.splitext(os.path.basename(ibed_file))[0])

                job_extract_capture_bed = tools.sh_extract_capture_bed(ibed_file, sample.name)
                job_sort_ibed = bedops.sort_bed(ibed_file + ".capture", sorted_ibed_file)
                job_intersect = bedtools.intersect_beds(sorted_features_file, sorted_ibed_file, output_file_prefix + ".tmp", "-wa -u")
                job_bedopsMap = bedops.bedmap_echoMapId(output_file_prefix + ".tmp", sorted_ibed_file, output_file_prefix + ".capture_intersect.bed")

                job = concat_jobs([
                    job_extract_capture_bed,
                    job_sort_ibed,
                    job_intersect,
                    job_bedopsMap
                ])
                job.name = "capture_intersect." + sample.name
                job.removable_files = [sorted_ibed_file, output_file_prefix + ".tmp", ibed_file + ".capture"]
                job.samples = [sample]

                jobs.append(job)

        return jobs

    @property
    def steps(self):
        return [
            [self.samtools_bam_sort,
            self.picard_sam_to_fastq,
            self.trimmomatic,
            self.merge_trimmomatic_stats,
            self.fastq_readName_Edit,
            self.hicup_align,
            self.samtools_merge_bams,
            self.homer_tag_directory,
            self.interaction_matrices_Chr,
            self.interaction_matrices_genome,
            self.identify_compartments,
            self.identify_TADs_TopDom,
            self.identify_TADs_RobusTAD,
            self.identify_peaks,
            self.create_hic_file,
            self.multiqc_report,
            self.cram_output,
            self.reproducibility_scores,
            self.quality_scores
            ],
            [self.samtools_bam_sort,
            self.picard_sam_to_fastq,
            self.trimmomatic,
            self.merge_trimmomatic_stats,
            self.fastq_readName_Edit,
            self.hicup_align,
            self.samtools_merge_bams,
            self.create_rmap_file,
            self.create_baitmap_file,
            self.create_design_files,
            self.create_input_files,
            self.runChicago,
            self.runChicago_featureOverlap,
            self.bait_intersect,
            self.capture_intersect,
            self.create_hic_file,
            self.multiqc_report,
            self.cram_output
            ]
        ]

if __name__ == '__main__':
    HicSeq(protocol=['hic','capture'])<|MERGE_RESOLUTION|>--- conflicted
+++ resolved
@@ -353,7 +353,7 @@
 
         jobs = []
 
-        #Get defined chromosomes, resolution and other paramters from the config (.ini) file
+        # Get defined chromosomes, resolution and other paramters from the config (.ini) file
         chrs = config.param('interaction_matrices_Chr', 'chromosomes')
         res_chr = config.param('interaction_matrices_Chr', 'resolution_chr').split(",")
         bound_width = config.param('reproducibility_scores', 'boundary_width')
@@ -362,113 +362,85 @@
         smooth = config.param('reproducibility_scores', 'h')
         corr = config.param('reproducibility_scores', 'corr')
 
-<<<<<<< HEAD
-
-=======
->>>>>>> b45e44d6
-        #Get the pairwise combinations of each sample (return an object list)
+        # Get the pairwise combinations of each sample (return an object list)
         pairwise_sample_combination = list(itertools.combinations(self.samples, 2))
 
-        #run a loop for each resolution type and for each sample pair
-        #compare each chromosome in the selected sample pair
+        # run a loop for each resolution type and for each sample pair
+        # compare each chromosome in the selected sample pair
         if chrs == "All":
             genome_dict = os.path.expandvars(config.param('DEFAULT', 'genome_dictionary', type='filepath'))
             chrs = genome.chr_names_conv(genome_dict)
         else:
             chrs = chrs.split(",")
-        #chrs = ["chr5"]
-
-        input_files_for_merging=[]
-        tsv_files_for_merging=[]
-<<<<<<< HEAD
-
-        #If there is only one sample, an step will skip by giving a warning
+        # chrs = ["chr5"]
+
+        input_files_for_merging = []
+        tsv_files_for_merging = []
+
+        # If there is only one sample, an step will skip by giving a warning
         if len(self.samples) > 1:
 
             output_dir = self.output_dirs['reproducible_score_output_directory']
             temp_dir = "temp"
-=======
-        #If there is only one sample, an step will skip by giving a warning
-        if len(self.samples) > 1:
-
-            output_dir = "reproducibility_scores"
->>>>>>> b45e44d6
             for res in res_chr:
                 for sample in pairwise_sample_combination:
-                    #create a job list inorder to create a concat jobs (create one job for all chrms for one sample pair
-                    #comparison
+                    # create a job list inorder to create a concat jobs (create one job for all chrms for one sample pair
+                    # comparison
                     job_all_chr = []
                     for chromosome in chrs:
-
-                        #get sample names with relative file path
-                        #since pairwise_sample_combination is a list with two elements, in each index, 0 and 1 have been
-                        #used to call the each sample
-                        input_sample1_file_path = os.path.join(self.output_dirs['matrices_output_directory'], sample[0].name,
-                                                    "chromosomeMatrices",
-<<<<<<< HEAD
-                                                    "_".join(("HTD", sample[0].name, self.enzyme, chromosome, res, "rawRN.txt")))
-
-                        input_sample2_file_path = os.path.join(self.output_dirs['matrices_output_directory'], sample[1].name,
-                                                    "chromosomeMatrices",
-                                                    "_".join(("HTD", sample[1].name, self.enzyme, chromosome, res, "rawRN.txt")))
+                        # get sample names with relative file path
+                        # since pairwise_sample_combination is a list with two elements, in each index, 0 and 1 have been
+                        # used to call the each sample
+                        input_sample1_file_path = os.path.join(self.output_dirs['matrices_output_directory'],
+                                                               sample[0].name,
+                                                               "chromosomeMatrices",
+                                                               "_".join(("HTD", sample[0].name, self.enzyme,
+                                                                         chromosome, res, "rawRN.txt")))
+
+                        input_sample2_file_path = os.path.join(self.output_dirs['matrices_output_directory'],
+                                                               sample[1].name,
+                                                               "chromosomeMatrices",
+                                                               "_".join(("HTD", sample[1].name, self.enzyme,
+                                                                         chromosome, res, "rawRN.txt")))
                         out_dir = os.path.join(output_dir, temp_dir,
-=======
-                                                    "_".join(("HTD", sample[0].name, self.enzyme, chromosome, res, "rawRN.txt.MatA")))
-
-                        input_sample2_file_path = os.path.join(self.output_dirs['matrices_output_directory'], sample[1].name,
-                                                    "chromosomeMatrices",
-                                                    "_".join(("HTD", sample[1].name, self.enzyme, chromosome, res, "rawRN.txt.MatA")))
-                        out_dir = os.path.join(output_dir,
->>>>>>> b45e44d6
-                                                   "_".join(( sample[0].name, "vs",  sample[1].name)))
-
-                        job_chr = hicrep.calculate_reproducible_score( out_dir, sample[0].name, sample[1].name,
-                                                                      input_sample1_file_path, input_sample2_file_path,
-                                                                       chromosome, res, bound_width, weights, corr,
-                                                                       down_sampling,smooth)
+                                               "_".join((sample[0].name, "vs", sample[1].name)))
+
+                        job_chr = hicrep.calculate_reproducible_score(out_dir, sample[0].name, sample[1].name,
+                                                                      input_sample1_file_path,
+                                                                      input_sample2_file_path,
+                                                                      chromosome, res, bound_width, weights, corr,
+                                                                      down_sampling, smooth)
                         output_file = "".join(
-                                (out_dir, "_".join(("/hicrep", sample[0].name, "vs", sample[1].name, chromosome, res,
-                                                    "res",  smooth, bound_width,down_sampling)), ".tmp"))
+                            (out_dir, "_".join(("/hicrep", sample[0].name, "vs", sample[1].name, chromosome, res,
+                                                "res", smooth, bound_width, down_sampling)), ".tmp"))
                         job_chr.samples = sample
 
                         input_files_for_merging.append(output_file)
                         job_all_chr.append(job_chr)
                         job = concat_jobs(job_all_chr)
                         job.name = "_".join(("reproducibility_scores.hicrep", sample[0].name, "vs",
-                                                 sample[1].name, res, bound_width, weights,
-                                                 corr, down_sampling, smooth))
+                                             sample[1].name, res, bound_width, weights,
+                                             corr, down_sampling, smooth))
 
                     jobs.append(job)
-<<<<<<< HEAD
-                    tsv_output = os.path.join( output_dir, temp_dir, ".".join(("_".join((sample[0].name,"vs",sample[1].name, "res", res, smooth, bound_width,
-=======
-                    tsv_output = os.path.join( output_dir, ".".join(("_".join((sample[0].name,"vs",sample[1].name, "res", res, smooth, bound_width,
->>>>>>> b45e44d6
-                                                     down_sampling)), "tsv")))
-                    #Storing output files for next step in a list
+                    tsv_output = os.path.join(output_dir, temp_dir, ".".join(
+                        ("_".join((sample[0].name, "vs", sample[1].name, "res", res, smooth, bound_width,
+                                   down_sampling)), "tsv")))
+                    # Storing output files for next step in a list
                     tsv_files_for_merging.append(tsv_output)
-                #create a job for merginh .tsv file with individual reproducibnility score for each pairwise comparison
-<<<<<<< HEAD
-                job_merge = hicrep.merge_tmp_files( input_files_for_merging, tsv_files_for_merging, output_dir, res, smooth, bound_width, down_sampling, temp_dir)
-=======
-                job_merge = hicrep.merge_tmp_files( input_files_for_merging, tsv_files_for_merging, output_dir, res, smooth, bound_width, down_sampling)
->>>>>>> b45e44d6
+                # create a job for merginh .tsv file with individual reproducibnility score for each pairwise comparison
+                job_merge = hicrep.merge_tmp_files(input_files_for_merging, tsv_files_for_merging, output_dir, res,
+                                                   smooth, bound_width, down_sampling, temp_dir)
                 job_merge.samples = self.samples
                 job_merge.name = "".join(("merge_hicrep_scores." + res))
                 jobs.append(job_merge)
 
-            #finally all the .tsv files are merged and create a one file (.csv) with all the values
-<<<<<<< HEAD
+            # finally all the .tsv files are merged and create a one file (.csv) with all the values
             output_csv_file = "hicrep_combined_reproducibility_scores.csv"
             job_tsv_merge = hicrep.merge_tsv(tsv_files_for_merging, output_dir, output_csv_file, temp_dir)
             job_tsv_merge.name = "merge_hicrep_scores"
             job_tsv_merge.samples = self.samples
             job_tsv_merge.removable_files = [os.path.join(output_dir, temp_dir)]
-=======
-            job_tsv_merge = hicrep.merge_tsv(tsv_files_for_merging, output_dir)
-            job_tsv_merge.name = "merge_hicrep_scores"
-            job_tsv_merge.samples = self.samples
->>>>>>> b45e44d6
             jobs.append(job_tsv_merge)
         else:
             log.info("You need to provide at least two samples to generate a reproducible score... skipping")
@@ -478,11 +450,7 @@
     def quality_scores(self):
 
         """
-<<<<<<< HEAD
         #     Quality score per chromosome for each sample is calculated using QUSAR-QC at all resolutions
-=======
-        #     Quality score per chromosome for each sample is calculated using QUSAR-QC at resolutions
->>>>>>> b45e44d6
         #     and sequencing depths (coverages) and down_sampling value (coverage) defined in quality_scores step of ini config file
         #     QUSAR-QC is a part of the hifive hic-seq analysis suit
         #     for more information visit: [http://hifive.docs.taylorlab.org/en/latest/quasar_scoring.html]
@@ -495,25 +463,15 @@
         assembly_dir = config.param('DEFAULT', 'assembly_dir')
         scientific_name = config.param('DEFAULT', 'scientific_name')
         assembly = config.param('DEFAULT', 'assembly')
-        chrom_lengths = os.path.join(assembly_dir, "genome", ".".join((scientific_name, assembly,"fa", "fai")))
-<<<<<<< HEAD
+        chrom_lengths = os.path.join(assembly_dir, "genome", ".".join((scientific_name, assembly, "fa", "fai")))
         output_dir = self.output_dirs['quality_score_output_directory']
-        temp_dir="temp"
-        output_fend_file=""
+        temp_dir = "temp"
+        output_fend_file = ""
         for res in res_chr:
-            #First of all, a fend object should be created and this can be used with all the other samples.
+            # First of all, a fend object should be created and this can be used with all the other samples.
             # Create fend object using chromosome lengths. only input file is chromosome lengths for respective genome
             output_fend_file = os.path.join(output_dir, temp_dir, ".".join(("binned_by_chr_length", res, "fends")))
             job_fend = quasar_qc.create_fend_object(chrom_lengths, output_fend_file, output_dir, res, temp_dir)
-=======
-        output_dir = "quality_scores"
-        output_fend_file=""
-        for res in res_chr:
-            #First of all, a fend object should be created and this can be used with all the other samples.
-            # Create fend object using chromosome lengths. only input file is chromosome lenghts for respective genome
-            output_fend_file = os.path.join(output_dir, ".".join(("binned_by_chr_length", res, "fends")))
-            job_fend = quasar_qc.create_fend_object(chrom_lengths, output_fend_file, output_dir, res)
->>>>>>> b45e44d6
             job_fend.samples = self.samples
             job_fend.name = "quality_scores_quasar_fend"
             jobs.append(job_fend)
@@ -524,116 +482,82 @@
         else:
             chrs = chrs.split(",")
 
-        #Restrutcturing interaction matrices suitable for QUASAR-QC input
-        #First need to add a lable as (chr_number:bin_start - bin_end) and set it as the row name (first column)
-        #Remove the exisiting column headers and first 3 columns
-        #loop through all the samples and chromsomes
-        #these files will be used in next steps
+        # Restrutcturing interaction matrices suitable for QUASAR-QC input
+        # First need to add a lable as (chr_number:bin_start - bin_end) and set it as the row name (first column)
+        # Remove the exisiting column headers and first 3 columns
+        # loop through all the samples and chromsomes
+        # these files will be used in next steps
         quasr_temp_files = []
         quasr_temp_files.append(output_fend_file)
         for sample in self.samples:
             job_restructure = []
-<<<<<<< HEAD
             for res in res_chr:
                 for chromosome in chrs:
-
                     input_file_path = os.path.join(self.output_dirs['matrices_output_directory'],
-                                                          sample.name,
-                                                          "chromosomeMatrices",
-                                                          "_".join((
-                                                              "HTD", sample.name, self.enzyme, chromosome, res,
-                                                              "rawRN.txt")))
+                                                   sample.name,
+                                                   "chromosomeMatrices",
+                                                   "_".join((
+                                                       "HTD", sample.name, self.enzyme, chromosome, res,
+                                                       "rawRN.txt")))
                     output_file_path = os.path.join(output_dir, temp_dir, "_".join((
-                                                              "HTD", sample.name, self.enzyme, chromosome, res,
-                                                              "rawRN.txt.temp")))
+                        "HTD", sample.name, self.enzyme, chromosome, res,
+                        "rawRN.txt.temp")))
                     quasr_temp_files.append(output_file_path)
-                    job_matrix_restucture = quasar_qc.restructure_matrix( input_file_path, output_file_path,  output_dir, res, temp_dir)
+                    job_matrix_restucture = quasar_qc.restructure_matrix(input_file_path, output_file_path,
+                                                                         output_dir, res, temp_dir)
 
                     job_matrix_restucture.samples = [sample]
                     job_restructure.append(job_matrix_restucture)
                     job = concat_jobs(job_restructure)
-                    job.name = "_".join(("quality_scores.quasar", "restructuring",sample.name, res, self.enzyme))
-=======
-            for chromosome in chrs:
-
-                input_file_path = os.path.join(self.output_dirs['matrices_output_directory'],
-                                                      sample.name,
-                                                      "chromosomeMatrices",
-                                                      "_".join((
-                                                          "HTD", sample.name, self.enzyme, chromosome, res,
-                                                          "rawRN.txt.MatA")))
-                output_file_path = os.path.join(output_dir, "temp", "_".join((
-                                                          "HTD", sample.name, self.enzyme, chromosome, res,
-                                                          "rawRN.txt.MatA.temp")))
-                quasr_temp_files.append(output_file_path)
-                job_matrix_restucture = quasar_qc.restructure_matrix( input_file_path, output_file_path,  output_dir)
-
-                job_matrix_restucture.samples = [sample]
-                job_restructure.append(job_matrix_restucture)
-                job = concat_jobs(job_restructure)
-                job.name = "_".join(("quality_scores.quasar", "restructuring",sample.name, res, self.enzyme))
->>>>>>> b45e44d6
+                    job.name = "_".join(("quality_scores.quasar", "restructuring", sample.name, res, self.enzyme))
 
             jobs.append(job)
 
-
-        #Perform the QUSAR-QC analysis using the generated temp files
-        #loop through each sample with same enzyme and one or many resolutions user has specified.
-        #user can specify the downsampling value too. If needed the full coverage (all reads), use 0 as the downsampling value
+        # Perform the QUSAR-QC analysis using the generated temp files
+        # loop through each sample with same enzyme and one or many resolutions user has specified.
+        # user can specify the downsampling value too. If needed the full coverage (all reads), use 0 as the downsampling value
 
         quasr_res = config.param('quality_scores', 'resolution_chr')
         quasr_coverage = config.param('quality_scores', 'down_sampling')
 
-<<<<<<< HEAD
         quasr_report_files = []
         quasr_prefix = "quasarqc_res"
 
         for sample in self.samples:
             for res in res_chr:
                 input_files = os.path.join(output_dir, temp_dir, "_".join((
-                                                          "HTD", sample.name, self.enzyme, "*", res,
-                                                          "rawRN.txt.temp")))
+                    "HTD", sample.name, self.enzyme, "*", res,
+                    "rawRN.txt.temp")))
 
                 output_file_path = os.path.join(output_dir, temp_dir, "_".join((
-                    sample.name, quasr_prefix ,res, self.enzyme)))
+                    sample.name, quasr_prefix, res, self.enzyme)))
                 output_report_file = "_".join((output_file_path, "report.txt"))
                 quasr_report_files.append(output_report_file)
-                job_qusarqc = quasar_qc.quality_analysis(quasr_temp_files, input_files, output_file_path, output_dir, output_fend_file, quasr_res, quasr_coverage, output_report_file)
-=======
-        for sample in self.samples:
-            for res in res_chr:
-                input_files = os.path.join(output_dir, "temp", "_".join((
-                                                          "HTD", sample.name, self.enzyme, "*", res,
-                                                          "rawRN.txt.MatA.temp")))
-
-                output_file_path = os.path.join(output_dir, "_".join((
-                    sample.name, res, self.enzyme)))
-                job_qusarqc = quasar_qc.quality_analysis(quasr_temp_files, input_files, output_file_path, output_dir, output_fend_file, quasr_res, quasr_coverage)
->>>>>>> b45e44d6
+                job_qusarqc = quasar_qc.quality_analysis(quasr_temp_files, input_files, output_file_path,
+                                                         output_dir, output_fend_file, quasr_res, quasr_coverage,
+                                                         output_report_file)
 
                 job_qusarqc.samples = [sample]
-                job_qusarqc.name = "_".join(("quality_scores.quasarqc",sample.name, res, self.enzyme))
+                job_qusarqc.name = "_".join(("quality_scores.quasarqc", sample.name, res, self.enzyme))
                 jobs.append(job_qusarqc)
 
-<<<<<<< HEAD
-#to edit
+        # to edit
         for res in res_chr:
             for q_res in quasr_res.split(","):
-                q_res = int(q_res)/1000
-                q_res = "".join((str(q_res) , "Kb" ))
+                q_res = int(q_res) / 1000
+                q_res = "".join((str(q_res), "Kb"))
                 input_files = [s for s in quasr_report_files if "_".join((quasr_prefix, res, self.enzyme)) in s]
                 output_file = ".".join((os.path.join(output_dir, "_".join((
                     "quasar_qc_final_report_res", res, "quasarqc_res", q_res, self.enzyme))), "tsv"))
-                job_qusarqc_final_report = quasar_qc.merge_all_reports(output_dir, input_files, output_file, res, self.enzyme, quasr_prefix, temp_dir, q_res)
+                job_qusarqc_final_report = quasar_qc.merge_all_reports(output_dir, input_files, output_file, res,
+                                                                       self.enzyme, quasr_prefix, temp_dir, q_res)
                 job_qusarqc_final_report.samples = self.samples
-                job_qusarqc_final_report.name ="_".join(("quality_scores_merge.quasarqc_final_report","res", res, "quasar_res", q_res))
-                job_qusarqc_final_report.removable_files = [os.path.join(output_dir,temp_dir)]
+                job_qusarqc_final_report.name = "_".join(
+                    ("quality_scores_merge.quasarqc_final_report", "res", res, "quasar_res", q_res))
+                job_qusarqc_final_report.removable_files = [os.path.join(output_dir, temp_dir)]
                 jobs.append(job_qusarqc_final_report)
 
-=======
->>>>>>> b45e44d6
-        return jobs
-
+        return jobs
 
     def interaction_matrices_genome(self):
         """
