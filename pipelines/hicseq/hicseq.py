#!/usr/bin/env python

################################################################################
# Copyright (C) 2014, 2015 GenAP, McGill University and Genome Quebec Innovation Centre
#
# This file is part of MUGQIC Pipelines.
#
# MUGQIC Pipelines is free software: you can redistribute it and/or modify
# it under the terms of the GNU Lesser General Public License as published by
# the Free Software Foundation, either version 3 of the License, or
# (at your option) any later version.
#
# MUGQIC Pipelines is distributed in the hope that it will be useful,
# but WITHOUT ANY WARRANTY; without even the implied warranty of
# MERCHANTABILITY or FITNESS FOR A PARTICULAR PURPOSE.  See the
# GNU Lesser General Public License for more details.
#
# You should have received a copy of the GNU Lesser General Public License
# along with MUGQIC Pipelines.  If not, see <http://www.gnu.org/licenses/>.
################################################################################

# Python Standard Modules
import argparse
import logging
import math
import os
import re
import sys
import itertools
import commands
import gzip
import subprocess
import pysam

# Append mugqic_pipelines directory to Python library path
sys.path.append(os.path.dirname(os.path.dirname(os.path.dirname(os.path.abspath(sys.argv[0])))))

# MUGQIC Modules
from core.config import config, SanitycheckError, _raise
from core.job import Job, concat_jobs, pipe_jobs
from pipelines import common
import utils.utils

from bfx import picard
from bfx import samtools
from bfx import hicup
from bfx import hicplotter
from bfx import homer
from bfx import multiqc
from bfx import genome
from bfx import bedtools
from bfx import chicago
from bfx import bedops
from bfx import tools
from bfx import topdom
from bfx import robustad
from bfx import hic
from bfx import hicrep
from bfx import quasar_qc

log = logging.getLogger(__name__)

class HicSeq(common.Illumina):
    """
    Hi-C Pipeline
    ==============

    Hi-C experiments allow researchers to understand chromosomal folding and structure using proximity ligation techniques.
    This pipeline analyzes both Hi-C experimental data (-t hic) and capture Hi-C data (-t capture).
    The Hi-C pipeline, selected using the "-t hic" parameter, starts by trimming adaptors and low quality bases.
    It then maps the reads to a reference genome using HiCUP.
    HiCUP first truncates chimeric reads, maps reads to the genome, then it filters Hi-C artifacts and removes read duplicates.
    Samples from different lanes are merged and a tag directory is created by Homer, which is also used to produce the interaction
    matrices and compartments. TopDom is used to predict topologically associating domains (TADs) and homer is used to identify
    significant interactions.

    The capture Hi-C pipeline, selected using the "-t capture" parameter, starts by trimming adaptors and low quality bases.
    It then maps the reads to a reference genome using HiCUP.
    HiCUP first truncates chimeric reads, maps reads to the genome, then it filters Hi-C artifacts and removes read duplicates.
    Samples from different lanes are merged and CHiCAGO is then used to filter capture-specific artifacts and call significant
    interactions. This pipeline also identifies enrichement of regulatory features when provided with ChIP-Seq marks. It can also
    return bed interctions with significant baits (bait_intersect step) or with captured interactions (capture_intersect step).

    An example of the Hi-C report for an analysis on public data (GM12878 Rao. et al.) is available for illustration purpose only:
    [Hi-C report](<url>).

    [Here](<url>) is more information about Hi-C pipeline that you may find interesting.
    """

    def __init__(self, protocol='hic'):
        self._protocol=protocol
        self.argparser.add_argument("-e", "--enzyme", help = "Restriction Enzyme used to generate Hi-C library (default DpnII)", choices = ["DpnII", "HindIII", "NcoI", "MboI", "Arima"], required=True, default="DpnII")
        self.argparser.add_argument("-t", "--type", help = "Hi-C experiment type (default hic)", choices = ["hic", "capture"], default="hic")
        super(HicSeq, self).__init__(protocol)

    @property
    def output_dirs(self):
        dirs = {'hicup_output_directory': 'alignment',
                'homer_output_directory': 'homer_tag_directory',
                'bams_output_directory': 'alignment',
                'matrices_output_directory': 'interaction_matrices',
                'cmpt_output_directory': 'compartments',
                'TAD_output_directory': 'TADs',
                'peaks_output_directory': 'peaks',
                'hicfiles_output_directory': 'hicFiles',
                'chicago_input_files': 'input_files',
                'chicago_output_directory': 'chicago',
                'intersect_ouput_directory': 'bed_intersect',
                'reproducible_score_output_directory': 'reproducibility_scores',
                'quality_score_output_directory': 'quality_scores'
                }
        return dirs

    @property
    def enzyme(self):
        return self.args.enzyme

    @property
    def restriction_site(self):
        """ sets the restriction enzyme recogntition site and genome digest location based on enzyme"""
        # Used only for Homer tag directory for QC of read location. For Arima, Homer doesn't accept multiple enzymes, use DpnII site
        if (self.enzyme == "DpnII") or (self.enzyme == "MboI") or (self.enzyme == "Arima"):
            restriction_site = "GATC"
        elif self.enzyme == "HindIII":
            restriction_site = "AAGCTT"
        elif self.enzyme == "NcoI":
            restriction_site = "CCATGG"
        else:
            _raise(SanitycheckError("Error: Selected Enzyme is not yet available for Hi-C analysis!"))
        return restriction_site

    @property
    def genome(self):
        genome_source = config.param('DEFAULT', 'source')
        if genome_source == "UCSC":
            genome = config.param('DEFAULT', 'assembly')
        else:
            genome = config.param('DEFAULT', 'assembly_synonyms')
        return genome

    @property
    def genome_digest(self):
        genome_digest = os.path.expandvars(config.param('hicup_align', "genome_digest_" + self.enzyme))
        return genome_digest

    def fastq_readName_Edit(self):
        """
        Removes the added /1 and /2 by picard's sam_to_fastq transformation to avoid issues with downstream software like HOMER
        """
        jobs=[]

        for readset in self.readsets:
            trim_file_prefix = os.path.join("trim", readset.sample.name, readset.name + ".trim.")

            if readset.run_type != "PAIRED_END":
                _raise(SanitycheckError("Error: run type \"" + readset.run_type +
                "\" is invalid for readset \"" + readset.name + "\" (should be PAIRED_END for Hi-C analysis)!"))

            candidate_input_files = [[trim_file_prefix + "pair1.fastq.gz", trim_file_prefix + "pair2.fastq.gz"]]
            if readset.fastq1 and readset.fastq2:
                candidate_input_files.append([readset.fastq1, readset.fastq2])
            if readset.bam:
                candidate_input_files.append([re.sub("\.bam$", ".pair1.fastq.gz", readset.bam), re.sub("\.bam$", ".pair2.fastq.gz", readset.bam.strip())])
            [fastq1, fastq2] = self.select_input_files(candidate_input_files)

            job_fastq1 = tools.sh_fastq_readname_edit(fastq1, self.output_dir, "fastq_readName_Edit.fq1." + readset.name)
            job_fastq1.samples = [readset.sample]

            job_fastq2 = tools.sh_fastq_readname_edit(fastq2, self.output_dir, "fastq_readName_Edit.fq2." + readset.name)
            job_fastq2.samples = [readset.sample]

            jobs.extend([job_fastq1, job_fastq2])

        return jobs

    def hicup_align(self):
        """
        Paired-end Hi-C reads are truncated, mapped and filtered using HiCUP. The resulting bam file is filtered for Hi-C artifacts and
        duplicated reads. It is ready for use as input for downstream analysis.

        For more detailed information about the HICUP process visit: [HiCUP] (https://www.bioinformatics.babraham.ac.uk/projects/hicup/overview/)
        """

        jobs = []

        for readset in self.readsets:
            sample_output_dir = os.path.join(self.output_dirs['hicup_output_directory'], readset.sample.name, readset.name)
            trim_file_prefix = os.path.join("trim", readset.sample.name, readset.name + ".trim.")

            if readset.run_type != "PAIRED_END":
                _raise(SanitycheckError("Error: run type \"" + readset.run_type +
                "\" is invalid for readset \"" + readset.name + "\" (should be PAIRED_END for Hi-C analysis)!"))

            candidate_input_files = [[trim_file_prefix + "pair1.fastq.gz", trim_file_prefix + "pair2.fastq.gz"]]
            if readset.fastq1 and readset.fastq2:
                candidate_input_files.append([readset.fastq1, readset.fastq2])
            if readset.bam:
                candidate_input_files.append([re.sub("\.bam$", ".pair1.fastq.gz", readset.bam), re.sub("\.bam$", ".pair2.fastq.gz", readset.bam)])
            [fastq1, fastq2] = self.select_input_files(candidate_input_files)

            job_confFile = hicup.create_hicup_conf(readset.name, fastq1, fastq2, sample_output_dir, self.genome_digest)

            job_hicup = hicup.hicup_run(readset.name, "hicup_align." + readset.name + ".conf", sample_output_dir, fastq1, fastq2)

            job = concat_jobs([
                    job_confFile, job_hicup
                ],
                name = "hicup_align." + readset.name,
                samples = [readset.sample]
            )

            jobs.append(job)

        return jobs

    def samtools_merge_bams(self):
        """
        BAM readset files are merged into one file per sample. Merge is done using [samtools](http://samtools.sourceforge.net/).

        This step takes as input files the aligned bams/sams from the hicup_align step
        """

        jobs = []
        for sample in self.samples:
            sample_output = os.path.join(self.output_dirs['bams_output_directory'], sample.name, sample.name + ".merged.bam")
            readset_bams = [os.path.join(self.output_dirs['hicup_output_directory'], readset.sample.name, readset.name, readset.name + ".trim.pair1_2.fastq.gz.edited.hicup.bam") for readset in sample.readsets]

            mkdir_job = Job(command="mkdir -p " + self.output_dirs['bams_output_directory'])

            # If this sample has one readset only, create a sample BAM symlink to the readset BAM.
            if len(sample.readsets) == 1:
                readset_bam = readset_bams[0]
                if os.path.isabs(readset_bam):
                    target_readset_bam = readset_bam
                else:
                    target_readset_bam = os.path.relpath(readset_bam, os.path.dirname(sample_output))

                job = concat_jobs([
                    mkdir_job,
                    Job(
                        readset_bams,
                        [sample_output],
                        command="ln -s -f " + target_readset_bam + " " + sample_output
                    )
                ], name="symlink_readset_sample_bam." + sample.name)

            elif len(sample.readsets) > 1:

                samtools_merge = samtools.merge(sample_output, readset_bams)

                job = concat_jobs([
                    mkdir_job,
                    samtools_merge
                ])
                job.name = "samtools_merge_bams." + sample.name

            job.samples = [sample]
            jobs.append(job)

        return jobs

    def homer_tag_directory(self):
        """
        The bam file produced by HiCUP is used to create a tag directory using HOMER for further analysis that includes interaction matrix generation,
        compartments and identifying significant interactions.

        For more detailed information about the HOMER process visit: [HOMER] (http://homer.ucsd.edu/homer/interactions/index.html)
        """

        jobs = []

        makeDirTag_hic_other_options=config.param('homer_tag_directory', 'other_options', required=False)
        PEflag = eval(config.param('homer_tag_directory', 'illuminaPE'))

        for sample in self.samples:
            tagDirName = "_".join(("HTD", sample.name, self.enzyme))
            sample_output_dir = os.path.join(self.output_dirs['homer_output_directory'], tagDirName)
            hicup_file_output = os.path.join(self.output_dirs['bams_output_directory'], sample.name, sample.name + ".merged.bam")
            input_bam = ",".join([hicup_file_output, hicup_file_output])

            tagDir_job = homer.makeTagDir(sample_output_dir, input_bam, self.genome, self.restriction_site, PEflag, makeDirTag_hic_other_options)
            QcPlots_job = homer.hic_tagDirQcPlots(sample.name, sample_output_dir)
            archive_job = homer.archive_contigs(sample_output_dir)

            job = concat_jobs([tagDir_job, QcPlots_job, archive_job])
            job.name = "homer_tag_directory." + sample.name
            job.samples = [sample]

            jobs.append(job)
        return jobs

    def interaction_matrices_Chr(self):
        """
        IntraChromosomal interaction matrices are produced by Homer at resolutions defined in the ini config file and plotted by HiCPlotter.
        For more detailed information about the HOMER matrices visit: [HOMER matrices] (http://homer.ucsd.edu/homer/interactions/HiCmatrices.html)
        For more detailed information about HiCPlotter visit: [HiCPlotter] (https://github.com/kcakdemir/HiCPlotter)
        """

        jobs = []

        chrs = config.param('interaction_matrices_Chr', 'chromosomes')
        res_chr = config.param('interaction_matrices_Chr', 'resolution_chr').split(",")

        if chrs == "All":
            genome_dict = os.path.expandvars(config.param('DEFAULT', 'genome_dictionary', type='filepath'))
            chrs = genome.chr_names_conv(genome_dict)
        else:
            chrs = chrs.split(",")

        for sample in self.samples:
            tagDirName = "_".join(("HTD", sample.name, self.enzyme))
            homer_output_dir = os.path.join(self.output_dirs['homer_output_directory'], tagDirName)
            sample_output_dir_chr = os.path.join(self.output_dirs['matrices_output_directory'], sample.name, "chromosomeMatrices")

            # loop over chrs and res:
            for res in res_chr:
                for chr in chrs:

                    fileName = os.path.join(sample_output_dir_chr, "_".join((tagDirName, chr, res, "raw.txt")))
                    fileNameRN = os.path.join(sample_output_dir_chr, "_".join((tagDirName, chr, res, "rawRN.txt")))
                    fileNamePlot = os.path.join(sample_output_dir_chr, "".join((tagDirName,"_", chr,"_", res, "_raw-", chr, "\'.ofBins(0-\'*\')\'.", str(int(res)/1000), "K.jpeg")))
                    newFileNamePlot = os.path.join(sample_output_dir_chr, "".join((tagDirName,"_", chr,"_", res, "_raw-", chr, ".all.", str(int(res)/1000), "K.jpeg")))

                    jobMatrix = homer.hic_interactionMatrix_chr(sample.name, sample_output_dir_chr, homer_output_dir, res, chr, fileName, fileNameRN)
                    jobMatrix.samples = [sample]

                    jobPlot = hicplotter.intra_chrom_matrix_plot(
                        fileNameRN,
                        sample.name,
                        chr,
                        res,
                        os.path.join(sample_output_dir_chr, "_".join((tagDirName, chr, res, "raw"))),
                        fileNamePlot,
                        newFileNamePlot
                    )
                    jobPlot.samples = [sample]
                    jobs.extend([jobMatrix, jobPlot])

        return jobs

    def reproducibility_scores(self):

        """
        hic-rep is a R package for calculate the inter-chromosmal reproducibility score.
        Pairwise reproducibility scores for each chromosome pair in each sample pair are calculated using
        hic-rep at resolutions (bin size) defined in interaction_matrices_Chr step
        and other parameters defined in reproducibility_scores step of ini config file. All the scores are finally merged
        together and output a csv file with parameters used in analysis with chromosome number, reproducibility scores,
        standard deviation and smoothing value used for the analysis (in order to compare samples smoothing value
        and the sequencing depth should be similar across samples.
        Down-sampling of samples can be performed using the down_sampling parameter in the ini config file.
        Correlation matrices and weight matrices can be saved using  corr=TRUE and weights=TRUE in ini config file
        for more information visit: [https://bioconductor.org/packages/release/bioc/html/hicrep.html]
        """

        jobs = []

<<<<<<< HEAD
        #Get defined chromosomes, resolution and other paramters from the config (.ini) file
=======
        # Get defined chromosomes, resolution and other paramters from the config (.ini) file
>>>>>>> 3f918251
        chrs = config.param('interaction_matrices_Chr', 'chromosomes')
        res_chr = config.param('interaction_matrices_Chr', 'resolution_chr').split(",")
        bound_width = config.param('reproducibility_scores', 'boundary_width')
        weights = config.param('reproducibility_scores', 'weights')
        down_sampling = config.param('reproducibility_scores', 'down_sampling')
        smooth = config.param('reproducibility_scores', 'h')
        corr = config.param('reproducibility_scores', 'corr')

<<<<<<< HEAD

        #Get the pairwise combinations of each sample (return an object list)
        pairwise_sample_combination = list(itertools.combinations(self.samples, 2))

        #run a loop for each resolution type and for each sample pair
        #compare each chromosome in the selected sample pair
=======
        # Get the pairwise combinations of each sample (return an object list)
        pairwise_sample_combination = list(itertools.combinations(self.samples, 2))

        # run a loop for each resolution type and for each sample pair
        # compare each chromosome in the selected sample pair
>>>>>>> 3f918251
        if chrs == "All":
            genome_dict = os.path.expandvars(config.param('DEFAULT', 'genome_dictionary', type='filepath'))
            chrs = genome.chr_names_conv(genome_dict)
        else:
            chrs = chrs.split(",")
<<<<<<< HEAD
        #chrs = ["chr5"]

        input_files_for_merging=[]
        tsv_files_for_merging=[]

        #If there is only one sample, an step will skip by giving a warning
=======
        # chrs = ["chr5"]

        input_files_for_merging = []
        tsv_files_for_merging = []

        # If there is only one sample, an step will skip by giving a warning
>>>>>>> 3f918251
        if len(self.samples) > 1:

            output_dir = self.output_dirs['reproducible_score_output_directory']
            temp_dir = "temp"
            for res in res_chr:
                for sample in pairwise_sample_combination:
<<<<<<< HEAD
                    #create a job list inorder to create a concat jobs (create one job for all chrms for one sample pair
                    #comparison
                    job_all_chr = []
                    for chromosome in chrs:

                        #get sample names with relative file path
                        #since pairwise_sample_combination is a list with two elements, in each index, 0 and 1 have been
                        #used to call the each sample
                        input_sample1_file_path = os.path.join(self.output_dirs['matrices_output_directory'], sample[0].name,
                                                    "chromosomeMatrices",
                                                    "_".join(("HTD", sample[0].name, self.enzyme, chromosome, res, "rawRN.txt")))

                        input_sample2_file_path = os.path.join(self.output_dirs['matrices_output_directory'], sample[1].name,
                                                    "chromosomeMatrices",
                                                    "_".join(("HTD", sample[1].name, self.enzyme, chromosome, res, "rawRN.txt")))
                        out_dir = os.path.join(output_dir, temp_dir,
                                                   "_".join(( sample[0].name, "vs",  sample[1].name)))

                        job_chr = hicrep.calculate_reproducible_score( out_dir, sample[0].name, sample[1].name,
                                                                      input_sample1_file_path, input_sample2_file_path,
                                                                       chromosome, res, bound_width, weights, corr,
                                                                       down_sampling,smooth)
                        output_file = "".join(
                                (out_dir, "_".join(("/hicrep", sample[0].name, "vs", sample[1].name, chromosome, res,
                                                    "res",  smooth, bound_width,down_sampling)), ".tmp"))
=======
                    # create a job list inorder to create a concat jobs (create one job for all chrms for one sample pair
                    # comparison
                    job_all_chr = []
                    for chromosome in chrs:
                        # get sample names with relative file path
                        # since pairwise_sample_combination is a list with two elements, in each index, 0 and 1 have been
                        # used to call the each sample
                        input_sample1_file_path = os.path.join(self.output_dirs['matrices_output_directory'],
                                                               sample[0].name,
                                                               "chromosomeMatrices",
                                                               "_".join(("HTD", sample[0].name, self.enzyme,
                                                                         chromosome, res, "rawRN.txt")))

                        input_sample2_file_path = os.path.join(self.output_dirs['matrices_output_directory'],
                                                               sample[1].name,
                                                               "chromosomeMatrices",
                                                               "_".join(("HTD", sample[1].name, self.enzyme,
                                                                         chromosome, res, "rawRN.txt")))
                        out_dir = os.path.join(output_dir, temp_dir,
                                               "_".join((sample[0].name, "vs", sample[1].name)))

                        job_chr = hicrep.calculate_reproducible_score(out_dir, sample[0].name, sample[1].name,
                                                                      input_sample1_file_path,
                                                                      input_sample2_file_path,
                                                                      chromosome, res, bound_width, weights, corr,
                                                                      down_sampling, smooth)
                        output_file = "".join(
                            (out_dir, "_".join(("/hicrep", sample[0].name, "vs", sample[1].name, chromosome, res,
                                                "res", smooth, bound_width, down_sampling)), ".tmp"))
>>>>>>> 3f918251
                        job_chr.samples = sample

                        input_files_for_merging.append(output_file)
                        job_all_chr.append(job_chr)
                        job = concat_jobs(job_all_chr)
                        job.name = "_".join(("reproducibility_scores.hicrep", sample[0].name, "vs",
<<<<<<< HEAD
                                                 sample[1].name, res, bound_width, weights,
                                                 corr, down_sampling, smooth))

                    jobs.append(job)
                    tsv_output = os.path.join( output_dir, temp_dir, ".".join(("_".join((sample[0].name,"vs",sample[1].name, "res", res, smooth, bound_width,
                                                     down_sampling)), "tsv")))
                    #Storing output files for next step in a list
                    tsv_files_for_merging.append(tsv_output)
                #create a job for merginh .tsv file with individual reproducibnility score for each pairwise comparison
                job_merge = hicrep.merge_tmp_files( input_files_for_merging, tsv_files_for_merging, output_dir, res, smooth, bound_width, down_sampling, temp_dir)
=======
                                             sample[1].name, res, bound_width, weights,
                                             corr, down_sampling, smooth))

                    jobs.append(job)
                    tsv_output = os.path.join(output_dir, temp_dir, ".".join(
                        ("_".join((sample[0].name, "vs", sample[1].name, "res", res, smooth, bound_width,
                                   down_sampling)), "tsv")))
                    # Storing output files for next step in a list
                    tsv_files_for_merging.append(tsv_output)
                # create a job for merginh .tsv file with individual reproducibnility score for each pairwise comparison
                job_merge = hicrep.merge_tmp_files(input_files_for_merging, tsv_files_for_merging, output_dir, res,
                                                   smooth, bound_width, down_sampling, temp_dir)
>>>>>>> 3f918251
                job_merge.samples = self.samples
                job_merge.name = "".join(("merge_hicrep_scores." + res))
                jobs.append(job_merge)

<<<<<<< HEAD
            #finally all the .tsv files are merged and create a one file (.csv) with all the values
=======
            # finally all the .tsv files are merged and create a one file (.csv) with all the values
>>>>>>> 3f918251
            output_csv_file = "hicrep_combined_reproducibility_scores.csv"
            job_tsv_merge = hicrep.merge_tsv(tsv_files_for_merging, output_dir, output_csv_file, temp_dir)
            job_tsv_merge.name = "merge_hicrep_scores"
            job_tsv_merge.samples = self.samples
            job_tsv_merge.removable_files = [os.path.join(output_dir, temp_dir)]
            jobs.append(job_tsv_merge)
        else:
            log.info("You need to provide at least two samples to generate a reproducible score... skipping")

        return jobs

    def quality_scores(self):

        """
        #     Quality score per chromosome for each sample is calculated using QUSAR-QC at all resolutions
        #     and sequencing depths (coverages) and down_sampling value (coverage) defined in quality_scores step of ini config file
        #     QUSAR-QC is a part of the hifive hic-seq analysis suit
        #     for more information visit: [http://hifive.docs.taylorlab.org/en/latest/quasar_scoring.html]
        # """
        jobs = []

        # Get defined chromosomes and resolution from the config (.ini) file
        chrs = config.param('interaction_matrices_Chr', 'chromosomes')
        res_chr = config.param('interaction_matrices_Chr', 'resolution_chr').split(",")
        assembly_dir = config.param('DEFAULT', 'assembly_dir')
        scientific_name = config.param('DEFAULT', 'scientific_name')
        assembly = config.param('DEFAULT', 'assembly')
<<<<<<< HEAD
        chrom_lengths = os.path.join(assembly_dir, "genome", ".".join((scientific_name, assembly,"fa", "fai")))
        output_dir = self.output_dirs['quality_score_output_directory']
        temp_dir="temp"
        output_fend_file=""
        for res in res_chr:
            #First of all, a fend object should be created and this can be used with all the other samples.
=======
        chrom_lengths = os.path.join(assembly_dir, "genome", ".".join((scientific_name, assembly, "fa", "fai")))
        output_dir = self.output_dirs['quality_score_output_directory']
        temp_dir = "temp"
        output_fend_file = ""
        for res in res_chr:
            # First of all, a fend object should be created and this can be used with all the other samples.
>>>>>>> 3f918251
            # Create fend object using chromosome lengths. only input file is chromosome lengths for respective genome
            output_fend_file = os.path.join(output_dir, temp_dir, ".".join(("binned_by_chr_length", res, "fends")))
            job_fend = quasar_qc.create_fend_object(chrom_lengths, output_fend_file, output_dir, res, temp_dir)
            job_fend.samples = self.samples
            job_fend.name = "quality_scores_quasar_fend"
            jobs.append(job_fend)

        if chrs == "All":
            genome_dict = os.path.expandvars(config.param('DEFAULT', 'genome_dictionary', type='filepath'))
            chrs = genome.chr_names_conv(genome_dict)
        else:
            chrs = chrs.split(",")

<<<<<<< HEAD
        #Restrutcturing interaction matrices suitable for QUASAR-QC input
        #First need to add a lable as (chr_number:bin_start - bin_end) and set it as the row name (first column)
        #Remove the exisiting column headers and first 3 columns
        #loop through all the samples and chromsomes
        #these files will be used in next steps
=======
        # Restrutcturing interaction matrices suitable for QUASAR-QC input
        # First need to add a lable as (chr_number:bin_start - bin_end) and set it as the row name (first column)
        # Remove the exisiting column headers and first 3 columns
        # loop through all the samples and chromsomes
        # these files will be used in next steps
>>>>>>> 3f918251
        quasr_temp_files = []
        quasr_temp_files.append(output_fend_file)
        for sample in self.samples:
            job_restructure = []
            for res in res_chr:
                for chromosome in chrs:
<<<<<<< HEAD

                    input_file_path = os.path.join(self.output_dirs['matrices_output_directory'],
                                                          sample.name,
                                                          "chromosomeMatrices",
                                                          "_".join((
                                                              "HTD", sample.name, self.enzyme, chromosome, res,
                                                              "rawRN.txt")))
                    output_file_path = os.path.join(output_dir, temp_dir, "_".join((
                                                              "HTD", sample.name, self.enzyme, chromosome, res,
                                                              "rawRN.txt.temp")))
                    quasr_temp_files.append(output_file_path)
                    job_matrix_restucture = quasar_qc.restructure_matrix( input_file_path, output_file_path,  output_dir, res, temp_dir)
=======
                    input_file_path = os.path.join(self.output_dirs['matrices_output_directory'],
                                                   sample.name,
                                                   "chromosomeMatrices",
                                                   "_".join((
                                                       "HTD", sample.name, self.enzyme, chromosome, res,
                                                       "rawRN.txt")))
                    output_file_path = os.path.join(output_dir, temp_dir, "_".join((
                        "HTD", sample.name, self.enzyme, chromosome, res,
                        "rawRN.txt.temp")))
                    quasr_temp_files.append(output_file_path)
                    job_matrix_restucture = quasar_qc.restructure_matrix(input_file_path, output_file_path,
                                                                         output_dir, res, temp_dir)
>>>>>>> 3f918251

                    job_matrix_restucture.samples = [sample]
                    job_restructure.append(job_matrix_restucture)
                    job = concat_jobs(job_restructure)
<<<<<<< HEAD
                    job.name = "_".join(("quality_scores.quasar", "restructuring",sample.name, res, self.enzyme))

            jobs.append(job)


        #Perform the QUSAR-QC analysis using the generated temp files
        #loop through each sample with same enzyme and one or many resolutions user has specified.
        #user can specify the downsampling value too. If needed the full coverage (all reads), use 0 as the downsampling value
=======
                    job.name = "_".join(("quality_scores.quasar", "restructuring", sample.name, res, self.enzyme))

            jobs.append(job)

        # Perform the QUSAR-QC analysis using the generated temp files
        # loop through each sample with same enzyme and one or many resolutions user has specified.
        # user can specify the downsampling value too. If needed the full coverage (all reads), use 0 as the downsampling value
>>>>>>> 3f918251

        quasr_res = config.param('quality_scores', 'resolution_chr')
        quasr_coverage = config.param('quality_scores', 'down_sampling')

        quasr_report_files = []
        quasr_prefix = "quasarqc_res"

        for sample in self.samples:
            for res in res_chr:
                input_files = os.path.join(output_dir, temp_dir, "_".join((
<<<<<<< HEAD
                                                          "HTD", sample.name, self.enzyme, "*", res,
                                                          "rawRN.txt.temp")))

                output_file_path = os.path.join(output_dir, temp_dir, "_".join((
                    sample.name, quasr_prefix ,res, self.enzyme)))
                output_report_file = "_".join((output_file_path, "report.txt"))
                quasr_report_files.append(output_report_file)
                job_qusarqc = quasar_qc.quality_analysis(quasr_temp_files, input_files, output_file_path, output_dir, output_fend_file, quasr_res, quasr_coverage, output_report_file)

                job_qusarqc.samples = [sample]
                job_qusarqc.name = "_".join(("quality_scores.quasarqc",sample.name, res, self.enzyme))
                jobs.append(job_qusarqc)

#to edit
        for res in res_chr:
            for q_res in quasr_res.split(","):
                q_res = int(q_res)/1000
                q_res = "".join((str(q_res) , "Kb" ))
                input_files = [s for s in quasr_report_files if "_".join((quasr_prefix, res, self.enzyme)) in s]
                output_file = ".".join((os.path.join(output_dir, "_".join((
                    "quasar_qc_final_report_res", res, "quasarqc_res", q_res, self.enzyme))), "tsv"))
                job_qusarqc_final_report = quasar_qc.merge_all_reports(output_dir, input_files, output_file, res, self.enzyme, quasr_prefix, temp_dir, q_res)
                job_qusarqc_final_report.samples = self.samples
                job_qusarqc_final_report.name ="_".join(("quality_scores_merge.quasarqc_final_report","res", res, "quasar_res", q_res))
                job_qusarqc_final_report.removable_files = [os.path.join(output_dir,temp_dir)]
=======
                    "HTD", sample.name, self.enzyme, "*", res,
                    "rawRN.txt.temp")))

                output_file_path = os.path.join(output_dir, temp_dir, "_".join((
                    sample.name, quasr_prefix, res, self.enzyme)))
                output_report_file = "_".join((output_file_path, "report.txt"))
                quasr_report_files.append(output_report_file)
                job_qusarqc = quasar_qc.quality_analysis(quasr_temp_files, input_files, output_file_path,
                                                         output_dir, output_fend_file, quasr_res, quasr_coverage,
                                                         output_report_file)

                job_qusarqc.samples = [sample]
                job_qusarqc.name = "_".join(("quality_scores.quasarqc", sample.name, res, self.enzyme))
                jobs.append(job_qusarqc)

        # to edit
        for res in res_chr:
            for q_res in quasr_res.split(","):
                q_res = int(q_res) / 1000
                q_res = "".join((str(q_res), "Kb"))
                input_files = [s for s in quasr_report_files if "_".join((quasr_prefix, res, self.enzyme)) in s]
                output_file = ".".join((os.path.join(output_dir, "_".join((
                    "quasar_qc_final_report_res", res, "quasarqc_res", q_res, self.enzyme))), "tsv"))
                job_qusarqc_final_report = quasar_qc.merge_all_reports(output_dir, input_files, output_file, res,
                                                                       self.enzyme, quasr_prefix, temp_dir, q_res)
                job_qusarqc_final_report.samples = self.samples
                job_qusarqc_final_report.name = "_".join(
                    ("quality_scores_merge.quasarqc_final_report", "res", res, "quasar_res", q_res))
                job_qusarqc_final_report.removable_files = [os.path.join(output_dir, temp_dir)]
>>>>>>> 3f918251
                jobs.append(job_qusarqc_final_report)

        return jobs

<<<<<<< HEAD

=======
>>>>>>> 3f918251
    def interaction_matrices_genome(self):
        """
        Genomewide interaction matrices are produced by Homer at resolutions defined in the ini config file
        For more detailed information about the HOMER matrices visit: [HOMER matrices] (http://homer.ucsd.edu/homer/interactions/HiCmatrices.html)
        For more detailed information about HiCPlotter visit: [HiCPlotter] (https://github.com/kcakdemir/HiCPlotter)
        """

        jobs = []

        res_genome = config.param('interaction_matrices_genome', 'resolution_genome').split(",")

        for sample in self.samples:
            tagDirName = "_".join(("HTD", sample.name, self.enzyme))
            homer_output_dir = os.path.join(self.output_dirs['homer_output_directory'], tagDirName)
            sample_output_dir_genome = os.path.join(self.output_dirs['matrices_output_directory'], sample.name, "genomewideMatrices")

            for res in res_genome:
                fileName = os.path.join(sample_output_dir_genome, "_".join((tagDirName, "genomewide_Res", res,"raw.txt")))
                fileNameRN = os.path.join(sample_output_dir_genome, "_".join((tagDirName, "genomewide_Res", res,"rawRN.txt")))

                jobMatrix = homer.hic_interactionMatrix_genome (sample.name, sample_output_dir_genome, homer_output_dir, res, fileName, fileNameRN)
                jobMatrix.samples = [sample]

                jobPlot = hicplotter.genome_wide_matrix_plot(
                    fileNameRN,
                    sample.name,
                    res,
                    os.path.join(sample_output_dir_genome, "_".join((tagDirName, "genomewide", "raw"))),
                    os.path.join(sample_output_dir_genome, tagDirName + "_genomewide_raw-WholeGenome-" + str(int(res)/1000) + "K.jpeg")
                )
                jobPlot.samples = [sample]

                jobs.extend([jobMatrix, jobPlot])

        return jobs

    def identify_compartments(self):
        """
        Genomic compartments are identified using Homer at resolutions defined in the ini config file
        For more detailed information about the HOMER compartments visit: [HOMER compartments] (http://homer.ucsd.edu/homer/interactions/HiCpca.html)
        """

        jobs = []

        res = config.param('identify_compartments', 'resolution_cmpt')

        for sample in self.samples:
            tagDirName = "_".join(("HTD", sample.name, self.enzyme))
            homer_output_dir = os.path.join(self.output_dirs['homer_output_directory'], tagDirName)
            sample_output_dir = os.path.join(self.output_dirs['cmpt_output_directory'], sample.name)
            fileName = os.path.join(sample_output_dir, sample.name + "_homerPCA_Res" + res)
            fileName_PC1 = os.path.join(sample_output_dir, sample.name + "_homerPCA_Res" + res + ".PC1.txt")
            fileName_Comp = os.path.join(sample_output_dir, sample.name + "_homerPCA_Res" + res + "_compartments")

            job = homer.hic_compartments (sample.name, sample_output_dir, fileName, homer_output_dir, res, self.genome, fileName_PC1, fileName_Comp, 3)
            job.samples = [sample]

            jobs.append(job)

        return jobs

    def identify_TADs_TopDom(self):
        """
        Topological associating Domains (TADs) are identified using TopDom at resolutions defined in the ini config file.
        For more detailed information about the TopDom visit: [TopDom] (https://www.ncbi.nlm.nih.gov/pubmed/26704975)
        """

        jobs = []

        chrs = config.param('identify_TADs', 'chromosomes')
        res_chr = config.param('identify_TADs', 'resolution_TADs').split(",")

        if chrs == "All":
            genome_dict = os.path.expandvars(config.param('DEFAULT', 'genome_dictionary', type='filepath'))
            chrs = genome.chr_names_conv(genome_dict)
        else:
            chrs = chrs.split(",")

        for sample in self.samples:
            sample_output_dir = os.path.join(self.output_dirs['TAD_output_directory'], sample.name, "TopDom")

            for res in res_chr:
                for chr in chrs:

                    input_matrix = os.path.join(self.output_dirs['matrices_output_directory'], sample.name, "chromosomeMatrices", "_".join(("HTD", sample.name, self.enzyme, chr, res, "rawRN.txt")))
                    tmp_matrix = input_matrix + ".MatA"
                    output_matrix = os.path.join(sample_output_dir, "_".join(("HTD", sample.name, self.enzyme, chr, res, "rawRN.MatA.TopDom")))
                    output_script = "identify_TADs_TopDom." + sample.name + "_" + chr + "_res" + res + ".R"

                    job_inputFile = concat_jobs(
                        [
                            Job(command="mkdir -p " + sample_output_dir),
                            topdom.create_input(input_matrix, tmp_matrix, output_matrix, output_script, res)
                        ],
                        name="identify_TADs.TopDom_create_input." + sample.name + "_" + chr + "_res" + res,
                        samples=[sample]
                    )

                    job_TADs = topdom.call_TADs(tmp_matrix, output_matrix, output_script)
                    job_TADs.name = "identify_TADs.TopDom_call_TADs." + sample.name + "_" + chr + "_res" + res
                    job_TADs.samples = [sample]

                    jobs.extend([
                        job_inputFile,
                        job_TADs
                    ])

        return jobs

    def identify_TADs_RobusTAD(self):
        """
        Topological associating Domain (TAD) scores are calculated using RobusTAD for every bin in the genome.
        RobusTAD is resolution-independant and will use the first resolution in "resolution_TADs"  under [identify_TADs] in the ini file.
        For more detailed information about the RobusTAD visit: [RobusTAD] (https://github.com/rdali/RobusTAD)
        """

        jobs = []

        chrs = config.param('identify_TADs', 'chromosomes')
        res = config.param('identify_TADs', 'resolution_TADs').split(",")[0]

        if chrs == "All":
            genome_dict = os.path.expandvars(config.param('DEFAULT', 'genome_dictionary', type='filepath'))
            chrs = genome.chr_names_conv(genome_dict)
        else:
            chrs = chrs.split(",")

        for sample in self.samples:
            sample_output_dir = os.path.join(self.output_dirs['TAD_output_directory'], sample.name, "RobusTAD")

            for chr in chrs:

                input_matrix = os.path.join(self.output_dirs['matrices_output_directory'], sample.name, "chromosomeMatrices", "_".join(("HTD", sample.name, self.enzyme, chr, res, "rawRN.txt")))
                prefix = os.path.splitext(os.path.basename(input_matrix))[0]
                output_Scores = os.path.join(sample_output_dir, "".join(("BoundaryScores_", prefix, "_binSize" , str(int(res)/1000) ,"_minW250_maxW500_minRatio1.5.txt")))
                output_calls = os.path.join(sample_output_dir, "".join(("TADBoundaryCalls_", prefix, "_binSize" , str(int(res)/1000) ,"_minW250_maxW500_minRatio1.5_threshold0.2.txt")))

                job = concat_jobs([
                    Job(command="mkdir -p " + sample_output_dir),
                    robustad.call_TADs(input_matrix, sample_output_dir, res)
                ])
                job.name = "identify_TADs.RobusTAD." + sample.name + "_" + chr
                job.samples = [sample]

                jobs.append(job)

        return jobs

    def identify_peaks(self):
        """
        Significant intraChromosomal interactions (peaks) are identified using Homer.
        For more detailed information about the Homer peaks visit: [Homer peaks] (http://homer.ucsd.edu/homer/interactions/HiCinteractions.html)
        """

        jobs = []

        res = config.param('identify_peaks', 'resolution_pks')

        for sample in self.samples:
            tagDirName = "_".join(("HTD", sample.name, self.enzyme))
            homer_output_dir = os.path.join(self.output_dirs['homer_output_directory'], tagDirName)
            sample_output_dir = os.path.join(self.output_dirs['peaks_output_directory'], sample.name)
            fileName = os.path.join(sample_output_dir, sample.name + "IntraChrInteractionsRes" + res + ".txt")
            fileName_anno = os.path.join(sample_output_dir, sample.name + "IntraChrInteractionsRes" + res + "_Annotated")

            job = homer.hic_peaks(sample.name, sample_output_dir, homer_output_dir, res, self.genome, fileName, fileName_anno, 3)
            job.samples = [sample]

            jobs.append(job)

        return jobs

    def create_hic_file(self):
        """
        A .hic file is created per sample in order to visualize in JuiceBox, WashU epigenome browser or as input for other tools.
        For more detailed information about the JuiceBox visit: [JuiceBox] (http://www.aidenlab.org/software.html)
        """

        jobs = []

        for sample in self.samples:
            sample_input = os.path.join(self.output_dirs['bams_output_directory'], sample.name, sample.name + ".merged.bam")
            sortedBamPrefix = re.sub("\.merged.bam", ".merged.sorted", sample_input.strip())
            sortedBam = sortedBamPrefix + ".bam"
            hic_output = os.path.join(self.output_dirs['hicfiles_output_directory'], sample.name + ".hic")

            job = concat_jobs([
                Job(command="mkdir -p " + self.output_dirs['hicfiles_output_directory']),
                samtools.sort(sample_input, sortedBamPrefix, sort_by_name=True),
                hic.create_input(sortedBam, sample.name),
                hic.create_hic(sample.name + ".juicebox.input.sorted", hic_output, self.genome)
            ])
            job.name = "create_hic_file." + sample.name
            job.samples = [sample]

            jobs.append(job)

        return jobs

    def multiqc_report(self):
        """
        A quality control report for all samples is generated.
        For more detailed information about the MultiQc visit: [MultiQc] (http://multiqc.info/)
        """
        ## set multiQc config file so we can customize one for every pipeline:

        jobs = []

        yamlFile = os.path.expandvars(config.param('multiqc_report', 'MULTIQC_CONFIG_PATH'))
        input_files = [os.path.join(self.output_dirs['bams_output_directory'], sample.name, sample.name + ".merged.bam") for sample in self.samples]
        job = multiqc.mutliqc_run(yamlFile, input_files)
        job.samples = self.samples

        jobs.append(job)

        return jobs

        ## capture HiC methods:

    def create_rmap_file(self):
        """
        rmap file for Chicago capture analysis is created using the hicup digestion file.
        """
        ## return 1 rmap per enzyme

        output = os.path.join(self.output_dirs['chicago_input_files'], self.enzyme + ".Initialrmap")
        sorted_output = re.sub("\.Initialrmap", ".sorted.rmap", output)
        input_file = self.genome_digest

        job = concat_jobs([
            Job(command="mkdir -p " + self.output_dirs['chicago_input_files']),
            tools.sh_create_rmap(input_file, output, "create_rmap_file." + self.enzyme),
            bedops.sort_bed(output, sorted_output)
        ])
        job.name = "create_rmap_file." + os.path.basename(input_file)
        job.samples = self.samples

        return [job]

    def create_baitmap_file(self):
        """
        baitmap file for Chicago capture analysis is created using the created rmap file and the probe capture bed file.
        """
        ## return 1 baitmap per enzyme/capture array combination

        input_rmap = os.path.join(self.output_dirs['chicago_input_files'], self.enzyme + ".sorted.rmap")
        input_bait = config.param('create_baitmap_file', "baitBed")
        sorted_input_bait = re.sub("\.bed", ".sorted.bed", input_bait)
        output_file_name = re.sub("\.bed", "", os.path.basename(input_bait)) + "_" + self.enzyme + ".baitmap"
        output_file = os.path.join(self.output_dirs['chicago_input_files'], output_file_name)
        annotation = config.param('create_baitmap_file', "annotation")

        job = concat_jobs([
            bedops.sort_bed(input_bait, sorted_input_bait),
            bedtools.intersect_beds(input_rmap, sorted_input_bait, output_file + ".tmp", "-wa -u"),
            tools.sh_create_baitmap(input_bait, sorted_input_bait, annotation, output_file)
        ])
        job.name = "create_baitmap_file." + output_file_name
        job.samples = self.samples

        return [job]

    def create_design_files(self):
        """
        design files (nperbin file (.npb), nbaitsperbin file (.nbpb), proxOE file (.poe)) for Chicago capture analysis are created using the rmap file and the baitmap file.
        """

        rmapfile = os.path.join(self.output_dirs['chicago_input_files'], self.enzyme + ".sorted.rmap")
        baitmapfile = os.path.join(self.output_dirs['chicago_input_files'], os.path.basename(re.sub("\.bed$", "", config.param('create_baitmap_file', "baitBed")) + "_" + self.enzyme + ".baitmap"))
        other_options = config.param('create_design_files', 'other_options', required = False)
        designDir = self.output_dirs['chicago_input_files']
        outfilePrefix = os.path.join(self.output_dirs['chicago_input_files'], os.path.basename(re.sub("\.bed$", "", config.param('create_baitmap_file', "baitBed")) + "_" + self.enzyme))
        job = chicago.makeDesignFiles(rmapfile, baitmapfile, outfilePrefix, designDir, other_options)
        job.samples = self.samples

        return [job]

    def create_input_files(self):
        """
        input file (sample.chinput) for Chicago capture analysis is created using the rmap file, the baitmap file and the hicup aligned bam.
        """

        jobs = []
        rmapfile = os.path.join(self.output_dirs['chicago_input_files'], self.enzyme + ".sorted.rmap")
        baitmapfile = os.path.join(self.output_dirs['chicago_input_files'], os.path.basename(re.sub("\.bed$", "", config.param('create_baitmap_file', "baitBed")) + "_" + self.enzyme + ".baitmap"))
        other_options = config.param('create_input_files', 'other_options', required = False)

        for sample in self.samples:
            name = os.path.join(self.output_dirs['chicago_input_files'], sample.name)
            bam = os.path.join(self.output_dirs['bams_output_directory'], sample.name, sample.name + ".merged.bam")
            job = chicago.bam2chicago(bam, baitmapfile, rmapfile, name, other_options)
            job.samples = [sample]

            jobs.append(job)

        return jobs

    def runChicago(self):
        """
        Chicago is run on capture data. Chicago will filter capture hic artifacts and identify significant interactions. It will output data as a bed file and will also output SeqMonk and WashU tracks.
        For more detailed information about the Chicago, including how to interpret the plots, please visit: [Chicago] https://bioconductor.org/packages/release/bioc/vignettes/Chicago/inst/doc/Chicago.html
        """

        jobs = []
        design_dir = self.output_dirs['chicago_input_files']
        output_dir = self.output_dirs['chicago_output_directory']
        design_file_prefix = os.path.basename(re.sub("\.bed$", "", config.param('create_baitmap_file', "baitBed"))
                                              + "_" + self.enzyme)
        other_options = config.param('runChicago', 'other_options', required=False)

        for sample in self.samples:
            job = chicago.runChicago(design_dir, sample.name, output_dir, design_file_prefix, other_options)
            job.samples = [sample]

            jobs.append(job)

        return jobs

    def runChicago_featureOverlap(self):
        """
        Runs the feature enrichement of chicago significant interactions.
        For more detailed information about the Chicago, including how to interpret the plots, please visit: [Chicago] https://bioconductor.org/packages/release/bioc/vignettes/Chicago/inst/doc/Chicago.html
        """

        jobs = []
        design_dir = self.output_dirs['chicago_input_files']
        output_dir = self.output_dirs['chicago_output_directory']
        design_file_prefix = os.path.basename(re.sub("\.bed$", "", config.param('create_baitmap_file', "baitBed")) + "_" + self.enzyme)
        other_options = config.param('runChicago_featureOverlap', 'other_options', required = False)
        features_file = config.param('runChicago_featureOverlap', 'features_file', required = True)

        if features_file != "None":
            for sample in self.samples:
                job = chicago.runChicago_featureOverlap(features_file, sample.name, output_dir, design_file_prefix, other_options)
                job.samples = [sample]

                jobs.append(job)

        return jobs

    def bait_intersect(self):
        """
        provided with a bed file, for example a bed of GWAS snps or features of interest, this method returns the lines in the bed file that intersect with the baits that have significant interactions.
        Input bed must have 4 columns (<chr> <start> <end> <annotation>) and must be tab separated.
        """

        jobs = []
        chicago_output_dir = self.output_dirs['chicago_output_directory']
        intersect_output_dir = self.output_dirs['intersect_ouput_directory']
        other_options = config.param('bait_intersect', 'other_options', required = False)
        features_file = config.param('bait_intersect', 'features_file', required = True)

        sorted_features_file = os.path.splitext(features_file)[0] + ".sorted.bed"
        output_dir = os.path.join(chicago_output_dir, intersect_output_dir)

        if features_file != "None":

            job_create_dir = Job(command = "mkdir -p {output_dir}".format(output_dir = output_dir))
            job_sort_features_file = bedops.sort_bed(features_file, sorted_features_file)

            job = concat_jobs([
                job_create_dir,
                job_sort_features_file
            ])
            job.name = "bait_intersect.sort_feature." + os.path.basename(sorted_features_file)
            job.removable_files = [sorted_features_file]
            job.samples = self.samples

            jobs.append(job)

            for sample in self.samples:
                sample_output_dir = os.path.join(chicago_output_dir, sample.name, "data")
                ibed_file = os.path.join(sample_output_dir, sample.name + ".ibed")
                sorted_ibed_file = re.sub("\.ibed$", ".bait.sorted.bed", ibed_file)

                output_file_prefix = os.path.join(output_dir, os.path.splitext(os.path.basename(features_file))[0] + "_" + os.path.splitext(os.path.basename(ibed_file))[0])

                job_extract_bait_bed = tools.sh_extract_bait_bed(ibed_file, sample.name)
                job_sort_ibed = bedops.sort_bed(ibed_file + ".bait", sorted_ibed_file)
                job_intersect = bedtools.intersect_beds(sorted_features_file, sorted_ibed_file, output_file_prefix + ".tmp", "-wa -u")
                job_bedopsMap = bedops.bedmap_echoMapId(output_file_prefix + ".tmp", sorted_ibed_file, output_file_prefix + ".bait_intersect.bed")

                job = concat_jobs([
                    job_extract_bait_bed,
                    job_sort_ibed,
                    job_intersect,
                    job_bedopsMap
                ])
                job.name = "bait_intersect." + sample.name
                job.removable_files = [sorted_ibed_file, sorted_features_file, output_file_prefix + ".tmp", ibed_file + ".bait"]
                job.samples = [sample]

                jobs.append(job)

        return jobs

    def capture_intersect(self):
        """
        provided with a bed file, for example a bed of GWAS snps or features of interest, this method returns the lines in the bed file that intersect with the captured ends ("Other Ends") that have significant interactions.
        Input bed must have 4 columns (<chr> <start> <end> <annotation>) and must be tab separated.
        """

        jobs = []
        chicago_output_dir = self.output_dirs['chicago_output_directory']
        intersect_output_dir = self.output_dirs['intersect_ouput_directory']
        other_options = config.param('capture_intersect', 'other_options', required = False)
        features_file = config.param('capture_intersect', 'features_file', required = True)

        sorted_features_file = os.path.splitext(features_file)[0] + ".sorted.bed"
        output_dir = os.path.join(chicago_output_dir, intersect_output_dir)

        if features_file != "None":
            job_create_dir = Job(command = "mkdir -p {output_dir}".format(output_dir = output_dir))
            job_sort_features_file = bedops.sort_bed(features_file, sorted_features_file)

            job = concat_jobs([job_create_dir, job_sort_features_file])
            job.name = "capture_intersect.sort_feature." + os.path.basename(sorted_features_file)
            job.removable_files = [sorted_features_file]
            job.samples = self.samples

            jobs.append(job)

            for sample in self.samples:
                sample_output_dir = os.path.join(chicago_output_dir, sample.name, "data")
                ibed_file = os.path.join(sample_output_dir, sample.name + ".ibed")
                sorted_ibed_file = re.sub("\.ibed$", ".capture.sorted.bed", ibed_file)

                output_file_prefix = os.path.join(output_dir, os.path.splitext(os.path.basename(features_file))[0] + "_" + os.path.splitext(os.path.basename(ibed_file))[0])

                job_extract_capture_bed = tools.sh_extract_capture_bed(ibed_file, sample.name)
                job_sort_ibed = bedops.sort_bed(ibed_file + ".capture", sorted_ibed_file)
                job_intersect = bedtools.intersect_beds(sorted_features_file, sorted_ibed_file, output_file_prefix + ".tmp", "-wa -u")
                job_bedopsMap = bedops.bedmap_echoMapId(output_file_prefix + ".tmp", sorted_ibed_file, output_file_prefix + ".capture_intersect.bed")

                job = concat_jobs([
                    job_extract_capture_bed,
                    job_sort_ibed,
                    job_intersect,
                    job_bedopsMap
                ])
                job.name = "capture_intersect." + sample.name
                job.removable_files = [sorted_ibed_file, output_file_prefix + ".tmp", ibed_file + ".capture"]
                job.samples = [sample]

                jobs.append(job)

        return jobs

    @property
    def steps(self):
        return [
            [self.samtools_bam_sort,
            self.picard_sam_to_fastq,
            self.trimmomatic,
            self.merge_trimmomatic_stats,
            self.fastq_readName_Edit,
            self.hicup_align,
            self.samtools_merge_bams,
            self.homer_tag_directory,
            self.interaction_matrices_Chr,
            self.interaction_matrices_genome,
            self.identify_compartments,
            self.identify_TADs_TopDom,
            self.identify_TADs_RobusTAD,
            self.identify_peaks,
            self.create_hic_file,
            self.multiqc_report,
            self.cram_output,
            self.reproducibility_scores,
            self.quality_scores
            ],
            [self.samtools_bam_sort,
            self.picard_sam_to_fastq,
            self.trimmomatic,
            self.merge_trimmomatic_stats,
            self.fastq_readName_Edit,
            self.hicup_align,
            self.samtools_merge_bams,
            self.create_rmap_file,
            self.create_baitmap_file,
            self.create_design_files,
            self.create_input_files,
            self.runChicago,
            self.runChicago_featureOverlap,
            self.bait_intersect,
            self.capture_intersect,
            self.create_hic_file,
            self.multiqc_report,
            self.cram_output
            ]
        ]

if __name__ == '__main__':
    argv = sys.argv
    if '--wrap' in argv:
        utils.utils.container_wrapper_argparse(argv)
    else:
        HicSeq(protocol=['hic','capture'])<|MERGE_RESOLUTION|>--- conflicted
+++ resolved
@@ -20,13 +20,11 @@
 ################################################################################
 
 # Python Standard Modules
-import argparse
 import logging
 import math
 import os
 import re
 import sys
-import itertools
 import commands
 import gzip
 import subprocess
@@ -39,7 +37,6 @@
 from core.config import config, SanitycheckError, _raise
 from core.job import Job, concat_jobs, pipe_jobs
 from pipelines import common
-import utils.utils
 
 from bfx import picard
 from bfx import samtools
@@ -55,8 +52,6 @@
 from bfx import topdom
 from bfx import robustad
 from bfx import hic
-from bfx import hicrep
-from bfx import quasar_qc
 
 log = logging.getLogger(__name__)
 
@@ -105,9 +100,7 @@
                 'hicfiles_output_directory': 'hicFiles',
                 'chicago_input_files': 'input_files',
                 'chicago_output_directory': 'chicago',
-                'intersect_ouput_directory': 'bed_intersect',
-                'reproducible_score_output_directory': 'reproducibility_scores',
-                'quality_score_output_directory': 'quality_scores'
+                'intersect_ouput_directory': 'bed_intersect'
                 }
         return dirs
 
@@ -163,10 +156,10 @@
                 candidate_input_files.append([re.sub("\.bam$", ".pair1.fastq.gz", readset.bam), re.sub("\.bam$", ".pair2.fastq.gz", readset.bam.strip())])
             [fastq1, fastq2] = self.select_input_files(candidate_input_files)
 
-            job_fastq1 = tools.sh_fastq_readname_edit(fastq1, self.output_dir, "fastq_readName_Edit.fq1." + readset.name)
+            job_fastq1 = tools.sh_fastq_readname_edit(fastq1, "fastq_readName_Edit.fq1." + readset.name)
             job_fastq1.samples = [readset.sample]
 
-            job_fastq2 = tools.sh_fastq_readname_edit(fastq2, self.output_dir, "fastq_readName_Edit.fq2." + readset.name)
+            job_fastq2 = tools.sh_fastq_readname_edit(fastq2, "fastq_readName_Edit.fq2." + readset.name)
             job_fastq2.samples = [readset.sample]
 
             jobs.extend([job_fastq1, job_fastq2])
@@ -334,375 +327,11 @@
                         newFileNamePlot
                     )
                     jobPlot.samples = [sample]
+
                     jobs.extend([jobMatrix, jobPlot])
 
         return jobs
 
-    def reproducibility_scores(self):
-
-        """
-        hic-rep is a R package for calculate the inter-chromosmal reproducibility score.
-        Pairwise reproducibility scores for each chromosome pair in each sample pair are calculated using
-        hic-rep at resolutions (bin size) defined in interaction_matrices_Chr step
-        and other parameters defined in reproducibility_scores step of ini config file. All the scores are finally merged
-        together and output a csv file with parameters used in analysis with chromosome number, reproducibility scores,
-        standard deviation and smoothing value used for the analysis (in order to compare samples smoothing value
-        and the sequencing depth should be similar across samples.
-        Down-sampling of samples can be performed using the down_sampling parameter in the ini config file.
-        Correlation matrices and weight matrices can be saved using  corr=TRUE and weights=TRUE in ini config file
-        for more information visit: [https://bioconductor.org/packages/release/bioc/html/hicrep.html]
-        """
-
-        jobs = []
-
-<<<<<<< HEAD
-        #Get defined chromosomes, resolution and other paramters from the config (.ini) file
-=======
-        # Get defined chromosomes, resolution and other paramters from the config (.ini) file
->>>>>>> 3f918251
-        chrs = config.param('interaction_matrices_Chr', 'chromosomes')
-        res_chr = config.param('interaction_matrices_Chr', 'resolution_chr').split(",")
-        bound_width = config.param('reproducibility_scores', 'boundary_width')
-        weights = config.param('reproducibility_scores', 'weights')
-        down_sampling = config.param('reproducibility_scores', 'down_sampling')
-        smooth = config.param('reproducibility_scores', 'h')
-        corr = config.param('reproducibility_scores', 'corr')
-
-<<<<<<< HEAD
-
-        #Get the pairwise combinations of each sample (return an object list)
-        pairwise_sample_combination = list(itertools.combinations(self.samples, 2))
-
-        #run a loop for each resolution type and for each sample pair
-        #compare each chromosome in the selected sample pair
-=======
-        # Get the pairwise combinations of each sample (return an object list)
-        pairwise_sample_combination = list(itertools.combinations(self.samples, 2))
-
-        # run a loop for each resolution type and for each sample pair
-        # compare each chromosome in the selected sample pair
->>>>>>> 3f918251
-        if chrs == "All":
-            genome_dict = os.path.expandvars(config.param('DEFAULT', 'genome_dictionary', type='filepath'))
-            chrs = genome.chr_names_conv(genome_dict)
-        else:
-            chrs = chrs.split(",")
-<<<<<<< HEAD
-        #chrs = ["chr5"]
-
-        input_files_for_merging=[]
-        tsv_files_for_merging=[]
-
-        #If there is only one sample, an step will skip by giving a warning
-=======
-        # chrs = ["chr5"]
-
-        input_files_for_merging = []
-        tsv_files_for_merging = []
-
-        # If there is only one sample, an step will skip by giving a warning
->>>>>>> 3f918251
-        if len(self.samples) > 1:
-
-            output_dir = self.output_dirs['reproducible_score_output_directory']
-            temp_dir = "temp"
-            for res in res_chr:
-                for sample in pairwise_sample_combination:
-<<<<<<< HEAD
-                    #create a job list inorder to create a concat jobs (create one job for all chrms for one sample pair
-                    #comparison
-                    job_all_chr = []
-                    for chromosome in chrs:
-
-                        #get sample names with relative file path
-                        #since pairwise_sample_combination is a list with two elements, in each index, 0 and 1 have been
-                        #used to call the each sample
-                        input_sample1_file_path = os.path.join(self.output_dirs['matrices_output_directory'], sample[0].name,
-                                                    "chromosomeMatrices",
-                                                    "_".join(("HTD", sample[0].name, self.enzyme, chromosome, res, "rawRN.txt")))
-
-                        input_sample2_file_path = os.path.join(self.output_dirs['matrices_output_directory'], sample[1].name,
-                                                    "chromosomeMatrices",
-                                                    "_".join(("HTD", sample[1].name, self.enzyme, chromosome, res, "rawRN.txt")))
-                        out_dir = os.path.join(output_dir, temp_dir,
-                                                   "_".join(( sample[0].name, "vs",  sample[1].name)))
-
-                        job_chr = hicrep.calculate_reproducible_score( out_dir, sample[0].name, sample[1].name,
-                                                                      input_sample1_file_path, input_sample2_file_path,
-                                                                       chromosome, res, bound_width, weights, corr,
-                                                                       down_sampling,smooth)
-                        output_file = "".join(
-                                (out_dir, "_".join(("/hicrep", sample[0].name, "vs", sample[1].name, chromosome, res,
-                                                    "res",  smooth, bound_width,down_sampling)), ".tmp"))
-=======
-                    # create a job list inorder to create a concat jobs (create one job for all chrms for one sample pair
-                    # comparison
-                    job_all_chr = []
-                    for chromosome in chrs:
-                        # get sample names with relative file path
-                        # since pairwise_sample_combination is a list with two elements, in each index, 0 and 1 have been
-                        # used to call the each sample
-                        input_sample1_file_path = os.path.join(self.output_dirs['matrices_output_directory'],
-                                                               sample[0].name,
-                                                               "chromosomeMatrices",
-                                                               "_".join(("HTD", sample[0].name, self.enzyme,
-                                                                         chromosome, res, "rawRN.txt")))
-
-                        input_sample2_file_path = os.path.join(self.output_dirs['matrices_output_directory'],
-                                                               sample[1].name,
-                                                               "chromosomeMatrices",
-                                                               "_".join(("HTD", sample[1].name, self.enzyme,
-                                                                         chromosome, res, "rawRN.txt")))
-                        out_dir = os.path.join(output_dir, temp_dir,
-                                               "_".join((sample[0].name, "vs", sample[1].name)))
-
-                        job_chr = hicrep.calculate_reproducible_score(out_dir, sample[0].name, sample[1].name,
-                                                                      input_sample1_file_path,
-                                                                      input_sample2_file_path,
-                                                                      chromosome, res, bound_width, weights, corr,
-                                                                      down_sampling, smooth)
-                        output_file = "".join(
-                            (out_dir, "_".join(("/hicrep", sample[0].name, "vs", sample[1].name, chromosome, res,
-                                                "res", smooth, bound_width, down_sampling)), ".tmp"))
->>>>>>> 3f918251
-                        job_chr.samples = sample
-
-                        input_files_for_merging.append(output_file)
-                        job_all_chr.append(job_chr)
-                        job = concat_jobs(job_all_chr)
-                        job.name = "_".join(("reproducibility_scores.hicrep", sample[0].name, "vs",
-<<<<<<< HEAD
-                                                 sample[1].name, res, bound_width, weights,
-                                                 corr, down_sampling, smooth))
-
-                    jobs.append(job)
-                    tsv_output = os.path.join( output_dir, temp_dir, ".".join(("_".join((sample[0].name,"vs",sample[1].name, "res", res, smooth, bound_width,
-                                                     down_sampling)), "tsv")))
-                    #Storing output files for next step in a list
-                    tsv_files_for_merging.append(tsv_output)
-                #create a job for merginh .tsv file with individual reproducibnility score for each pairwise comparison
-                job_merge = hicrep.merge_tmp_files( input_files_for_merging, tsv_files_for_merging, output_dir, res, smooth, bound_width, down_sampling, temp_dir)
-=======
-                                             sample[1].name, res, bound_width, weights,
-                                             corr, down_sampling, smooth))
-
-                    jobs.append(job)
-                    tsv_output = os.path.join(output_dir, temp_dir, ".".join(
-                        ("_".join((sample[0].name, "vs", sample[1].name, "res", res, smooth, bound_width,
-                                   down_sampling)), "tsv")))
-                    # Storing output files for next step in a list
-                    tsv_files_for_merging.append(tsv_output)
-                # create a job for merginh .tsv file with individual reproducibnility score for each pairwise comparison
-                job_merge = hicrep.merge_tmp_files(input_files_for_merging, tsv_files_for_merging, output_dir, res,
-                                                   smooth, bound_width, down_sampling, temp_dir)
->>>>>>> 3f918251
-                job_merge.samples = self.samples
-                job_merge.name = "".join(("merge_hicrep_scores." + res))
-                jobs.append(job_merge)
-
-<<<<<<< HEAD
-            #finally all the .tsv files are merged and create a one file (.csv) with all the values
-=======
-            # finally all the .tsv files are merged and create a one file (.csv) with all the values
->>>>>>> 3f918251
-            output_csv_file = "hicrep_combined_reproducibility_scores.csv"
-            job_tsv_merge = hicrep.merge_tsv(tsv_files_for_merging, output_dir, output_csv_file, temp_dir)
-            job_tsv_merge.name = "merge_hicrep_scores"
-            job_tsv_merge.samples = self.samples
-            job_tsv_merge.removable_files = [os.path.join(output_dir, temp_dir)]
-            jobs.append(job_tsv_merge)
-        else:
-            log.info("You need to provide at least two samples to generate a reproducible score... skipping")
-
-        return jobs
-
-    def quality_scores(self):
-
-        """
-        #     Quality score per chromosome for each sample is calculated using QUSAR-QC at all resolutions
-        #     and sequencing depths (coverages) and down_sampling value (coverage) defined in quality_scores step of ini config file
-        #     QUSAR-QC is a part of the hifive hic-seq analysis suit
-        #     for more information visit: [http://hifive.docs.taylorlab.org/en/latest/quasar_scoring.html]
-        # """
-        jobs = []
-
-        # Get defined chromosomes and resolution from the config (.ini) file
-        chrs = config.param('interaction_matrices_Chr', 'chromosomes')
-        res_chr = config.param('interaction_matrices_Chr', 'resolution_chr').split(",")
-        assembly_dir = config.param('DEFAULT', 'assembly_dir')
-        scientific_name = config.param('DEFAULT', 'scientific_name')
-        assembly = config.param('DEFAULT', 'assembly')
-<<<<<<< HEAD
-        chrom_lengths = os.path.join(assembly_dir, "genome", ".".join((scientific_name, assembly,"fa", "fai")))
-        output_dir = self.output_dirs['quality_score_output_directory']
-        temp_dir="temp"
-        output_fend_file=""
-        for res in res_chr:
-            #First of all, a fend object should be created and this can be used with all the other samples.
-=======
-        chrom_lengths = os.path.join(assembly_dir, "genome", ".".join((scientific_name, assembly, "fa", "fai")))
-        output_dir = self.output_dirs['quality_score_output_directory']
-        temp_dir = "temp"
-        output_fend_file = ""
-        for res in res_chr:
-            # First of all, a fend object should be created and this can be used with all the other samples.
->>>>>>> 3f918251
-            # Create fend object using chromosome lengths. only input file is chromosome lengths for respective genome
-            output_fend_file = os.path.join(output_dir, temp_dir, ".".join(("binned_by_chr_length", res, "fends")))
-            job_fend = quasar_qc.create_fend_object(chrom_lengths, output_fend_file, output_dir, res, temp_dir)
-            job_fend.samples = self.samples
-            job_fend.name = "quality_scores_quasar_fend"
-            jobs.append(job_fend)
-
-        if chrs == "All":
-            genome_dict = os.path.expandvars(config.param('DEFAULT', 'genome_dictionary', type='filepath'))
-            chrs = genome.chr_names_conv(genome_dict)
-        else:
-            chrs = chrs.split(",")
-
-<<<<<<< HEAD
-        #Restrutcturing interaction matrices suitable for QUASAR-QC input
-        #First need to add a lable as (chr_number:bin_start - bin_end) and set it as the row name (first column)
-        #Remove the exisiting column headers and first 3 columns
-        #loop through all the samples and chromsomes
-        #these files will be used in next steps
-=======
-        # Restrutcturing interaction matrices suitable for QUASAR-QC input
-        # First need to add a lable as (chr_number:bin_start - bin_end) and set it as the row name (first column)
-        # Remove the exisiting column headers and first 3 columns
-        # loop through all the samples and chromsomes
-        # these files will be used in next steps
->>>>>>> 3f918251
-        quasr_temp_files = []
-        quasr_temp_files.append(output_fend_file)
-        for sample in self.samples:
-            job_restructure = []
-            for res in res_chr:
-                for chromosome in chrs:
-<<<<<<< HEAD
-
-                    input_file_path = os.path.join(self.output_dirs['matrices_output_directory'],
-                                                          sample.name,
-                                                          "chromosomeMatrices",
-                                                          "_".join((
-                                                              "HTD", sample.name, self.enzyme, chromosome, res,
-                                                              "rawRN.txt")))
-                    output_file_path = os.path.join(output_dir, temp_dir, "_".join((
-                                                              "HTD", sample.name, self.enzyme, chromosome, res,
-                                                              "rawRN.txt.temp")))
-                    quasr_temp_files.append(output_file_path)
-                    job_matrix_restucture = quasar_qc.restructure_matrix( input_file_path, output_file_path,  output_dir, res, temp_dir)
-=======
-                    input_file_path = os.path.join(self.output_dirs['matrices_output_directory'],
-                                                   sample.name,
-                                                   "chromosomeMatrices",
-                                                   "_".join((
-                                                       "HTD", sample.name, self.enzyme, chromosome, res,
-                                                       "rawRN.txt")))
-                    output_file_path = os.path.join(output_dir, temp_dir, "_".join((
-                        "HTD", sample.name, self.enzyme, chromosome, res,
-                        "rawRN.txt.temp")))
-                    quasr_temp_files.append(output_file_path)
-                    job_matrix_restucture = quasar_qc.restructure_matrix(input_file_path, output_file_path,
-                                                                         output_dir, res, temp_dir)
->>>>>>> 3f918251
-
-                    job_matrix_restucture.samples = [sample]
-                    job_restructure.append(job_matrix_restucture)
-                    job = concat_jobs(job_restructure)
-<<<<<<< HEAD
-                    job.name = "_".join(("quality_scores.quasar", "restructuring",sample.name, res, self.enzyme))
-
-            jobs.append(job)
-
-
-        #Perform the QUSAR-QC analysis using the generated temp files
-        #loop through each sample with same enzyme and one or many resolutions user has specified.
-        #user can specify the downsampling value too. If needed the full coverage (all reads), use 0 as the downsampling value
-=======
-                    job.name = "_".join(("quality_scores.quasar", "restructuring", sample.name, res, self.enzyme))
-
-            jobs.append(job)
-
-        # Perform the QUSAR-QC analysis using the generated temp files
-        # loop through each sample with same enzyme and one or many resolutions user has specified.
-        # user can specify the downsampling value too. If needed the full coverage (all reads), use 0 as the downsampling value
->>>>>>> 3f918251
-
-        quasr_res = config.param('quality_scores', 'resolution_chr')
-        quasr_coverage = config.param('quality_scores', 'down_sampling')
-
-        quasr_report_files = []
-        quasr_prefix = "quasarqc_res"
-
-        for sample in self.samples:
-            for res in res_chr:
-                input_files = os.path.join(output_dir, temp_dir, "_".join((
-<<<<<<< HEAD
-                                                          "HTD", sample.name, self.enzyme, "*", res,
-                                                          "rawRN.txt.temp")))
-
-                output_file_path = os.path.join(output_dir, temp_dir, "_".join((
-                    sample.name, quasr_prefix ,res, self.enzyme)))
-                output_report_file = "_".join((output_file_path, "report.txt"))
-                quasr_report_files.append(output_report_file)
-                job_qusarqc = quasar_qc.quality_analysis(quasr_temp_files, input_files, output_file_path, output_dir, output_fend_file, quasr_res, quasr_coverage, output_report_file)
-
-                job_qusarqc.samples = [sample]
-                job_qusarqc.name = "_".join(("quality_scores.quasarqc",sample.name, res, self.enzyme))
-                jobs.append(job_qusarqc)
-
-#to edit
-        for res in res_chr:
-            for q_res in quasr_res.split(","):
-                q_res = int(q_res)/1000
-                q_res = "".join((str(q_res) , "Kb" ))
-                input_files = [s for s in quasr_report_files if "_".join((quasr_prefix, res, self.enzyme)) in s]
-                output_file = ".".join((os.path.join(output_dir, "_".join((
-                    "quasar_qc_final_report_res", res, "quasarqc_res", q_res, self.enzyme))), "tsv"))
-                job_qusarqc_final_report = quasar_qc.merge_all_reports(output_dir, input_files, output_file, res, self.enzyme, quasr_prefix, temp_dir, q_res)
-                job_qusarqc_final_report.samples = self.samples
-                job_qusarqc_final_report.name ="_".join(("quality_scores_merge.quasarqc_final_report","res", res, "quasar_res", q_res))
-                job_qusarqc_final_report.removable_files = [os.path.join(output_dir,temp_dir)]
-=======
-                    "HTD", sample.name, self.enzyme, "*", res,
-                    "rawRN.txt.temp")))
-
-                output_file_path = os.path.join(output_dir, temp_dir, "_".join((
-                    sample.name, quasr_prefix, res, self.enzyme)))
-                output_report_file = "_".join((output_file_path, "report.txt"))
-                quasr_report_files.append(output_report_file)
-                job_qusarqc = quasar_qc.quality_analysis(quasr_temp_files, input_files, output_file_path,
-                                                         output_dir, output_fend_file, quasr_res, quasr_coverage,
-                                                         output_report_file)
-
-                job_qusarqc.samples = [sample]
-                job_qusarqc.name = "_".join(("quality_scores.quasarqc", sample.name, res, self.enzyme))
-                jobs.append(job_qusarqc)
-
-        # to edit
-        for res in res_chr:
-            for q_res in quasr_res.split(","):
-                q_res = int(q_res) / 1000
-                q_res = "".join((str(q_res), "Kb"))
-                input_files = [s for s in quasr_report_files if "_".join((quasr_prefix, res, self.enzyme)) in s]
-                output_file = ".".join((os.path.join(output_dir, "_".join((
-                    "quasar_qc_final_report_res", res, "quasarqc_res", q_res, self.enzyme))), "tsv"))
-                job_qusarqc_final_report = quasar_qc.merge_all_reports(output_dir, input_files, output_file, res,
-                                                                       self.enzyme, quasr_prefix, temp_dir, q_res)
-                job_qusarqc_final_report.samples = self.samples
-                job_qusarqc_final_report.name = "_".join(
-                    ("quality_scores_merge.quasarqc_final_report", "res", res, "quasar_res", q_res))
-                job_qusarqc_final_report.removable_files = [os.path.join(output_dir, temp_dir)]
->>>>>>> 3f918251
-                jobs.append(job_qusarqc_final_report)
-
-        return jobs
-
-<<<<<<< HEAD
-
-=======
->>>>>>> 3f918251
     def interaction_matrices_genome(self):
         """
         Genomewide interaction matrices are produced by Homer at resolutions defined in the ini config file
@@ -1170,9 +799,7 @@
             self.identify_peaks,
             self.create_hic_file,
             self.multiqc_report,
-            self.cram_output,
-            self.reproducibility_scores,
-            self.quality_scores
+            self.cram_output
             ],
             [self.samtools_bam_sort,
             self.picard_sam_to_fastq,
@@ -1196,8 +823,4 @@
         ]
 
 if __name__ == '__main__':
-    argv = sys.argv
-    if '--wrap' in argv:
-        utils.utils.container_wrapper_argparse(argv)
-    else:
-        HicSeq(protocol=['hic','capture'])+    HicSeq(protocol=['hic','capture'])