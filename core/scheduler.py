#!/usr/bin/env python

################################################################################
# Copyright (C) 2014, 2015 GenAP, McGill University and Genome Quebec Innovation Centre
#
# This file is part of MUGQIC Pipelines.
#
# MUGQIC Pipelines is free software: you can redistribute it and/or modify
# it under the terms of the GNU Lesser General Public License as published by
# the Free Software Foundation, either version 3 of the License, or
# (at your option) any later version.
#
# MUGQIC Pipelines is distributed in the hope that it will be useful,
# but WITHOUT ANY WARRANTY; without even the implied warranty of
# MERCHANTABILITY or FITNESS FOR A PARTICULAR PURPOSE.  See the
# GNU Lesser General Public License for more details.
#
# You should have received a copy of the GNU Lesser General Public License
# along with MUGQIC Pipelines.  If not, see <http://www.gnu.org/licenses/>.
################################################################################

# Python Standard Modules
import json
import os
import random

# MUGQIC Modules
from config import *
from bfx import jsonator

# Output comment separator line
separator_line = "#" + "-" * 79

def create_scheduler(type, config_files):
    if type == "pbs":
        return PBSScheduler(config_files)
    elif type == "batch":
        return BatchScheduler(config_files)
    elif type == "daemon":
<<<<<<< HEAD
        return DaemonScheduler()
    elif type == "slurm":
        return SlurmScheduler()
=======
        return DaemonScheduler(config_files)
>>>>>>> f95e6909
    else:
        raise Exception("Error: scheduler type \"" + type + "\" is invalid!")

class Scheduler:
    def __init__(self, config_files):
        self._config_files = config_files

    def submit(self, pipeline):
        # Needs to be defined in scheduler child class
        raise NotImplementedError

    def print_header(self, pipeline):
        print("""\
#!/bin/bash
# Exit immediately on error
set -eu -o pipefail

{separator_line}
# {pipeline.__class__.__name__} {scheduler.__class__.__name__} Job Submission Bash script
# Version: {pipeline.version}
# Created on: {pipeline.timestamp}
# Steps:
{steps}
{separator_line}"""
            .format(
                separator_line=separator_line,
                pipeline=pipeline,
                scheduler=self,
                steps="\n".join(["#   " + step.name + ": " + str(len(step.jobs)) + " job" + ("s" if len(step.jobs) > 1 else "" if step.jobs else "... skipping") for step in pipeline.step_range]) + \
                "\n#   TOTAL: " + str(len(pipeline.jobs)) + " job" + ("s" if len(pipeline.jobs) > 1 else "" if pipeline.jobs else "... skipping")
            )
        )

        if pipeline.jobs:
            print(
"""
OUTPUT_DIR={pipeline.output_dir}
JOB_OUTPUT_DIR=$OUTPUT_DIR/job_output
TIMESTAMP=`date +%FT%H.%M.%S`
JOB_LIST=$JOB_OUTPUT_DIR/{pipeline.__class__.__name__}_job_list_$TIMESTAMP
export CONFIG_FILES="{config_files}"
mkdir -p $OUTPUT_DIR
cd $OUTPUT_DIR
"""
                .format(
                    pipeline=pipeline,
                    config_files=",".join([ c.name for c in self._config_files ])
                )
            )

    def print_step(self, step):
        print("""
{separator_line}
# STEP: {step.name}
{separator_line}
STEP={step.name}
mkdir -p $JOB_OUTPUT_DIR/$STEP
""".format(separator_line=separator_line, step=step)
        )

    def job2json(self, pipeline, step, job, job_status):
        json_file_list = ",".join([os.path.join(pipeline.output_dir, "json", sample.json_file) for sample in job.samples])
        return """\
module load {module_python}
$MUGQIC_PIPELINES_HOME/utils/job2json.py \\
  -u \\"{user}\\" \\
  -c \\"{config_files}\\" \\
  -s \\"{step.name}\\" \\
  -j \\"$JOB_NAME\\" \\
  -d \\"$JOB_DONE\\" \\
  -l \\"$JOB_OUTPUT\\" \\
  -o \\"{jsonfiles}\\" \\
  -f {status}
module unload {module_python} {command_separator}""".format(
            user=os.getenv('USER'),
            module_python=config.param('DEFAULT', 'module_python'),
            step=step,
            jsonfiles=json_file_list,
            config_files=",".join([ c.name for c in self._config_files ]),
            status=job_status,
            command_separator="&&" if (job_status=='\\"running\\"') else ""
        ) if json_file_list else ""

class PBSScheduler(Scheduler):
    def submit(self, pipeline):
        self.print_header(pipeline)
        for step in pipeline.step_range:
            if step.jobs:
                self.print_step(step)
                for job in step.jobs:
                    if job.dependency_jobs:
                        # Chunk JOB_DEPENDENCIES on multiple lines to avoid lines too long
                        max_dependencies_per_line = 50
                        dependency_chunks = [job.dependency_jobs[i:i + max_dependencies_per_line] for i in range(0, len(job.dependency_jobs), max_dependencies_per_line)]
                        job_dependencies = "JOB_DEPENDENCIES=" + ":".join(["$" + dependency_job.id for dependency_job in dependency_chunks[0]])
                        for dependency_chunk in dependency_chunks[1:]:
                            job_dependencies += "\nJOB_DEPENDENCIES=$JOB_DEPENDENCIES:" + ":".join(["$" + dependency_job.id for dependency_job in dependency_chunk])
                    else:
                        job_dependencies = "JOB_DEPENDENCIES="

                    #sleepTime = random.randint(10, 100)
                    print("""
{separator_line}
# JOB: {job.id}: {job.name}
{separator_line}
JOB_NAME={job.name}
{job_dependencies}
JOB_DONE={job.done}
JOB_OUTPUT_RELATIVE_PATH=$STEP/${{JOB_NAME}}_$TIMESTAMP.o
JOB_OUTPUT=$JOB_OUTPUT_DIR/$JOB_OUTPUT_RELATIVE_PATH
COMMAND=$(cat << '{limit_string}'
{job.command_with_modules}
{limit_string}
)""".format(
                            job=job,
                            job_dependencies=job_dependencies,
                            separator_line=separator_line,
                            limit_string=os.path.basename(job.done)
                        )
                    )

                    cmd = """\
echo "rm -f $JOB_DONE && {job2json_start} $COMMAND
MUGQIC_STATE=\$PIPESTATUS
echo MUGQICexitStatus:\$MUGQIC_STATE
{job2json_end}
if [ \$MUGQIC_STATE -eq 0 ] ; then
  touch $JOB_DONE ;
fi
exit \$MUGQIC_STATE" | \\
""".format(
                        job2json_start=self.job2json(pipeline, step, job, '\\"running\\"'),
                        job2json_end=self.job2json(pipeline, step, job, '\\$MUGQIC_STATE')
                    )
                        #sleep_time=sleepTime

                    # Cluster settings section must match job name prefix before first "."
                    # e.g. "[trimmomatic] cluster_cpu=..." for job name "trimmomatic.readset1"
                    job_name_prefix = job.name.split(".")[0]
                    cmd += \
                        config.param(job_name_prefix, 'cluster_submit_cmd') + " " + \
                        config.param(job_name_prefix, 'cluster_other_arg') + " " + \
                        config.param(job_name_prefix, 'cluster_work_dir_arg') + " $OUTPUT_DIR " + \
                        config.param(job_name_prefix, 'cluster_output_dir_arg') + " $JOB_OUTPUT " + \
                        config.param(job_name_prefix, 'cluster_job_name_arg') + " $JOB_NAME " + \
                        config.param(job_name_prefix, 'cluster_walltime') + " " + \
                        config.param(job_name_prefix, 'cluster_queue') + " " + \
                        config.param(job_name_prefix, 'cluster_cpu')
                    #cmd += \
                        #config.param(job_name_prefix, 'cluster_submit_cmd') + " " + \
                        #config.param(job_name_prefix, 'cluster_other_arg') + " " + \
                        #config.param(job_name_prefix, 'cluster_work_dir_arg') + " $OUTPUT_DIR " + \
                        #config.param(job_name_prefix, 'cluster_output_dir_arg') + " $JOB_OUTPUT " + \
                        #config.param(job_name_prefix, 'cluster_job_name_arg') + " $JOB_NAME " + \
                        #config.param(job_name_prefix, 'cluster_queue') + " -l walltime=1:00:0 -l nodes=1:ppn=1 "

                    if job.dependency_jobs:
                        cmd += " " + config.param(job_name_prefix, 'cluster_dependency_arg') + "$JOB_DEPENDENCIES"
                    cmd += " " + config.param(job_name_prefix, 'cluster_submit_cmd_suffix')

                    if config.param(job_name_prefix, 'cluster_cmd_produces_job_id'):
                        cmd = job.id + "=$(" + cmd + ")"
                    else:
                        cmd += "\n" + job.id + "=" + job.name

                    # Write job parameters in job list file
                    cmd += "\necho \"$" + job.id + "\t$JOB_NAME\t$JOB_DEPENDENCIES\t$JOB_OUTPUT_RELATIVE_PATH\" >> $JOB_LIST\n"

                    print cmd

        # Check cluster maximum job submission
        cluster_max_jobs = config.param('DEFAULT', 'cluster_max_jobs', type='posint', required=False)
        if cluster_max_jobs and len(pipeline.jobs) > cluster_max_jobs:
            log.warning("Number of jobs: " + str(len(pipeline.jobs)) + " > Cluster maximum number of jobs: " + str(cluster_max_jobs) + "!")

class BatchScheduler(Scheduler):
    def submit(self, pipeline):
        self.print_header(pipeline)
        if pipeline.jobs:
            print("SEPARATOR_LINE=`seq -s - 80 | sed 's/[0-9]//g'`")
        for step in pipeline.step_range:
            if step.jobs:
                self.print_step(step)
                for job in step.jobs:
                    print("""
{separator_line}
# JOB: {job.name}
{separator_line}
JOB_NAME={job.name}
JOB_DONE={job.done}
printf "\\n$SEPARATOR_LINE\\n"
echo "Begin MUGQIC Job $JOB_NAME at `date +%FT%H:%M:%S`" && \\
rm -f $JOB_DONE && {job2json_start} \\
{job.command_with_modules}
MUGQIC_STATE=$PIPESTATUS
echo "End MUGQIC Job $JOB_NAME at `date +%FT%H:%M:%S`"
echo MUGQICexitStatus:$MUGQIC_STATE
{job2json_end}
if [ $MUGQIC_STATE -eq 0 ] ; then touch $JOB_DONE ; else exit $MUGQIC_STATE ; fi
""".format(
                            job=job,
                            separator_line=separator_line,
                            job2json_start=self.job2json(pipeline, step, job, '\\"running\\"'),
                            job2json_end=self.job2json(pipeline, step, job, '\\$MUGQIC_STATE')
                        )
                    )

class SlurmScheduler(Scheduler):
    def submit(self, pipeline):
        self.print_header(pipeline)
        for step in pipeline.step_range:
            if step.jobs:
                self.print_step(step)
                for job in step.jobs:
                    if job.dependency_jobs:
                        # Chunk JOB_DEPENDENCIES on multiple lines to avoid lines too long
                        max_dependencies_per_line = 50
                        dependency_chunks = [job.dependency_jobs[i:i + max_dependencies_per_line] for i in range(0, len(job.dependency_jobs), max_dependencies_per_line)]
                        job_dependencies = "JOB_DEPENDENCIES=" + ":".join(["$" + dependency_job.id for dependency_job in dependency_chunks[0]])
                        for dependency_chunk in dependency_chunks[1:]:
                            job_dependencies += "\nJOB_DEPENDENCIES=$JOB_DEPENDENCIES:" + ":".join(["$" + dependency_job.id for dependency_job in dependency_chunk])
                    else:
                        job_dependencies = "JOB_DEPENDENCIES="

                    print("""
{separator_line}
# JOB: {job.id}: {job.name}
{separator_line}
JOB_NAME={job.name}
{job_dependencies}
JOB_DONE={job.done}
JOB_OUTPUT_RELATIVE_PATH=$STEP/${{JOB_NAME}}_$TIMESTAMP.o
JOB_OUTPUT=$JOB_OUTPUT_DIR/$JOB_OUTPUT_RELATIVE_PATH
COMMAND=$(cat << '{limit_string}'
{job.command_with_modules}
{limit_string}
)""".format(
                            job=job,
                            job_dependencies=job_dependencies,
                            separator_line=separator_line,
                            limit_string=os.path.basename(job.done)
                        )
                    )

                    cmd = """\
echo "#! /bin/bash 
echo '#######################################'
echo 'SLURM FAKE PROLOGUE (MUGQIC)'
date 
scontrol show job \$SLURM_JOBID
sstat -j \$SLURM_JOBID.batch 
echo '#######################################'
rm -f $JOB_DONE && $COMMAND
MUGQIC_STATE=\$PIPESTATUS
echo MUGQICexitStatus:\$MUGQIC_STATE
if [ \$MUGQIC_STATE -eq 0 ] ; then touch $JOB_DONE ; fi
echo '#######################################'
echo 'SLURM FAKE EPILOGUE (MUGQIC)'
date 
scontrol show job \$SLURM_JOBID
sstat -j \$SLURM_JOBID.batch 
echo '#######################################'
exit \$MUGQIC_STATE" | \\
""".format(job=job)

                    # Cluster settings section must match job name prefix before first "."
                    # e.g. "[trimmomatic] cluster_cpu=..." for job name "trimmomatic.readset1"
                    job_name_prefix = job.name.split(".")[0]
                    cmd += \
                        config.param(job_name_prefix, 'cluster_submit_cmd') + " " + \
                        config.param(job_name_prefix, 'cluster_other_arg') + " " + \
                        config.param(job_name_prefix, 'cluster_work_dir_arg') + " $OUTPUT_DIR " + \
                        config.param(job_name_prefix, 'cluster_output_dir_arg') + " $JOB_OUTPUT " + \
                        config.param(job_name_prefix, 'cluster_job_name_arg') + " $JOB_NAME " + \
                        config.param(job_name_prefix, 'cluster_walltime') + " " + \
                        config.param(job_name_prefix, 'cluster_queue') + " " + \
                        config.param(job_name_prefix, 'cluster_cpu')
                    if job.dependency_jobs:
                        cmd += " " + config.param(job_name_prefix, 'cluster_dependency_arg') + "$JOB_DEPENDENCIES"
                    cmd += " " + config.param(job_name_prefix, 'cluster_submit_cmd_suffix')

                    if config.param(job_name_prefix, 'cluster_cmd_produces_job_id'):
                        cmd = job.id + "=$(" + cmd + ")"
                    else:
                        cmd += "\n" + job.id + "=" + job.name

                    # Write job parameters in job list file
                    cmd += "\necho \"$" + job.id + "\t$JOB_NAME\t$JOB_DEPENDENCIES\t$JOB_OUTPUT_RELATIVE_PATH\" >> $JOB_LIST\n"
                    
                    #add 0.5s sleep to let slurm submiting the job correctly
                    cmd += "\nsleep 0.5\n"

                    print cmd

        # Check cluster maximum job submission
        cluster_max_jobs = config.param('DEFAULT', 'cluster_max_jobs', type='posint', required=False)
        if cluster_max_jobs and len(pipeline.jobs) > cluster_max_jobs:
            log.warning("Number of jobs: " + str(len(pipeline.jobs)) + " > Cluster maximum number of jobs: " + str(cluster_max_jobs) + "!")


class DaemonScheduler(Scheduler):
    def submit(self, pipeline):
        print self.json(pipeline)

    def json(self, pipeline):
        #with open('sample.json', 'w') as json_file:
        #json.dump(the_dump, json_file)
        return json.dumps(
            {'pipeline': {
                'output_dir': pipeline.output_dir,
                'samples': [{
                    'name': sample.name,
                    'readsets': [{
                        "name": readset.name,
                        "library": readset.library,
                        "runType": readset.run_type,
                        "run": readset.run,
                        "lane": readset.lane,
                        "adapter1": readset.adapter1,
                        "adapter2": readset.adapter2,
                        "qualityoffset": readset.quality_offset,
                        "bed": [bed for bed in readset.beds],
                        "fastq1": readset.fastq1,
                        "fastq2": readset.fastq2,
                        "bam": readset.bam,
                     } for readset in pipeline.readsets if readset.sample.name == sample.name]
                } for sample in pipeline.samples],
                'steps': [{
                    'name': step.name,
                    'jobs': [{
                        "job_name": job.name,
                        "job_id": job.id,
                        "job_command": job.command_with_modules,
                        "job_input_files": job.input_files,
                        "job_output_files": job.output_files,
                        "job_dependencies": [dependency_job.id for dependency_job in job.dependency_jobs],
                        "job_cluster_options": {
                            # Cluster settings section must match job name prefix before first "."
                            # e.g. "[trimmomatic] cluster_cpu=..." for job name "trimmomatic.readset1"
                            'cluster_submit_cmd': config.param(job.name.split(".")[0], 'cluster_submit_cmd'),
                            'cluster_other_arg': config.param(job.name.split(".")[0], 'cluster_other_arg'),
                            'cluster_work_dir_arg': config.param(job.name.split(".")[0], 'cluster_work_dir_arg') + " " + pipeline.output_dir,
                            'cluster_output_dir_arg': config.param(job.name.split(".")[0], 'cluster_output_dir_arg') + " " + os.path.join(pipeline.output_dir, "job_output", step.name, job.name + ".o"),
                            'cluster_job_name_arg': config.param(job.name.split(".")[0], 'cluster_job_name_arg') + " " + job.name,
                            'cluster_walltime': config.param(job.name.split(".")[0], 'cluster_walltime'),
                            'cluster_queue': config.param(job.name.split(".")[0], 'cluster_queue'),
                            'cluster_cpu': config.param(job.name.split(".")[0], 'cluster_cpu')
                        },
                        "job_done": job.done
                    } for job in step.jobs]
                } for step in pipeline.step_range]
            }}, indent=4)<|MERGE_RESOLUTION|>--- conflicted
+++ resolved
@@ -37,13 +37,9 @@
     elif type == "batch":
         return BatchScheduler(config_files)
     elif type == "daemon":
-<<<<<<< HEAD
-        return DaemonScheduler()
+        return DaemonScheduler(config_files)
     elif type == "slurm":
         return SlurmScheduler()
-=======
-        return DaemonScheduler(config_files)
->>>>>>> f95e6909
     else:
         raise Exception("Error: scheduler type \"" + type + "\" is invalid!")
 
