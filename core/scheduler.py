--- conflicted
+++ resolved
@@ -19,23 +19,12 @@
 # along with MUGQIC Pipelines.  If not, see <http://www.gnu.org/licenses/>.
 ################################################################################
 
-# Python Standard Modules
-import json
-import os
-import random
-<<<<<<< HEAD
+import tempfile
 import textwrap
 from uuid import uuid4
 
-# MUGQIC Modules
 from config import config
-=======
-import tempfile
-
-# MUGQIC Modules
-from config import config, Config
 from utils import utils
->>>>>>> d31246f4
 
 # Output comment separator line
 separator_line = "#" + "-" * 79
