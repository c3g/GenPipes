--- conflicted
+++ resolved
@@ -405,16 +405,9 @@
                 mem = mem * 1024
             if per_cpu:
                 mem = mem * cpu
-<<<<<<< HEAD
-            else:
-                mem = mem_info[1]
-            import math
-            cpu_ = math.ceil(mem/adapt)
-=======
 
             import math
             cpu_ = math.ceil(mem/adapt_mem)
->>>>>>> 118e25a3
             cpu = max(cpu, cpu_)
 
         node = self.node(job_name_prefix)
