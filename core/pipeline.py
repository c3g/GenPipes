#!/usr/bin/env python

################################################################################
# Copyright (C) 2014, 2015 GenAP, McGill University and Genome Quebec Innovation Centre
#
# This file is part of MUGQIC Pipelines.
#
# MUGQIC Pipelines is free software: you can redistribute it and/or modify
# it under the terms of the GNU Lesser General Public License as published by
# the Free Software Foundation, either version 3 of the License, or
# (at your option) any later version.
#
# MUGQIC Pipelines is distributed in the hope that it will be useful,
# but WITHOUT ANY WARRANTY; without even the implied warranty of
# MERCHANTABILITY or FITNESS FOR A PARTICULAR PURPOSE.  See the
# GNU Lesser General Public License for more details.
#
# You should have received a copy of the GNU Lesser General Public License
# along with MUGQIC Pipelines.  If not, see <http://www.gnu.org/licenses/>.
################################################################################

# Check Python version
import sys

if sys.version_info < (2, 7):
    raise SystemExit("Incompatible Python version: " + sys.version + "\nPython 2.7 or higher is required")

# Python Standard Modules
import argparse
import collections
import datetime
import hashlib
import logging
import os
import re
import textwrap
from uuid import uuid4

# MUGQIC Modules
from config import config, _raise, SanitycheckError
from job import Job
from scheduler import create_scheduler
from step import Step

from bfx import jsonator

log = logging.getLogger(__name__)


class Pipeline(object):
    def __init__(self):
        self._timestamp = datetime.datetime.now().strftime("%Y-%m-%dT%H:%M:%S")
        self._args = self.argparser.parse_args()

        if self.protocol is None:
            step_list = self.steps
        elif self.args.help:
            step_list = []
            for i in range(0, len(self.protocol)):
                step_list = step_list + self.steps[i]
            tmp_set_list = {}
            step_list = [tmp_set_list.setdefault(step, step) for step in step_list if step not in tmp_set_list]
        else:
            pos = 0
            for i in range(0, len(self.protocol)):
                if self.protocol[i] == self.args.type:
                    pos = i
            step_list = self.steps[pos]

        if self.args.sanity_check:
            logging.basicConfig(stream=sys.stdout, level=logging.WARNING, format='%(message)s')
            log.warning("Sanity Check Report :")
        else:
            logging.basicConfig(level=getattr(logging, self.args.log.upper()))

        if self.args.help:
            print textwrap.dedent("""\
              [TOC]

              {pipeline_doc}

              Usage
              -----
              ```
              #!text

              {help}
              ```
              {step_doc}
            """).format(
                pipeline_doc=textwrap.dedent(self.__doc__ or ""),
                help=self.argparser.format_help(),
                overview=self.__doc__ or "",
                # step_doc="\n".join([str(idx + 1) + "- " + step.__name__ + "\n" + "-" * len(str(idx + 1) + "- " + step.__name__) + (textwrap.dedent(step.__doc__) if step.__doc__ else "") for idx, step in enumerate(step_list)])
                step_doc="\n".join([step.__name__ + "\n" + "-" * len(step.__name__) + (
                    textwrap.dedent(step.__doc__) if step.__doc__ else "") for step in step_list])
            )
            self.argparser.exit()

        # Normal pipeline execution
        if self.args.config:
            if self.args.sanity_check: config.sanity = True
            config.parse_files(self.args.config)
        else:
            self.argparser.error("argument -c/--config is required!")

        # Create a config trace from merged config file values
        with open(self.__class__.__name__ + ".config.trace.ini", 'wb') as config_trace:
            config_trace.write(textwrap.dedent("""\
              # {self.__class__.__name__} Config Trace
              # Created on: {self.timestamp}
              # From:
              #   {config_files}
              # DO NOT EDIT THIS AUTOMATICALLY GENERATED FILE - edit the master config files

            """).format(config_files="\n#   ".join([config_file.name for config_file in self.args.config]), self=self))
            config.write(config_trace)
            config.filepath = os.path.abspath(config_trace.name)

        self._output_dir = os.path.abspath(self.args.output_dir)
        self._scheduler = create_scheduler(self.args.job_scheduler, self.args.config)

        self._json = True
        if self.args.no_json:
            self._json = False

        step_counter = collections.Counter(step_list)
        duplicated_steps = [step.__name__ for step in step_counter if step_counter[step] > 1]
        if duplicated_steps:
            raise Exception("Error: pipeline contains duplicated steps: " + ", ".join(duplicated_steps) + "!")
        else:
            self._step_list = [Step(step) for step in step_list]

        if self.args.steps:
            if re.search("^\d+([,-]\d+)*$", self.args.steps):
                self._step_range = [self.step_list[i - 1] for i in parse_range(self.args.steps)]
            else:
                raise Exception("Error: step range \"" + self.args.steps +
                                "\" is invalid (should match \d+([,-]\d+)*)!")
        else:
            #            self.argparser.error("argument -s/--steps is required!")
            log.warning("No step provided by the user => launching the entire pipeline\n")
            self._step_range = self.step_list
<<<<<<< HEAD
=======
            
>>>>>>> 3a86f948

        self._sample_list = []
        self._sample_paths = []

        # For job reporting, all jobs must be created first, no matter whether they are up to date or not
        if self.args.report:
            self._force_jobs = True
            self.create_jobs()
            self.report_jobs()
        # For job cleaning, all jobs must be created first, no matter whether they are up to date or not
        elif self.args.clean:
            self._force_jobs = True
            self.create_jobs()
            self.clean_jobs()
        elif self.args.sanity_check:
            config.sanity = True
            self._force_jobs = self.args.force
            self.create_jobs()
        else:
            try:
                self._force_jobs = self.args.force
                self.create_jobs()
                self.submit_jobs()
            except SanitycheckError as e:
                log.error("""
***The pipeline encounterered an error :
    {error}
***Please try running the pipeline in SANITY CHECK mode using the '--sanity-check' flag to check for more petential issues...""".format(
                    error=e
                ))
                exit(1)

    # Pipeline command line arguments parser
    @property
    def argparser(self):
        if self.protocol is None:
            steps = "\n".join([str(idx + 1) + "- " + step.__name__ for idx, step in enumerate(self.steps)])
        else:
            steps = ""
            for i in range(0, len(self.protocol)):
                steps += "\n----\n" + self.protocol[i] + ":\n" + "\n".join(
                    [str(idx + 1) + "- " + step.__name__ for idx, step in enumerate(self.steps[i])])

        if not hasattr(self, "_argparser"):
            epilog = textwrap.dedent("""\
                Steps:
                ------
                {steps}
            """).format(steps=steps)

            # Create ArgumentParser with numbered step list and description as epilog
            self._argparser = argparse.ArgumentParser(
                formatter_class=argparse.RawDescriptionHelpFormatter,
                epilog=epilog,
                conflict_handler='resolve')

            # Common options for all pipelines
            self._argparser.add_argument("--help", help="show detailed description of pipeline and steps",
                                         action="store_true")
            self._argparser.add_argument("-c", "--config",
                                         help="config INI-style list of files; config parameters are overwritten based on files order",
                                         nargs="+", type=file)
            self._argparser.add_argument("-s", "--steps", help="step range e.g. '1-5', '3,6,7', '2,4-8'")
            self._argparser.add_argument("-o", "--output-dir", help="output directory (default: current)",
                                         default=os.getcwd())
            self._argparser.add_argument("-j", "--job-scheduler", help="job scheduler type (default: slurm)",
                                         choices=["pbs", "batch", "daemon", "slurm"], default="slurm")
            self._argparser.add_argument("-f", "--force",
                                         help="force creation of jobs even if up to date (default: false)",
                                         action="store_true")
            self._argparser.add_argument("--no-json",
                                         help="do not create JSON file per analysed sample to track the analysis status (default: false i.e. JSON file will be created)",
                                         action="store_true")
            self._argparser.add_argument("--report",
                                         help="create 'pandoc' command to merge all job markdown report files in the given step range into HTML, if they exist; if --report is set, --job-scheduler, --force, --clean options and job up-to-date status are ignored (default: false)",
                                         action="store_true")
            self._argparser.add_argument("--clean",
                                         help="create 'rm' commands for all job removable files in the given step range, if they exist; if --clean is set, --job-scheduler, --force options and job up-to-date status are ignored (default: false)",
                                         action="store_true")
            self._argparser.add_argument("-l", "--log", help="log level (default: info)",
                                         choices=["debug", "info", "warning", "error", "critical"], default="info")
            self._argparser.add_argument("--sanity-check",
                                         help="run the pipeline in `sanity check mode` to verify that all the input files needed for the pipeline to run are available on the system (default: false)",
                                         action="store_true")

        return self._argparser

    # Pipeline command line arguments
    @property
    def args(self):
        return self._args

    @property
    def timestamp(self):
        return self._timestamp

    @property
    def output_dir(self):
        return self._output_dir

    @property
    def report_template_dir(self):
        return os.path.join(os.path.dirname(os.path.dirname(os.path.dirname(os.path.abspath(sys.argv[0])))), "bfx",
                            "report")

    @property
    def scheduler(self):
        return self._scheduler

    @property
    def force_jobs(self):
        return self._force_jobs

    @property
    def protocol(self):
        return self._protocol

    @property
    def steps(self):
        # Needs to be defined in pipeline child class
        raise NotImplementedError

    @property
    def step_list(self):
        return self._step_list

    @property
    def step_range(self):
        return self._step_range

    @property
    def sample_list(self):
        return self._sample_list

    @property
    def sample_paths(self):
        return self._sample_paths

    @property
    def jobs(self):
        jobs = []
        for step in self.step_range:
            jobs.extend(step.jobs)
        return jobs

    @property
    def json(self):
        return self._json

    # Given a list of lists of input files, return the first valid list of input files which can be found either in previous jobs output files or on file system.
    # Thus, a job with several candidate lists of input files can find out the first valid one.
    def select_input_files(self, candidate_input_files):
        log.debug("candidate_input_files: \n" + str(candidate_input_files))

        selected_input_files = []

        # Create a reversed copy to pop the candidates ordered by priority
        remaining_candidate_input_files = list(candidate_input_files)
        remaining_candidate_input_files.reverse()
        previous_jobs_output_files = set([output_file for job in self.jobs for output_file in job.output_files])

        while not selected_input_files and remaining_candidate_input_files:
            input_files = filter(None, remaining_candidate_input_files.pop())
            # Skip empty candidate input files
            if input_files:
                # dependency_jobs() checks if the current candidate input files is valid, otherwise raises an exception
                try:
                    job = Job(input_files=input_files)
                    job.output_dir = self.output_dir
                    self.dependency_jobs(job)
                    selected_input_files = input_files
                except Exception as e:
                    log.debug("Caught Exception for candidate input file: " + ", ".join(input_files))
                    log.debug(e.message)

        if selected_input_files:
            log.debug("selected_input_files: " + ", ".join(input_files) + "\n")
            return selected_input_files
        else:
            _raise(SanitycheckError("Error: missing candidate input files: " + str(candidate_input_files) +
                                    " neither found in dependencies nor on file system!"))

    def dependency_jobs(self, current_job):
        dependency_jobs = []
        dependency_input_files = set()
        for step in self.step_range:
            for step_job in step.jobs:
                # If current job input files intersect with step job output files, step job is a dependency
                shared_files = set(current_job.input_files).intersection(set(step_job.output_files))
                if shared_files:
                    dependency_jobs.append(step_job)
                    dependency_input_files.update(shared_files)

        # Check if job input files not found in dependencies are on file system
        missing_input_files = set()
        # Add current_job.output_files in case of "... && ..." command
        # where first command output becomes second command input
        for remaining_input_file in set(current_job.input_files).difference(dependency_input_files).difference(
                set(current_job.output_files)):
            # Use 'exists' instead of 'isfile' since input file can be a directory
            if not os.path.exists(current_job.abspath(remaining_input_file)):
                missing_input_files.add(remaining_input_file)
        if missing_input_files:
            raise Exception("Warning: missing input files for job " + current_job.name + ": " +
                            ", ".join(missing_input_files) + " neither found in dependencies nor on file system!")

        return dependency_jobs

    def create_jobs(self):
        for step in self.step_range:
            if self.args.sanity_check:
                log.warn("* Checking jobs for step " + step.name + "...")
            else:
                log.info("Create jobs for step " + step.name + "...")
            jobs = step.create_jobs()
            for job in jobs:
                # Job name is mandatory to create job .done file name
                if not job.name:
                    _raise(SanitycheckError("Error: job \"" + job.command + "\" has no name!"))

                log.debug("Job name: " + job.name)
                log.debug("Job input files:\n  " + "\n  ".join(job.input_files))
                log.debug("Job output files:\n  " + "\n  ".join(job.output_files) + "\n")

                # Job .done file name contains the command checksum.
                # Thus, if the command is modified, the job is not up-to-date anymore.
                job.done = os.path.join("job_output", step.name, job.name + "." + hashlib.md5(
                    job.command_with_modules).hexdigest() + ".mugqic.done")
                job.output_dir = self.output_dir
                job.dependency_jobs = self.dependency_jobs(job)
                
                if not self.force_jobs and job.is_up2date():
                    log.info("Job " + job.name + " up to date... skipping")
                else:
                    step.add_job(job)
                    if job.samples:
                        for sample in job.samples:
                            if sample not in self.sample_list:
                                self.sample_list.append(sample)

            if not self.args.sanity_check:
                log.info("Step " + step.name + ": " + str(len(step.jobs)) + " job" + (
                    "s" if len(step.jobs) > 1 else "") + " created" + ("" if step.jobs else "... skipping") + "\n")

        # Now create the json dumps for all the samples if not already done
        if self.json:
            for sample in self.sample_list:
                self.sample_paths.append(jsonator.create(self, sample))

            # Check if portal_output_dir is set from a valid environment variable
            self.portal_output_dir = config.param('DEFAULT', 'portal_output_dir', required=False)
            if self.portal_output_dir.startswith("$") and os.environ.get(
                    re.search("^\$(.*)\/?", self.portal_output_dir).group(1)) is None:
                if self.portal_output_dir == "$PORTAL_OUTPUT_DIR":
                    self.portal_output_dir = ""
                    log.debug(
                        " --> PORTAL_OUTPUT_DIR environment variable is not set... sending JSON files to the GenPipes analysis portal will be ignored...\n")
                else:
                    _raise(SanitycheckError(
                        "Environment variable \"" + re.search("^\$(.*)\/?", self.portal_output_dir).group(
                            1) + "\" does not exist or is not valid!"))
            elif not os.path.isdir(os.path.expandvars(self.portal_output_dir)):
                _raise(SanitycheckError(
                    "Directory path \"" + self.portal_output_dir + "\" does not exist or is not a valid directory!"))

        log.info("TOTAL: " + str(len(self.jobs)) + " job" + ("s" if len(self.jobs) > 1 else "") + " created" + (
            "" if self.jobs else "... skipping") + "\n")

    def submit_jobs(self):
        self.scheduler.submit(self)

        ## Print a copy of sample JSONs for the genpipes dashboard

    #        if self.json and self.portal_output_dir != "":
    #            copy_commands = []
    #            for i, sample in enumerate(self.sample_list):
    #                input_file = self.sample_paths[i]
    #                output_file = os.path.join(self.portal_output_dir, '$USER.' + sample.name + '.' + uuid4().get_hex() + '.json')
    #                copy_commands.append("cp \"{input_file}\" \"{output_file}\"".format(
    #                    input_file=input_file, output_file=output_file))
    #            print(textwrap.dedent("""
    #                #------------------------------------------------------------------------------
    #                # Print a copy of sample JSONs for the genpipes dashboard
    #                #------------------------------------------------------------------------------
    #                {copy_commands}
    #            """).format(copy_commands='\n'.join(copy_commands)))

    def report_jobs(self, output_dir=None):
        if not output_dir:
            output_dir = self.output_dir  # Default to pipeline output directory
        report_files = []
        for job in self.jobs:
            # Retrieve absolute paths of report files
            for report_file in job.report_files:
                if report_file not in report_files:
                    if os.path.exists(os.path.join(output_dir, report_file)):
                        report_files.append(report_file)
                    else:
                        log.warn("Report file: " + report_file + " not found!... skipping")
        if report_files:
            # Copy images and other HTML dependencies into report directory
            # Print pandoc command with all markdown report files and config/references sections at the end
            print("""\
#!/bin/bash
# Exit immediately on error
set -eu -o pipefail

module load {module_pandoc}
cd {output_dir}
mkdir -p report
cp -r \\
  {self.report_template_dir}/css/ \\
  {self.report_template_dir}/images/ \\
  {self.report_template_dir}/_js/ \\
  {self.report_template_dir}/config_and_references.md \\
  report/
cp {config_file} report/config.ini
pandoc \\
  --toc \\
  --toc-depth=6 \\
  --template={self.report_template_dir}/template.html \\
  --css=css/style.css \\
  --variable title="{title}" \\
  --filter pandoc-citeproc \\
  <(pandoc --to=markdown \\
    --template {introduction} \\
    --variable date="{date}" \\
    {introduction} \\
  ) \\
  {report_files} \\
  report/config_and_references.md \\
  --output report/index.html""".format(
                module_pandoc=config.param('report', 'module_pandoc'),
                output_dir=output_dir,
                config_file=config.filepath,
                self=self,
                title=config.param('report', 'title'),
                introduction=os.path.join(self.report_template_dir, self.__class__.__name__ + '.introduction.md'),
                date=datetime.datetime.now().strftime("%Y-%m-%d"),
                report_files=" \\\n  ".join(report_files)
            ))

    def clean_jobs(self):
        abspath_removable_files = []
        for job in self.jobs:
            # Retrieve absolute paths of removable files
            abspath_removable_files.extend([job.abspath(removable_file) for removable_file in job.removable_files])
        # Remove removable file duplicates but keep the order
        for removable_file in list(collections.OrderedDict.fromkeys(abspath_removable_files)):
            if os.path.exists(removable_file):
                print("rm -rf " + removable_file)


# Return a range list given a string.
# e.g. parse_range('1,3,5-12') returns [1, 3, 5, 6, 7, 8, 9, 10, 11, 12]
def parse_range(astr):
    result = set()
    for part in astr.split(','):
        x = part.split('-')
        result.update(range(int(x[0]), int(x[-1]) + 1))
    return sorted(result)<|MERGE_RESOLUTION|>--- conflicted
+++ resolved
@@ -141,10 +141,6 @@
             #            self.argparser.error("argument -s/--steps is required!")
             log.warning("No step provided by the user => launching the entire pipeline\n")
             self._step_range = self.step_list
-<<<<<<< HEAD
-=======
-            
->>>>>>> 3a86f948
 
         self._sample_list = []
         self._sample_paths = []
