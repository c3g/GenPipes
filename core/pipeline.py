--- conflicted
+++ resolved
@@ -196,25 +196,40 @@
                     conflict_handler='resolve')
 
             # Common options for all pipelines
-            self._argparser.add_argument("--help", help="show detailed description of pipeline and steps", action="store_true")
-            self._argparser.add_argument("-c", "--config", help="config INI-style list of files; config parameters are overwritten based on files order", nargs="+", type=file)
+            self._argparser.add_argument("--help", help="show detailed description of pipeline and steps",
+                                         action="store_true")
+            self._argparser.add_argument("-c", "--config", help="config INI-style list of files; config parameters are "
+                                                                "overwritten based on files order", nargs="+", type=file)
             self._argparser.add_argument("-s", "--steps", help="step range e.g. '1-5', '3,6,7', '2,4-8'")
-            self._argparser.add_argument("-o", "--output-dir", help="output directory (default: current)", default=os.getcwd())
-            self._argparser.add_argument("-j", "--job-scheduler", help="job scheduler type (default: slurm)", choices=["pbs", "batch", "daemon", "slurm"], default="slurm")
-            self._argparser.add_argument("-f", "--force", help="force creation of jobs even if up to date (default: false)", action="store_true")
-            self._argparser.add_argument("--no-json", help="do not create JSON file per analysed sample to track the analysis status (default: false i.e. JSON file will be created)", action="store_true")
-            self._argparser.add_argument("--report", help="create 'pandoc' command to merge all job markdown report files in the given step range into HTML, if they exist; if --report is set, --job-scheduler, --force, --clean options and job up-to-date status are ignored (default: false)", action="store_true")
-            self._argparser.add_argument("--clean", help="create 'rm' commands for all job removable files in the given step range, if they exist; if --clean is set, --job-scheduler, --force options and job up-to-date status are ignored (default: false)", action="store_true")
-            self._argparser.add_argument("-l", "--log", help="log level (default: info)", choices=["debug", "info", "warning", "error", "critical"], default="info")
-<<<<<<< HEAD
-            self._argparser.add_argument("--sanity-check", help="run the pipeline in `sanity check mode` to verify that all the input files needed for the pipeline to run are available on the system (default: false)", action="store_true")
-=======
+            self._argparser.add_argument("-o", "--output-dir", help="output directory (default: current)",
+                                         default=os.getcwd())
+            self._argparser.add_argument("-j", "--job-scheduler", help="job scheduler type (default: slurm)",
+                                         choices=["pbs", "batch", "daemon", "slurm"], default="slurm")
+            self._argparser.add_argument("-f", "--force", help="force creation of jobs even if up to date "
+                                                               "(default: false)", action="store_true")
+            self._argparser.add_argument("--no-json", help="do not create JSON file per analysed sample to track the "
+                                                           "analysis status (default: false i.e. JSON file will be "
+                                                           "created)", action="store_true")
+            self._argparser.add_argument("--report", help="create 'pandoc' command to merge all job markdown report "
+                                                          "files in the given step range into HTML, if they exist; if "
+                                                          "--report is set, --job-scheduler, --force, --clean options "
+                                                          "and job up-to-date status are ignored (default: false)",
+                                         action="store_true")
+            self._argparser.add_argument("--clean", help="create 'rm' commands for all job removable files in the given"
+                                                         " step range, if they exist; if --clean is set,"
+                                                         " --job-scheduler, --force options and job up-to-date status "
+                                                         "are ignored (default: false)", action="store_true")
+            self._argparser.add_argument("-l", "--log", help="log level (default: info)",
+                                         choices=["debug", "info", "warning", "error", "critical"], default="info")
+            self._argparser.add_argument("--sanity-check", help="run the pipeline in `sanity check mode` to verify that"
+                                                                " all the input files needed for the pipeline to run "
+                                                                "are available on the system (default: false)",
+                                         action="store_true")
             self._argparser.add_argument("--container",
                                          help="run pipeline inside a container providing a container image path or "
                                               "accessible docker/singularity hub path", action=ValidateContainer,
                                          nargs=2, metavar=("{docker, singularity}",
                                                            "{<CONTAINER PATH>, <CONTAINER NAME>}"))
->>>>>>> d31246f4
 
         return self._argparser
 
