--- conflicted
+++ resolved
@@ -53,11 +53,9 @@
         self._timestamp = datetime.datetime.now().strftime("%Y-%m-%dT%H:%M:%S")
         self._args = self.argparser.parse_args()
 
-<<<<<<< HEAD
         self._genpipes_version = subprocess.check_output("cat " + os.path.join(os.path.dirname(os.path.dirname(os.path.dirname(os.path.abspath(sys.argv[0])))), "VERSION"), shell=True)
 
-=======
->>>>>>> 1e5e8af1
+
         if self.protocol is None:
             step_list = self.steps
         elif self.args.help:
@@ -124,13 +122,9 @@
             config.filepath = os.path.abspath(config_trace.name)
 
         self._output_dir = os.path.abspath(self.args.output_dir)
-<<<<<<< HEAD
-
         self._scheduler = create_scheduler(self.args.job_scheduler, self.args.config, container=self.args.container,
                                            genpipes_file=self.args.genpipes_file)
-=======
-        self._scheduler = create_scheduler(self.args.job_scheduler, self.args.config)
->>>>>>> 1e5e8af1
+
 
         self._json = True
         if self.args.no_json:
@@ -153,10 +147,7 @@
             #            self.argparser.error("argument -s/--steps is required!")
             log.warning("No step provided by the user => launching the entire pipeline\n")
             self._step_range = self.step_list
-<<<<<<< HEAD
-=======
-
->>>>>>> 1e5e8af1
+
         self._sample_list = []
         self._sample_paths = []
 
@@ -183,16 +174,9 @@
                 log.error("""
 ***The pipeline encounterered an error :
     {error}
-<<<<<<< HEAD
 ***Please try running the pipeline in SANITY CHECK mode using the '--sanity-check' flag to check for more potential issues...""".format(
                    error=e
                    ))
-
-=======
-***Please try running the pipeline in SANITY CHECK mode using the '--sanity-check' flag to check for more petential issues...""".format(
-                    error=e
-                ))
->>>>>>> 1e5e8af1
                 exit(1)
 
     # Pipeline command line arguments parser
@@ -247,7 +231,6 @@
             self._argparser.add_argument("--sanity-check",
                                          help="run the pipeline in `sanity check mode` to verify that all the input files needed for the pipeline to run are available on the system (default: false)",
                                          action="store_true")
-<<<<<<< HEAD
             self._argparser.add_argument("--container", nargs=2,
                                          help="Run inside a container providing a valid"
                                          "singularity image path", action=ValidateContainer,
@@ -259,8 +242,7 @@
                                               "Genpipes pipeline\". Will be redirected to stdout if the "
                                               "option is not provided.")
 
-=======
->>>>>>> 1e5e8af1
+
 
         return self._argparser
 
@@ -362,10 +344,6 @@
         else:
             _raise(SanitycheckError("Error: missing candidate input files: " + str(candidate_input_files) +
                                     " neither found in dependencies nor on file system!"))
-<<<<<<< HEAD
-
-=======
->>>>>>> 1e5e8af1
 
     def dependency_jobs(self, current_job):
         dependency_jobs = []
@@ -450,22 +428,15 @@
                 _raise(SanitycheckError(
                     "Directory path \"" + self.portal_output_dir + "\" does not exist or is not a valid directory!"))
 
-<<<<<<< HEAD
         log.info("TOTAL: " + str(len(self.jobs)) + " job" + ("s" if len(self.jobs) > 1 else "") + " created" + ("" if self.jobs else "... skipping") + "\n")
-=======
-        log.info("TOTAL: " + str(len(self.jobs)) + " job" + ("s" if len(self.jobs) > 1 else "") + " created" + (
-            "" if self.jobs else "... skipping") + "\n")
->>>>>>> 1e5e8af1
+
 
 
     def submit_jobs(self):
         self.scheduler.submit(self)
 
         ## Print a copy of sample JSONs for the genpipes dashboard
-<<<<<<< HEAD
-=======
-
->>>>>>> 1e5e8af1
+
     #        if self.json and self.portal_output_dir != "":
     #            copy_commands = []
     #            for i, sample in enumerate(self.sample_list):
@@ -552,7 +523,6 @@
     for part in astr.split(','):
         x = part.split('-')
         result.update(range(int(x[0]), int(x[-1]) + 1))
-<<<<<<< HEAD
     return sorted(result)
 
 class ValidateContainer(argparse.Action):
@@ -566,6 +536,4 @@
         Container = collections.namedtuple('container', 'type name')
 
         setattr(args, self.dest, Container(c_type, container))
-=======
-    return sorted(result)
->>>>>>> 1e5e8af1
+
